--- conflicted
+++ resolved
@@ -441,18 +441,12 @@
 		p = kthread_create(watchdog, (void *)(unsigned long)cpu, "watchdog/%d", cpu);
 		if (IS_ERR(p)) {
 			printk(KERN_ERR "softlockup watchdog for %i failed\n", cpu);
-<<<<<<< HEAD
-			if (!err)
-				/* if hardlockup hasn't already set this */
-				err = PTR_ERR(p);
-=======
 			if (!err) {
 				/* if hardlockup hasn't already set this */
 				err = PTR_ERR(p);
 				/* and disable the perf event */
 				watchdog_nmi_disable(cpu);
 			}
->>>>>>> d762f438
 			goto out;
 		}
 		kthread_bind(p, cpu);
