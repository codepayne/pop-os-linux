--- conflicted
+++ resolved
@@ -147,15 +147,12 @@
 	sensor->dev_properties[2] = PROPERTY_ENTRY_U32(
 					sensor->prop_names.orientation,
 					orientation);
-<<<<<<< HEAD
-=======
 	if (sensor->ssdb.vcmtype) {
 		sensor->vcm_ref[0] =
 			SOFTWARE_NODE_REFERENCE(&sensor->swnodes[SWNODE_VCM]);
 		sensor->dev_properties[3] =
 			PROPERTY_ENTRY_REF_ARRAY("lens-focus", sensor->vcm_ref);
 	}
->>>>>>> 754e0b0e
 
 	sensor->ep_properties[0] = PROPERTY_ENTRY_U32(
 					sensor->prop_names.bus_type,
@@ -289,11 +286,6 @@
 		if (ret)
 			goto err_put_adev;
 
-<<<<<<< HEAD
-		status = acpi_get_physical_device_location(adev->handle, &sensor->pld);
-		if (ACPI_FAILURE(status))
-			goto err_put_adev;
-=======
 		if (sensor->ssdb.vcmtype > ARRAY_SIZE(cio2_vcm_types)) {
 			dev_warn(&adev->dev, "Unknown VCM type %d\n",
 				 sensor->ssdb.vcmtype);
@@ -305,7 +297,6 @@
 			ret = -ENODEV;
 			goto err_put_adev;
 		}
->>>>>>> 754e0b0e
 
 		if (sensor->ssdb.lanes > CIO2_MAX_LANES) {
 			dev_err(&adev->dev,
