/*

  Broadcom B43 wireless driver
  IEEE 802.11n PHY support

  Copyright (c) 2008 Michael Buesch <m@bues.ch>
  Copyright (c) 2010-2011 Rafał Miłecki <zajec5@gmail.com>

  This program is free software; you can redistribute it and/or modify
  it under the terms of the GNU General Public License as published by
  the Free Software Foundation; either version 2 of the License, or
  (at your option) any later version.

  This program is distributed in the hope that it will be useful,
  but WITHOUT ANY WARRANTY; without even the implied warranty of
  MERCHANTABILITY or FITNESS FOR A PARTICULAR PURPOSE.  See the
  GNU General Public License for more details.

  You should have received a copy of the GNU General Public License
  along with this program; see the file COPYING.  If not, write to
  the Free Software Foundation, Inc., 51 Franklin Steet, Fifth Floor,
  Boston, MA 02110-1301, USA.

*/

#include <linux/delay.h>
#include <linux/slab.h>
#include <linux/types.h>

#include "b43.h"
#include "phy_n.h"
#include "tables_nphy.h"
#include "radio_2055.h"
#include "radio_2056.h"
#include "main.h"

struct nphy_txgains {
	u16 txgm[2];
	u16 pga[2];
	u16 pad[2];
	u16 ipa[2];
};

struct nphy_iqcal_params {
	u16 txgm;
	u16 pga;
	u16 pad;
	u16 ipa;
	u16 cal_gain;
	u16 ncorr[5];
};

struct nphy_iq_est {
	s32 iq0_prod;
	u32 i0_pwr;
	u32 q0_pwr;
	s32 iq1_prod;
	u32 i1_pwr;
	u32 q1_pwr;
};

enum b43_nphy_rf_sequence {
	B43_RFSEQ_RX2TX,
	B43_RFSEQ_TX2RX,
	B43_RFSEQ_RESET2RX,
	B43_RFSEQ_UPDATE_GAINH,
	B43_RFSEQ_UPDATE_GAINL,
	B43_RFSEQ_UPDATE_GAINU,
};

enum b43_nphy_rssi_type {
	B43_NPHY_RSSI_X = 0,
	B43_NPHY_RSSI_Y,
	B43_NPHY_RSSI_Z,
	B43_NPHY_RSSI_PWRDET,
	B43_NPHY_RSSI_TSSI_I,
	B43_NPHY_RSSI_TSSI_Q,
	B43_NPHY_RSSI_TBD,
};

static inline bool b43_nphy_ipa(struct b43_wldev *dev)
{
	enum ieee80211_band band = b43_current_band(dev->wl);
	return ((dev->phy.n->ipa2g_on && band == IEEE80211_BAND_2GHZ) ||
		(dev->phy.n->ipa5g_on && band == IEEE80211_BAND_5GHZ));
}

/* http://bcm-v4.sipsolutions.net/802.11/PHY/N/GetIpaGainTbl */
static const u32 *b43_nphy_get_ipa_gain_table(struct b43_wldev *dev)
{
	if (b43_current_band(dev->wl) == IEEE80211_BAND_2GHZ) {
		if (dev->phy.rev >= 6) {
			if (dev->dev->chip_id == 47162)
				return txpwrctrl_tx_gain_ipa_rev5;
			return txpwrctrl_tx_gain_ipa_rev6;
		} else if (dev->phy.rev >= 5) {
			return txpwrctrl_tx_gain_ipa_rev5;
		} else {
			return txpwrctrl_tx_gain_ipa;
		}
	} else {
		return txpwrctrl_tx_gain_ipa_5g;
	}
}

/**************************************************
 * RF (just without b43_nphy_rf_control_intc_override)
 **************************************************/

/* http://bcm-v4.sipsolutions.net/802.11/PHY/N/ForceRFSeq */
static void b43_nphy_force_rf_sequence(struct b43_wldev *dev,
				       enum b43_nphy_rf_sequence seq)
{
	static const u16 trigger[] = {
		[B43_RFSEQ_RX2TX]		= B43_NPHY_RFSEQTR_RX2TX,
		[B43_RFSEQ_TX2RX]		= B43_NPHY_RFSEQTR_TX2RX,
		[B43_RFSEQ_RESET2RX]		= B43_NPHY_RFSEQTR_RST2RX,
		[B43_RFSEQ_UPDATE_GAINH]	= B43_NPHY_RFSEQTR_UPGH,
		[B43_RFSEQ_UPDATE_GAINL]	= B43_NPHY_RFSEQTR_UPGL,
		[B43_RFSEQ_UPDATE_GAINU]	= B43_NPHY_RFSEQTR_UPGU,
	};
	int i;
	u16 seq_mode = b43_phy_read(dev, B43_NPHY_RFSEQMODE);

	B43_WARN_ON(seq >= ARRAY_SIZE(trigger));

	b43_phy_set(dev, B43_NPHY_RFSEQMODE,
		    B43_NPHY_RFSEQMODE_CAOVER | B43_NPHY_RFSEQMODE_TROVER);
	b43_phy_set(dev, B43_NPHY_RFSEQTR, trigger[seq]);
	for (i = 0; i < 200; i++) {
		if (!(b43_phy_read(dev, B43_NPHY_RFSEQST) & trigger[seq]))
			goto ok;
		msleep(1);
	}
	b43err(dev->wl, "RF sequence status timeout\n");
ok:
	b43_phy_write(dev, B43_NPHY_RFSEQMODE, seq_mode);
}

/* http://bcm-v4.sipsolutions.net/802.11/PHY/N/RFCtrlOverride */
static void b43_nphy_rf_control_override(struct b43_wldev *dev, u16 field,
						u16 value, u8 core, bool off)
{
	int i;
	u8 index = fls(field);
	u8 addr, en_addr, val_addr;
	/* we expect only one bit set */
	B43_WARN_ON(field & (~(1 << (index - 1))));

	if (dev->phy.rev >= 3) {
		const struct nphy_rf_control_override_rev3 *rf_ctrl;
		for (i = 0; i < 2; i++) {
			if (index == 0 || index == 16) {
				b43err(dev->wl,
					"Unsupported RF Ctrl Override call\n");
				return;
			}

			rf_ctrl = &tbl_rf_control_override_rev3[index - 1];
			en_addr = B43_PHY_N((i == 0) ?
				rf_ctrl->en_addr0 : rf_ctrl->en_addr1);
			val_addr = B43_PHY_N((i == 0) ?
				rf_ctrl->val_addr0 : rf_ctrl->val_addr1);

			if (off) {
				b43_phy_mask(dev, en_addr, ~(field));
				b43_phy_mask(dev, val_addr,
						~(rf_ctrl->val_mask));
			} else {
				if (core == 0 || ((1 << core) & i) != 0) {
					b43_phy_set(dev, en_addr, field);
					b43_phy_maskset(dev, val_addr,
						~(rf_ctrl->val_mask),
						(value << rf_ctrl->val_shift));
				}
			}
		}
	} else {
		const struct nphy_rf_control_override_rev2 *rf_ctrl;
		if (off) {
			b43_phy_mask(dev, B43_NPHY_RFCTL_OVER, ~(field));
			value = 0;
		} else {
			b43_phy_set(dev, B43_NPHY_RFCTL_OVER, field);
		}

		for (i = 0; i < 2; i++) {
			if (index <= 1 || index == 16) {
				b43err(dev->wl,
					"Unsupported RF Ctrl Override call\n");
				return;
			}

			if (index == 2 || index == 10 ||
			    (index >= 13 && index <= 15)) {
				core = 1;
			}

			rf_ctrl = &tbl_rf_control_override_rev2[index - 2];
			addr = B43_PHY_N((i == 0) ?
				rf_ctrl->addr0 : rf_ctrl->addr1);

			if ((core & (1 << i)) != 0)
				b43_phy_maskset(dev, addr, ~(rf_ctrl->bmask),
						(value << rf_ctrl->shift));

			b43_phy_set(dev, B43_NPHY_RFCTL_OVER, 0x1);
			b43_phy_set(dev, B43_NPHY_RFCTL_CMD,
					B43_NPHY_RFCTL_CMD_START);
			udelay(1);
			b43_phy_mask(dev, B43_NPHY_RFCTL_OVER, 0xFFFE);
		}
	}
}

/* http://bcm-v4.sipsolutions.net/802.11/PHY/N/RFCtrlIntcOverride */
static void b43_nphy_rf_control_intc_override(struct b43_wldev *dev, u8 field,
						u16 value, u8 core)
{
<<<<<<< HEAD
	struct ssb_sprom *sprom = dev->dev->bus_sprom;
	enum ieee80211_band band = b43_current_band(dev->wl);
	u16 offset;
	u8 i;
	u16 bias, cbias, pag_boost, pgag_boost, mixg_boost, padg_boost;
=======
	u8 i, j;
	u16 reg, tmp, val;
>>>>>>> dc0d633e

	B43_WARN_ON(dev->phy.rev < 3);
	B43_WARN_ON(field > 4);

<<<<<<< HEAD
	b43_chantab_radio_2056_upload(dev, e);
	b2056_upload_syn_pll_cp2(dev, band == IEEE80211_BAND_5GHZ);

	if (sprom->boardflags2_lo & B43_BFL2_GPLL_WAR &&
	    b43_current_band(dev->wl) == IEEE80211_BAND_2GHZ) {
		b43_radio_write(dev, B2056_SYN_PLL_LOOPFILTER1, 0x1F);
		b43_radio_write(dev, B2056_SYN_PLL_LOOPFILTER2, 0x1F);
		if (dev->dev->chip_id == 0x4716) {
			b43_radio_write(dev, B2056_SYN_PLL_LOOPFILTER4, 0x14);
			b43_radio_write(dev, B2056_SYN_PLL_CP2, 0);
		} else {
			b43_radio_write(dev, B2056_SYN_PLL_LOOPFILTER4, 0x0B);
			b43_radio_write(dev, B2056_SYN_PLL_CP2, 0x14);
		}
	}
	if (sprom->boardflags2_lo & B43_BFL2_APLL_WAR &&
	    b43_current_band(dev->wl) == IEEE80211_BAND_5GHZ) {
		b43_radio_write(dev, B2056_SYN_PLL_LOOPFILTER1, 0x1F);
		b43_radio_write(dev, B2056_SYN_PLL_LOOPFILTER2, 0x1F);
		b43_radio_write(dev, B2056_SYN_PLL_LOOPFILTER4, 0x05);
		b43_radio_write(dev, B2056_SYN_PLL_CP2, 0x0C);
	}

	if (dev->phy.n->ipa2g_on && band == IEEE80211_BAND_2GHZ) {
		for (i = 0; i < 2; i++) {
			offset = i ? B2056_TX1 : B2056_TX0;
			if (dev->phy.rev >= 5) {
				b43_radio_write(dev,
					offset | B2056_TX_PADG_IDAC, 0xcc);

				if (dev->dev->chip_id == 0x4716) {
					bias = 0x40;
					cbias = 0x45;
					pag_boost = 0x5;
					pgag_boost = 0x33;
					mixg_boost = 0x55;
				} else {
					bias = 0x25;
					cbias = 0x20;
					pag_boost = 0x4;
					pgag_boost = 0x03;
					mixg_boost = 0x65;
				}
				padg_boost = 0x77;

				b43_radio_write(dev,
					offset | B2056_TX_INTPAG_IMAIN_STAT,
					bias);
				b43_radio_write(dev,
					offset | B2056_TX_INTPAG_IAUX_STAT,
					bias);
				b43_radio_write(dev,
					offset | B2056_TX_INTPAG_CASCBIAS,
					cbias);
				b43_radio_write(dev,
					offset | B2056_TX_INTPAG_BOOST_TUNE,
					pag_boost);
				b43_radio_write(dev,
					offset | B2056_TX_PGAG_BOOST_TUNE,
					pgag_boost);
				b43_radio_write(dev,
					offset | B2056_TX_PADG_BOOST_TUNE,
					padg_boost);
				b43_radio_write(dev,
					offset | B2056_TX_MIXG_BOOST_TUNE,
					mixg_boost);
			} else {
				bias = dev->phy.is_40mhz ? 0x40 : 0x20;
				b43_radio_write(dev,
					offset | B2056_TX_INTPAG_IMAIN_STAT,
					bias);
				b43_radio_write(dev,
					offset | B2056_TX_INTPAG_IAUX_STAT,
					bias);
				b43_radio_write(dev,
					offset | B2056_TX_INTPAG_CASCBIAS,
					0x30);
			}
			b43_radio_write(dev, offset | B2056_TX_PA_SPARE1, 0xee);
		}
	} else if (dev->phy.n->ipa5g_on && band == IEEE80211_BAND_5GHZ) {
		/* TODO */
	}

	udelay(50);
	/* VCO calibration */
	b43_radio_write(dev, B2056_SYN_PLL_VCOCAL12, 0x00);
	b43_radio_write(dev, B2056_TX_INTPAA_PA_MISC, 0x38);
	b43_radio_write(dev, B2056_TX_INTPAA_PA_MISC, 0x18);
	b43_radio_write(dev, B2056_TX_INTPAA_PA_MISC, 0x38);
	b43_radio_write(dev, B2056_TX_INTPAA_PA_MISC, 0x39);
	udelay(300);
}
=======
	for (i = 0; i < 2; i++) {
		if ((core == 1 && i == 1) || (core == 2 && !i))
			continue;
>>>>>>> dc0d633e

		reg = (i == 0) ?
			B43_NPHY_RFCTL_INTC1 : B43_NPHY_RFCTL_INTC2;
		b43_phy_mask(dev, reg, 0xFBFF);

		switch (field) {
		case 0:
			b43_phy_write(dev, reg, 0);
			b43_nphy_force_rf_sequence(dev, B43_RFSEQ_RESET2RX);
			break;
		case 1:
			if (!i) {
				b43_phy_maskset(dev, B43_NPHY_RFCTL_INTC1,
						0xFC3F, (value << 6));
				b43_phy_maskset(dev, B43_NPHY_TXF_40CO_B1S1,
						0xFFFE, 1);
				b43_phy_set(dev, B43_NPHY_RFCTL_CMD,
						B43_NPHY_RFCTL_CMD_START);
				for (j = 0; j < 100; j++) {
					if (b43_phy_read(dev, B43_NPHY_RFCTL_CMD) & B43_NPHY_RFCTL_CMD_START) {
						j = 0;
						break;
					}
					udelay(10);
				}
				if (j)
					b43err(dev->wl,
						"intc override timeout\n");
				b43_phy_mask(dev, B43_NPHY_TXF_40CO_B1S1,
						0xFFFE);
			} else {
				b43_phy_maskset(dev, B43_NPHY_RFCTL_INTC2,
						0xFC3F, (value << 6));
				b43_phy_maskset(dev, B43_NPHY_RFCTL_OVER,
						0xFFFE, 1);
				b43_phy_set(dev, B43_NPHY_RFCTL_CMD,
						B43_NPHY_RFCTL_CMD_RXTX);
				for (j = 0; j < 100; j++) {
					if (b43_phy_read(dev, B43_NPHY_RFCTL_CMD) & B43_NPHY_RFCTL_CMD_RXTX) {
						j = 0;
						break;
					}
					udelay(10);
				}
				if (j)
					b43err(dev->wl,
						"intc override timeout\n");
				b43_phy_mask(dev, B43_NPHY_RFCTL_OVER,
						0xFFFE);
			}
			break;
		case 2:
			if (b43_current_band(dev->wl) == IEEE80211_BAND_5GHZ) {
				tmp = 0x0020;
				val = value << 5;
			} else {
				tmp = 0x0010;
				val = value << 4;
			}
			b43_phy_maskset(dev, reg, ~tmp, val);
			break;
		case 3:
			if (b43_current_band(dev->wl) == IEEE80211_BAND_5GHZ) {
				tmp = 0x0001;
				val = value;
			} else {
				tmp = 0x0004;
				val = value << 2;
			}
			b43_phy_maskset(dev, reg, ~tmp, val);
			break;
		case 4:
			if (b43_current_band(dev->wl) == IEEE80211_BAND_5GHZ) {
				tmp = 0x0002;
				val = value << 1;
			} else {
				tmp = 0x0008;
				val = value << 3;
			}
			b43_phy_maskset(dev, reg, ~tmp, val);
			break;
		}
	}
}

/**************************************************
 * Various PHY ops
 **************************************************/

/* http://bcm-v4.sipsolutions.net/802.11/PHY/N/clip-detection */
static void b43_nphy_write_clip_detection(struct b43_wldev *dev,
					  const u16 *clip_st)
{
	b43_phy_write(dev, B43_NPHY_C1_CLIP1THRES, clip_st[0]);
	b43_phy_write(dev, B43_NPHY_C2_CLIP1THRES, clip_st[1]);
}

/* http://bcm-v4.sipsolutions.net/802.11/PHY/N/clip-detection */
static void b43_nphy_read_clip_detection(struct b43_wldev *dev, u16 *clip_st)
{
	clip_st[0] = b43_phy_read(dev, B43_NPHY_C1_CLIP1THRES);
	clip_st[1] = b43_phy_read(dev, B43_NPHY_C2_CLIP1THRES);
}

/* http://bcm-v4.sipsolutions.net/802.11/PHY/N/classifier */
static u16 b43_nphy_classifier(struct b43_wldev *dev, u16 mask, u16 val)
{
	u16 tmp;

	if (dev->dev->core_rev == 16)
		b43_mac_suspend(dev);

	tmp = b43_phy_read(dev, B43_NPHY_CLASSCTL);
	tmp &= (B43_NPHY_CLASSCTL_CCKEN | B43_NPHY_CLASSCTL_OFDMEN |
		B43_NPHY_CLASSCTL_WAITEDEN);
	tmp &= ~mask;
	tmp |= (val & mask);
	b43_phy_maskset(dev, B43_NPHY_CLASSCTL, 0xFFF8, tmp);

	if (dev->dev->core_rev == 16)
		b43_mac_enable(dev);

	return tmp;
}

/* http://bcm-v4.sipsolutions.net/802.11/PHY/N/CCA */
static void b43_nphy_reset_cca(struct b43_wldev *dev)
{
	u16 bbcfg;

	b43_phy_force_clock(dev, 1);
	bbcfg = b43_phy_read(dev, B43_NPHY_BBCFG);
	b43_phy_write(dev, B43_NPHY_BBCFG, bbcfg | B43_NPHY_BBCFG_RSTCCA);
	udelay(1);
	b43_phy_write(dev, B43_NPHY_BBCFG, bbcfg & ~B43_NPHY_BBCFG_RSTCCA);
	b43_phy_force_clock(dev, 0);
	b43_nphy_force_rf_sequence(dev, B43_RFSEQ_RESET2RX);
}

/* http://bcm-v4.sipsolutions.net/802.11/PHY/N/carriersearch */
static void b43_nphy_stay_in_carrier_search(struct b43_wldev *dev, bool enable)
{
	struct b43_phy *phy = &dev->phy;
	struct b43_phy_n *nphy = phy->n;

	if (enable) {
		static const u16 clip[] = { 0xFFFF, 0xFFFF };
		if (nphy->deaf_count++ == 0) {
			nphy->classifier_state = b43_nphy_classifier(dev, 0, 0);
			b43_nphy_classifier(dev, 0x7, 0);
			b43_nphy_read_clip_detection(dev, nphy->clip_state);
			b43_nphy_write_clip_detection(dev, clip);
		}
		b43_nphy_reset_cca(dev);
	} else {
		if (--nphy->deaf_count == 0) {
			b43_nphy_classifier(dev, 0x7, nphy->classifier_state);
			b43_nphy_write_clip_detection(dev, nphy->clip_state);
		}
	}
}

/* http://bcm-v4.sipsolutions.net/802.11/PHY/N/AdjustLnaGainTbl */
static void b43_nphy_adjust_lna_gain_table(struct b43_wldev *dev)
{
	struct b43_phy_n *nphy = dev->phy.n;

	u8 i;
	s16 tmp;
	u16 data[4];
	s16 gain[2];
	u16 minmax[2];
	static const u16 lna_gain[4] = { -2, 10, 19, 25 };

	if (nphy->hang_avoid)
		b43_nphy_stay_in_carrier_search(dev, 1);

	if (nphy->gain_boost) {
		if (b43_current_band(dev->wl) == IEEE80211_BAND_2GHZ) {
			gain[0] = 6;
			gain[1] = 6;
		} else {
			tmp = 40370 - 315 * dev->phy.channel;
			gain[0] = ((tmp >> 13) + ((tmp >> 12) & 1));
			tmp = 23242 - 224 * dev->phy.channel;
			gain[1] = ((tmp >> 13) + ((tmp >> 12) & 1));
		}
	} else {
		gain[0] = 0;
		gain[1] = 0;
	}

	for (i = 0; i < 2; i++) {
		if (nphy->elna_gain_config) {
			data[0] = 19 + gain[i];
			data[1] = 25 + gain[i];
			data[2] = 25 + gain[i];
			data[3] = 25 + gain[i];
		} else {
			data[0] = lna_gain[0] + gain[i];
			data[1] = lna_gain[1] + gain[i];
			data[2] = lna_gain[2] + gain[i];
			data[3] = lna_gain[3] + gain[i];
		}
		b43_ntab_write_bulk(dev, B43_NTAB16(i, 8), 4, data);

		minmax[i] = 23 + gain[i];
	}

	b43_phy_maskset(dev, B43_NPHY_C1_MINMAX_GAIN, ~B43_NPHY_C1_MINGAIN,
				minmax[0] << B43_NPHY_C1_MINGAIN_SHIFT);
	b43_phy_maskset(dev, B43_NPHY_C2_MINMAX_GAIN, ~B43_NPHY_C2_MINGAIN,
				minmax[1] << B43_NPHY_C2_MINGAIN_SHIFT);

	if (nphy->hang_avoid)
		b43_nphy_stay_in_carrier_search(dev, 0);
}

/* http://bcm-v4.sipsolutions.net/802.11/PHY/N/SetRfSeq */
static void b43_nphy_set_rf_sequence(struct b43_wldev *dev, u8 cmd,
					u8 *events, u8 *delays, u8 length)
{
	struct b43_phy_n *nphy = dev->phy.n;
	u8 i;
	u8 end = (dev->phy.rev >= 3) ? 0x1F : 0x0F;
	u16 offset1 = cmd << 4;
	u16 offset2 = offset1 + 0x80;

	if (nphy->hang_avoid)
		b43_nphy_stay_in_carrier_search(dev, true);

<<<<<<< HEAD
	if (dev->phy.rev >= 7) {
		txpi[0] = txpi[1] = 30;
	} else if (dev->phy.rev >= 3) {
		txpi[0] = 40;
		txpi[1] = 40;
	} else if (sprom->revision < 4) {
		txpi[0] = 72;
		txpi[1] = 72;
	} else {
		if (b43_current_band(dev->wl) == IEEE80211_BAND_2GHZ) {
			txpi[0] = sprom->txpid2g[0];
			txpi[1] = sprom->txpid2g[1];
		} else if (freq >= 4900 && freq < 5100) {
			txpi[0] = sprom->txpid5gl[0];
			txpi[1] = sprom->txpid5gl[1];
		} else if (freq >= 5100 && freq < 5500) {
			txpi[0] = sprom->txpid5g[0];
			txpi[1] = sprom->txpid5g[1];
		} else if (freq >= 5500) {
			txpi[0] = sprom->txpid5gh[0];
			txpi[1] = sprom->txpid5gh[1];
		} else {
			txpi[0] = 91;
			txpi[1] = 91;
		}
	}
	if (dev->phy.rev < 7 &&
	    (txpi[0] < 40 || txpi[0] > 100 || txpi[1] < 40 || txpi[1] > 10))
		txpi[0] = txpi[1] = 91;
=======
	b43_ntab_write_bulk(dev, B43_NTAB8(7, offset1), length, events);
	b43_ntab_write_bulk(dev, B43_NTAB8(7, offset2), length, delays);
>>>>>>> dc0d633e

	for (i = length; i < 16; i++) {
		b43_ntab_write(dev, B43_NTAB8(7, offset1 + i), end);
		b43_ntab_write(dev, B43_NTAB8(7, offset2 + i), 1);
	}

<<<<<<< HEAD
	for (i = 0; i < 2; i++) {
		if (dev->phy.rev >= 3) {
			if (b43_nphy_ipa(dev)) {
				txgain = *(b43_nphy_get_ipa_gain_table(dev) +
						txpi[i]);
			} else if (b43_current_band(dev->wl) ==
				   IEEE80211_BAND_5GHZ) {
				/* FIXME: use 5GHz tables */
				txgain =
					b43_ntab_tx_gain_rev3plus_2ghz[txpi[i]];
			} else {
				if (dev->phy.rev >= 5 &&
				    sprom->fem.ghz5.extpa_gain == 3)
					; /* FIXME: 5GHz_txgain_HiPwrEPA */
				txgain =
					b43_ntab_tx_gain_rev3plus_2ghz[txpi[i]];
			}
			radio_gain = (txgain >> 16) & 0x1FFFF;
		} else {
			txgain = b43_ntab_tx_gain_rev0_1_2[txpi[i]];
			radio_gain = (txgain >> 16) & 0x1FFF;
		}

		if (dev->phy.rev >= 7)
			dac_gain = (txgain >> 8) & 0x7;
		else
			dac_gain = (txgain >> 8) & 0x3F;
		bbmult = txgain & 0xFF;
=======
	if (nphy->hang_avoid)
		b43_nphy_stay_in_carrier_search(dev, false);
}

/**************************************************
 * Radio 0x2056
 **************************************************/
>>>>>>> dc0d633e

static void b43_chantab_radio_2056_upload(struct b43_wldev *dev,
				const struct b43_nphy_channeltab_entry_rev3 *e)
{
	b43_radio_write(dev, B2056_SYN_PLL_VCOCAL1, e->radio_syn_pll_vcocal1);
	b43_radio_write(dev, B2056_SYN_PLL_VCOCAL2, e->radio_syn_pll_vcocal2);
	b43_radio_write(dev, B2056_SYN_PLL_REFDIV, e->radio_syn_pll_refdiv);
	b43_radio_write(dev, B2056_SYN_PLL_MMD2, e->radio_syn_pll_mmd2);
	b43_radio_write(dev, B2056_SYN_PLL_MMD1, e->radio_syn_pll_mmd1);
	b43_radio_write(dev, B2056_SYN_PLL_LOOPFILTER1,
					e->radio_syn_pll_loopfilter1);
	b43_radio_write(dev, B2056_SYN_PLL_LOOPFILTER2,
					e->radio_syn_pll_loopfilter2);
	b43_radio_write(dev, B2056_SYN_PLL_LOOPFILTER3,
					e->radio_syn_pll_loopfilter3);
	b43_radio_write(dev, B2056_SYN_PLL_LOOPFILTER4,
					e->radio_syn_pll_loopfilter4);
	b43_radio_write(dev, B2056_SYN_PLL_LOOPFILTER5,
					e->radio_syn_pll_loopfilter5);
	b43_radio_write(dev, B2056_SYN_RESERVED_ADDR27,
					e->radio_syn_reserved_addr27);
	b43_radio_write(dev, B2056_SYN_RESERVED_ADDR28,
					e->radio_syn_reserved_addr28);
	b43_radio_write(dev, B2056_SYN_RESERVED_ADDR29,
					e->radio_syn_reserved_addr29);
	b43_radio_write(dev, B2056_SYN_LOGEN_VCOBUF1,
					e->radio_syn_logen_vcobuf1);
	b43_radio_write(dev, B2056_SYN_LOGEN_MIXER2, e->radio_syn_logen_mixer2);
	b43_radio_write(dev, B2056_SYN_LOGEN_BUF3, e->radio_syn_logen_buf3);
	b43_radio_write(dev, B2056_SYN_LOGEN_BUF4, e->radio_syn_logen_buf4);

	b43_radio_write(dev, B2056_RX0 | B2056_RX_LNAA_TUNE,
					e->radio_rx0_lnaa_tune);
	b43_radio_write(dev, B2056_RX0 | B2056_RX_LNAG_TUNE,
					e->radio_rx0_lnag_tune);

	b43_radio_write(dev, B2056_TX0 | B2056_TX_INTPAA_BOOST_TUNE,
					e->radio_tx0_intpaa_boost_tune);
	b43_radio_write(dev, B2056_TX0 | B2056_TX_INTPAG_BOOST_TUNE,
					e->radio_tx0_intpag_boost_tune);
	b43_radio_write(dev, B2056_TX0 | B2056_TX_PADA_BOOST_TUNE,
					e->radio_tx0_pada_boost_tune);
	b43_radio_write(dev, B2056_TX0 | B2056_TX_PADG_BOOST_TUNE,
					e->radio_tx0_padg_boost_tune);
	b43_radio_write(dev, B2056_TX0 | B2056_TX_PGAA_BOOST_TUNE,
					e->radio_tx0_pgaa_boost_tune);
	b43_radio_write(dev, B2056_TX0 | B2056_TX_PGAG_BOOST_TUNE,
					e->radio_tx0_pgag_boost_tune);
	b43_radio_write(dev, B2056_TX0 | B2056_TX_MIXA_BOOST_TUNE,
					e->radio_tx0_mixa_boost_tune);
	b43_radio_write(dev, B2056_TX0 | B2056_TX_MIXG_BOOST_TUNE,
					e->radio_tx0_mixg_boost_tune);

	b43_radio_write(dev, B2056_RX1 | B2056_RX_LNAA_TUNE,
					e->radio_rx1_lnaa_tune);
	b43_radio_write(dev, B2056_RX1 | B2056_RX_LNAG_TUNE,
					e->radio_rx1_lnag_tune);

<<<<<<< HEAD
		if (b43_nphy_ipa(dev)) {
			u32 tmp32;
			u16 reg = (i == 0) ?
				B43_NPHY_PAPD_EN0 : B43_NPHY_PAPD_EN1;
			tmp32 = b43_ntab_read(dev, B43_NTAB32(26 + i,
							      576 + txpi[i]));
			b43_phy_maskset(dev, reg, 0xE00F, (u32) tmp32 << 4);
			b43_phy_set(dev, reg, 0x4);
=======
	b43_radio_write(dev, B2056_TX1 | B2056_TX_INTPAA_BOOST_TUNE,
					e->radio_tx1_intpaa_boost_tune);
	b43_radio_write(dev, B2056_TX1 | B2056_TX_INTPAG_BOOST_TUNE,
					e->radio_tx1_intpag_boost_tune);
	b43_radio_write(dev, B2056_TX1 | B2056_TX_PADA_BOOST_TUNE,
					e->radio_tx1_pada_boost_tune);
	b43_radio_write(dev, B2056_TX1 | B2056_TX_PADG_BOOST_TUNE,
					e->radio_tx1_padg_boost_tune);
	b43_radio_write(dev, B2056_TX1 | B2056_TX_PGAA_BOOST_TUNE,
					e->radio_tx1_pgaa_boost_tune);
	b43_radio_write(dev, B2056_TX1 | B2056_TX_PGAG_BOOST_TUNE,
					e->radio_tx1_pgag_boost_tune);
	b43_radio_write(dev, B2056_TX1 | B2056_TX_MIXA_BOOST_TUNE,
					e->radio_tx1_mixa_boost_tune);
	b43_radio_write(dev, B2056_TX1 | B2056_TX_MIXG_BOOST_TUNE,
					e->radio_tx1_mixg_boost_tune);
}

/* http://bcm-v4.sipsolutions.net/802.11/PHY/Radio/2056Setup */
static void b43_radio_2056_setup(struct b43_wldev *dev,
				const struct b43_nphy_channeltab_entry_rev3 *e)
{
	struct ssb_sprom *sprom = dev->dev->bus_sprom;
	enum ieee80211_band band = b43_current_band(dev->wl);
	u16 offset;
	u8 i;
	u16 bias, cbias, pag_boost, pgag_boost, mixg_boost, padg_boost;

	B43_WARN_ON(dev->phy.rev < 3);

	b43_chantab_radio_2056_upload(dev, e);
	b2056_upload_syn_pll_cp2(dev, band == IEEE80211_BAND_5GHZ);

	if (sprom->boardflags2_lo & B43_BFL2_GPLL_WAR &&
	    b43_current_band(dev->wl) == IEEE80211_BAND_2GHZ) {
		b43_radio_write(dev, B2056_SYN_PLL_LOOPFILTER1, 0x1F);
		b43_radio_write(dev, B2056_SYN_PLL_LOOPFILTER2, 0x1F);
		if (dev->dev->chip_id == 0x4716) {
			b43_radio_write(dev, B2056_SYN_PLL_LOOPFILTER4, 0x14);
			b43_radio_write(dev, B2056_SYN_PLL_CP2, 0);
		} else {
			b43_radio_write(dev, B2056_SYN_PLL_LOOPFILTER4, 0x0B);
			b43_radio_write(dev, B2056_SYN_PLL_CP2, 0x14);
>>>>>>> dc0d633e
		}
	}
	if (sprom->boardflags2_lo & B43_BFL2_APLL_WAR &&
	    b43_current_band(dev->wl) == IEEE80211_BAND_5GHZ) {
		b43_radio_write(dev, B2056_SYN_PLL_LOOPFILTER1, 0x1F);
		b43_radio_write(dev, B2056_SYN_PLL_LOOPFILTER2, 0x1F);
		b43_radio_write(dev, B2056_SYN_PLL_LOOPFILTER4, 0x05);
		b43_radio_write(dev, B2056_SYN_PLL_CP2, 0x0C);
	}

	if (dev->phy.n->ipa2g_on && band == IEEE80211_BAND_2GHZ) {
		for (i = 0; i < 2; i++) {
			offset = i ? B2056_TX1 : B2056_TX0;
			if (dev->phy.rev >= 5) {
				b43_radio_write(dev,
					offset | B2056_TX_PADG_IDAC, 0xcc);

				if (dev->dev->chip_id == 0x4716) {
					bias = 0x40;
					cbias = 0x45;
					pag_boost = 0x5;
					pgag_boost = 0x33;
					mixg_boost = 0x55;
				} else {
					bias = 0x25;
					cbias = 0x20;
					pag_boost = 0x4;
					pgag_boost = 0x03;
					mixg_boost = 0x65;
				}
				padg_boost = 0x77;

				b43_radio_write(dev,
					offset | B2056_TX_INTPAG_IMAIN_STAT,
					bias);
				b43_radio_write(dev,
					offset | B2056_TX_INTPAG_IAUX_STAT,
					bias);
				b43_radio_write(dev,
					offset | B2056_TX_INTPAG_CASCBIAS,
					cbias);
				b43_radio_write(dev,
					offset | B2056_TX_INTPAG_BOOST_TUNE,
					pag_boost);
				b43_radio_write(dev,
					offset | B2056_TX_PGAG_BOOST_TUNE,
					pgag_boost);
				b43_radio_write(dev,
					offset | B2056_TX_PADG_BOOST_TUNE,
					padg_boost);
				b43_radio_write(dev,
					offset | B2056_TX_MIXG_BOOST_TUNE,
					mixg_boost);
			} else {
				bias = dev->phy.is_40mhz ? 0x40 : 0x20;
				b43_radio_write(dev,
					offset | B2056_TX_INTPAG_IMAIN_STAT,
					bias);
				b43_radio_write(dev,
					offset | B2056_TX_INTPAG_IAUX_STAT,
					bias);
				b43_radio_write(dev,
					offset | B2056_TX_INTPAG_CASCBIAS,
					0x30);
			}
			b43_radio_write(dev, offset | B2056_TX_PA_SPARE1, 0xee);
		}
	} else if (dev->phy.n->ipa5g_on && band == IEEE80211_BAND_5GHZ) {
		/* TODO */
	}

	udelay(50);
	/* VCO calibration */
	b43_radio_write(dev, B2056_SYN_PLL_VCOCAL12, 0x00);
	b43_radio_write(dev, B2056_TX_INTPAA_PA_MISC, 0x38);
	b43_radio_write(dev, B2056_TX_INTPAA_PA_MISC, 0x18);
	b43_radio_write(dev, B2056_TX_INTPAA_PA_MISC, 0x38);
	b43_radio_write(dev, B2056_TX_INTPAA_PA_MISC, 0x39);
	udelay(300);
}

static void b43_radio_init2056_pre(struct b43_wldev *dev)
{
	b43_phy_mask(dev, B43_NPHY_RFCTL_CMD,
		     ~B43_NPHY_RFCTL_CMD_CHIP0PU);
	/* Maybe wl meant to reset and set (order?) RFCTL_CMD_OEPORFORCE? */
	b43_phy_mask(dev, B43_NPHY_RFCTL_CMD,
		     B43_NPHY_RFCTL_CMD_OEPORFORCE);
	b43_phy_set(dev, B43_NPHY_RFCTL_CMD,
		    ~B43_NPHY_RFCTL_CMD_OEPORFORCE);
	b43_phy_set(dev, B43_NPHY_RFCTL_CMD,
		    B43_NPHY_RFCTL_CMD_CHIP0PU);
}

static void b43_radio_init2056_post(struct b43_wldev *dev)
{
	b43_radio_set(dev, B2056_SYN_COM_CTRL, 0xB);
	b43_radio_set(dev, B2056_SYN_COM_PU, 0x2);
	b43_radio_set(dev, B2056_SYN_COM_RESET, 0x2);
	msleep(1);
	b43_radio_mask(dev, B2056_SYN_COM_RESET, ~0x2);
	b43_radio_mask(dev, B2056_SYN_PLL_MAST2, ~0xFC);
	b43_radio_mask(dev, B2056_SYN_RCCAL_CTRL0, ~0x1);
	/*
	if (nphy->init_por)
		Call Radio 2056 Recalibrate
	*/
}

/*
 * Initialize a Broadcom 2056 N-radio
 * http://bcm-v4.sipsolutions.net/802.11/Radio/2056/Init
 */
static void b43_radio_init2056(struct b43_wldev *dev)
{
	b43_radio_init2056_pre(dev);
	b2056_upload_inittabs(dev, 0, 0);
	b43_radio_init2056_post(dev);
}

/**************************************************
 * Radio 0x2055
 **************************************************/

static void b43_chantab_radio_upload(struct b43_wldev *dev,
				const struct b43_nphy_channeltab_entry_rev2 *e)
{
	b43_radio_write(dev, B2055_PLL_REF, e->radio_pll_ref);
	b43_radio_write(dev, B2055_RF_PLLMOD0, e->radio_rf_pllmod0);
	b43_radio_write(dev, B2055_RF_PLLMOD1, e->radio_rf_pllmod1);
	b43_radio_write(dev, B2055_VCO_CAPTAIL, e->radio_vco_captail);
	b43_read32(dev, B43_MMIO_MACCTL); /* flush writes */

	b43_radio_write(dev, B2055_VCO_CAL1, e->radio_vco_cal1);
	b43_radio_write(dev, B2055_VCO_CAL2, e->radio_vco_cal2);
	b43_radio_write(dev, B2055_PLL_LFC1, e->radio_pll_lfc1);
	b43_radio_write(dev, B2055_PLL_LFR1, e->radio_pll_lfr1);
	b43_read32(dev, B43_MMIO_MACCTL); /* flush writes */

	b43_radio_write(dev, B2055_PLL_LFC2, e->radio_pll_lfc2);
	b43_radio_write(dev, B2055_LGBUF_CENBUF, e->radio_lgbuf_cenbuf);
	b43_radio_write(dev, B2055_LGEN_TUNE1, e->radio_lgen_tune1);
	b43_radio_write(dev, B2055_LGEN_TUNE2, e->radio_lgen_tune2);
	b43_read32(dev, B43_MMIO_MACCTL); /* flush writes */

	b43_radio_write(dev, B2055_C1_LGBUF_ATUNE, e->radio_c1_lgbuf_atune);
	b43_radio_write(dev, B2055_C1_LGBUF_GTUNE, e->radio_c1_lgbuf_gtune);
	b43_radio_write(dev, B2055_C1_RX_RFR1, e->radio_c1_rx_rfr1);
	b43_radio_write(dev, B2055_C1_TX_PGAPADTN, e->radio_c1_tx_pgapadtn);
	b43_read32(dev, B43_MMIO_MACCTL); /* flush writes */

	b43_radio_write(dev, B2055_C1_TX_MXBGTRIM, e->radio_c1_tx_mxbgtrim);
	b43_radio_write(dev, B2055_C2_LGBUF_ATUNE, e->radio_c2_lgbuf_atune);
	b43_radio_write(dev, B2055_C2_LGBUF_GTUNE, e->radio_c2_lgbuf_gtune);
	b43_radio_write(dev, B2055_C2_RX_RFR1, e->radio_c2_rx_rfr1);
	b43_read32(dev, B43_MMIO_MACCTL); /* flush writes */

	b43_radio_write(dev, B2055_C2_TX_PGAPADTN, e->radio_c2_tx_pgapadtn);
	b43_radio_write(dev, B2055_C2_TX_MXBGTRIM, e->radio_c2_tx_mxbgtrim);
}

/* http://bcm-v4.sipsolutions.net/802.11/PHY/Radio/2055Setup */
static void b43_radio_2055_setup(struct b43_wldev *dev,
				const struct b43_nphy_channeltab_entry_rev2 *e)
{
	B43_WARN_ON(dev->phy.rev >= 3);

	b43_chantab_radio_upload(dev, e);
	udelay(50);
	b43_radio_write(dev, B2055_VCO_CAL10, 0x05);
	b43_radio_write(dev, B2055_VCO_CAL10, 0x45);
	b43_read32(dev, B43_MMIO_MACCTL); /* flush writes */
	b43_radio_write(dev, B2055_VCO_CAL10, 0x65);
	udelay(300);
}

static void b43_radio_init2055_pre(struct b43_wldev *dev)
{
	b43_phy_mask(dev, B43_NPHY_RFCTL_CMD,
		     ~B43_NPHY_RFCTL_CMD_PORFORCE);
	b43_phy_set(dev, B43_NPHY_RFCTL_CMD,
		    B43_NPHY_RFCTL_CMD_CHIP0PU |
		    B43_NPHY_RFCTL_CMD_OEPORFORCE);
	b43_phy_set(dev, B43_NPHY_RFCTL_CMD,
		    B43_NPHY_RFCTL_CMD_PORFORCE);
}

static void b43_radio_init2055_post(struct b43_wldev *dev)
{
	struct b43_phy_n *nphy = dev->phy.n;
	struct ssb_sprom *sprom = dev->dev->bus_sprom;
	int i;
	u16 val;
	bool workaround = false;

	if (sprom->revision < 4)
		workaround = (dev->dev->board_vendor != PCI_VENDOR_ID_BROADCOM
			      && dev->dev->board_type == 0x46D
			      && dev->dev->board_rev >= 0x41);
	else
		workaround =
			!(sprom->boardflags2_lo & B43_BFL2_RXBB_INT_REG_DIS);

	b43_radio_mask(dev, B2055_MASTER1, 0xFFF3);
	if (workaround) {
		b43_radio_mask(dev, B2055_C1_RX_BB_REG, 0x7F);
		b43_radio_mask(dev, B2055_C2_RX_BB_REG, 0x7F);
	}
	b43_radio_maskset(dev, B2055_RRCCAL_NOPTSEL, 0xFFC0, 0x2C);
	b43_radio_write(dev, B2055_CAL_MISC, 0x3C);
	b43_radio_mask(dev, B2055_CAL_MISC, 0xFFBE);
	b43_radio_set(dev, B2055_CAL_LPOCTL, 0x80);
	b43_radio_set(dev, B2055_CAL_MISC, 0x1);
	msleep(1);
	b43_radio_set(dev, B2055_CAL_MISC, 0x40);
	for (i = 0; i < 200; i++) {
		val = b43_radio_read(dev, B2055_CAL_COUT2);
		if (val & 0x80) {
			i = 0;
			break;
		}
		udelay(10);
	}
	if (i)
		b43err(dev->wl, "radio post init timeout\n");
	b43_radio_mask(dev, B2055_CAL_LPOCTL, 0xFF7F);
	b43_switch_channel(dev, dev->phy.channel);
	b43_radio_write(dev, B2055_C1_RX_BB_LPF, 0x9);
	b43_radio_write(dev, B2055_C2_RX_BB_LPF, 0x9);
	b43_radio_write(dev, B2055_C1_RX_BB_MIDACHP, 0x83);
	b43_radio_write(dev, B2055_C2_RX_BB_MIDACHP, 0x83);
	b43_radio_maskset(dev, B2055_C1_LNA_GAINBST, 0xFFF8, 0x6);
	b43_radio_maskset(dev, B2055_C2_LNA_GAINBST, 0xFFF8, 0x6);
	if (!nphy->gain_boost) {
		b43_radio_set(dev, B2055_C1_RX_RFSPC1, 0x2);
		b43_radio_set(dev, B2055_C2_RX_RFSPC1, 0x2);
	} else {
		b43_radio_mask(dev, B2055_C1_RX_RFSPC1, 0xFFFD);
		b43_radio_mask(dev, B2055_C2_RX_RFSPC1, 0xFFFD);
	}
	udelay(2);
}

/*
 * Initialize a Broadcom 2055 N-radio
 * http://bcm-v4.sipsolutions.net/802.11/Radio/2055/Init
 */
static void b43_radio_init2055(struct b43_wldev *dev)
{
	b43_radio_init2055_pre(dev);
	if (b43_status(dev) < B43_STAT_INITIALIZED) {
		/* Follow wl, not specs. Do not force uploading all regs */
		b2055_upload_inittab(dev, 0, 0);
	} else {
		bool ghz5 = b43_current_band(dev->wl) == IEEE80211_BAND_5GHZ;
		b2055_upload_inittab(dev, ghz5, 0);
	}
	b43_radio_init2055_post(dev);
}

/**************************************************
 * Samples
 **************************************************/

/* http://bcm-v4.sipsolutions.net/802.11/PHY/N/LoadSampleTable */
static int b43_nphy_load_samples(struct b43_wldev *dev,
					struct b43_c32 *samples, u16 len) {
	struct b43_phy_n *nphy = dev->phy.n;
	u16 i;
	u32 *data;

	data = kzalloc(len * sizeof(u32), GFP_KERNEL);
	if (!data) {
		b43err(dev->wl, "allocation for samples loading failed\n");
		return -ENOMEM;
	}
	if (nphy->hang_avoid)
		b43_nphy_stay_in_carrier_search(dev, 1);

	for (i = 0; i < len; i++) {
		data[i] = (samples[i].i & 0x3FF << 10);
		data[i] |= samples[i].q & 0x3FF;
	}
	b43_ntab_write_bulk(dev, B43_NTAB32(17, 0), len, data);

	kfree(data);
	if (nphy->hang_avoid)
		b43_nphy_stay_in_carrier_search(dev, 0);
	return 0;
}

/* http://bcm-v4.sipsolutions.net/802.11/PHY/N/GenLoadSamples */
static u16 b43_nphy_gen_load_samples(struct b43_wldev *dev, u32 freq, u16 max,
					bool test)
{
	int i;
	u16 bw, len, rot, angle;
	struct b43_c32 *samples;


	bw = (dev->phy.is_40mhz) ? 40 : 20;
	len = bw << 3;

	if (test) {
		if (b43_phy_read(dev, B43_NPHY_BBCFG) & B43_NPHY_BBCFG_RSTRX)
			bw = 82;
		else
			bw = 80;

		if (dev->phy.is_40mhz)
			bw <<= 1;

		len = bw << 1;
	}

	samples = kcalloc(len, sizeof(struct b43_c32), GFP_KERNEL);
	if (!samples) {
		b43err(dev->wl, "allocation for samples generation failed\n");
		return 0;
	}
	rot = (((freq * 36) / bw) << 16) / 100;
	angle = 0;

	for (i = 0; i < len; i++) {
		samples[i] = b43_cordic(angle);
		angle += rot;
		samples[i].q = CORDIC_CONVERT(samples[i].q * max);
		samples[i].i = CORDIC_CONVERT(samples[i].i * max);
	}

	i = b43_nphy_load_samples(dev, samples, len);
	kfree(samples);
	return (i < 0) ? 0 : len;
}

/* http://bcm-v4.sipsolutions.net/802.11/PHY/N/RunSamples */
static void b43_nphy_run_samples(struct b43_wldev *dev, u16 samps, u16 loops,
					u16 wait, bool iqmode, bool dac_test)
{
	struct b43_phy_n *nphy = dev->phy.n;
	int i;
	u16 seq_mode;
	u32 tmp;

	if (nphy->hang_avoid)
		b43_nphy_stay_in_carrier_search(dev, true);

	if ((nphy->bb_mult_save & 0x80000000) == 0) {
		tmp = b43_ntab_read(dev, B43_NTAB16(15, 87));
		nphy->bb_mult_save = (tmp & 0xFFFF) | 0x80000000;
	}

	if (!dev->phy.is_40mhz)
		tmp = 0x6464;
	else
		tmp = 0x4747;
	b43_ntab_write(dev, B43_NTAB16(15, 87), tmp);

	if (nphy->hang_avoid)
		b43_nphy_stay_in_carrier_search(dev, false);

	b43_phy_write(dev, B43_NPHY_SAMP_DEPCNT, (samps - 1));

	if (loops != 0xFFFF)
		b43_phy_write(dev, B43_NPHY_SAMP_LOOPCNT, (loops - 1));
	else
		b43_phy_write(dev, B43_NPHY_SAMP_LOOPCNT, loops);

	b43_phy_write(dev, B43_NPHY_SAMP_WAITCNT, wait);

	seq_mode = b43_phy_read(dev, B43_NPHY_RFSEQMODE);

	b43_phy_set(dev, B43_NPHY_RFSEQMODE, B43_NPHY_RFSEQMODE_CAOVER);
	if (iqmode) {
		b43_phy_mask(dev, B43_NPHY_IQLOCAL_CMDGCTL, 0x7FFF);
		b43_phy_set(dev, B43_NPHY_IQLOCAL_CMDGCTL, 0x8000);
	} else {
		if (dac_test)
			b43_phy_write(dev, B43_NPHY_SAMP_CMD, 5);
		else
			b43_phy_write(dev, B43_NPHY_SAMP_CMD, 1);
	}
	for (i = 0; i < 100; i++) {
		if (b43_phy_read(dev, B43_NPHY_RFSEQST) & 1) {
			i = 0;
			break;
		}
		udelay(10);
	}
	if (i)
		b43err(dev->wl, "run samples timeout\n");

	b43_phy_write(dev, B43_NPHY_RFSEQMODE, seq_mode);
}

/**************************************************
 * RSSI
 **************************************************/

/* http://bcm-v4.sipsolutions.net/802.11/PHY/N/ScaleOffsetRssi */
static void b43_nphy_scale_offset_rssi(struct b43_wldev *dev, u16 scale,
					s8 offset, u8 core, u8 rail,
					enum b43_nphy_rssi_type type)
{
	u16 tmp;
	bool core1or5 = (core == 1) || (core == 5);
	bool core2or5 = (core == 2) || (core == 5);

	offset = clamp_val(offset, -32, 31);
	tmp = ((scale & 0x3F) << 8) | (offset & 0x3F);

	if (core1or5 && (rail == 0) && (type == B43_NPHY_RSSI_Z))
		b43_phy_write(dev, B43_NPHY_RSSIMC_0I_RSSI_Z, tmp);
	if (core1or5 && (rail == 1) && (type == B43_NPHY_RSSI_Z))
		b43_phy_write(dev, B43_NPHY_RSSIMC_0Q_RSSI_Z, tmp);
	if (core2or5 && (rail == 0) && (type == B43_NPHY_RSSI_Z))
		b43_phy_write(dev, B43_NPHY_RSSIMC_1I_RSSI_Z, tmp);
	if (core2or5 && (rail == 1) && (type == B43_NPHY_RSSI_Z))
		b43_phy_write(dev, B43_NPHY_RSSIMC_1Q_RSSI_Z, tmp);

	if (core1or5 && (rail == 0) && (type == B43_NPHY_RSSI_X))
		b43_phy_write(dev, B43_NPHY_RSSIMC_0I_RSSI_X, tmp);
	if (core1or5 && (rail == 1) && (type == B43_NPHY_RSSI_X))
		b43_phy_write(dev, B43_NPHY_RSSIMC_0Q_RSSI_X, tmp);
	if (core2or5 && (rail == 0) && (type == B43_NPHY_RSSI_X))
		b43_phy_write(dev, B43_NPHY_RSSIMC_1I_RSSI_X, tmp);
	if (core2or5 && (rail == 1) && (type == B43_NPHY_RSSI_X))
		b43_phy_write(dev, B43_NPHY_RSSIMC_1Q_RSSI_X, tmp);

	if (core1or5 && (rail == 0) && (type == B43_NPHY_RSSI_Y))
		b43_phy_write(dev, B43_NPHY_RSSIMC_0I_RSSI_Y, tmp);
	if (core1or5 && (rail == 1) && (type == B43_NPHY_RSSI_Y))
		b43_phy_write(dev, B43_NPHY_RSSIMC_0Q_RSSI_Y, tmp);
	if (core2or5 && (rail == 0) && (type == B43_NPHY_RSSI_Y))
		b43_phy_write(dev, B43_NPHY_RSSIMC_1I_RSSI_Y, tmp);
	if (core2or5 && (rail == 1) && (type == B43_NPHY_RSSI_Y))
		b43_phy_write(dev, B43_NPHY_RSSIMC_1Q_RSSI_Y, tmp);

	if (core1or5 && (rail == 0) && (type == B43_NPHY_RSSI_TBD))
		b43_phy_write(dev, B43_NPHY_RSSIMC_0I_TBD, tmp);
	if (core1or5 && (rail == 1) && (type == B43_NPHY_RSSI_TBD))
		b43_phy_write(dev, B43_NPHY_RSSIMC_0Q_TBD, tmp);
	if (core2or5 && (rail == 0) && (type == B43_NPHY_RSSI_TBD))
		b43_phy_write(dev, B43_NPHY_RSSIMC_1I_TBD, tmp);
	if (core2or5 && (rail == 1) && (type == B43_NPHY_RSSI_TBD))
		b43_phy_write(dev, B43_NPHY_RSSIMC_1Q_TBD, tmp);

	if (core1or5 && (rail == 0) && (type == B43_NPHY_RSSI_PWRDET))
		b43_phy_write(dev, B43_NPHY_RSSIMC_0I_PWRDET, tmp);
	if (core1or5 && (rail == 1) && (type == B43_NPHY_RSSI_PWRDET))
		b43_phy_write(dev, B43_NPHY_RSSIMC_0Q_PWRDET, tmp);
	if (core2or5 && (rail == 0) && (type == B43_NPHY_RSSI_PWRDET))
		b43_phy_write(dev, B43_NPHY_RSSIMC_1I_PWRDET, tmp);
	if (core2or5 && (rail == 1) && (type == B43_NPHY_RSSI_PWRDET))
		b43_phy_write(dev, B43_NPHY_RSSIMC_1Q_PWRDET, tmp);

	if (core1or5 && (type == B43_NPHY_RSSI_TSSI_I))
		b43_phy_write(dev, B43_NPHY_RSSIMC_0I_TSSI, tmp);
	if (core2or5 && (type == B43_NPHY_RSSI_TSSI_I))
		b43_phy_write(dev, B43_NPHY_RSSIMC_1I_TSSI, tmp);

	if (core1or5 && (type == B43_NPHY_RSSI_TSSI_Q))
		b43_phy_write(dev, B43_NPHY_RSSIMC_0Q_TSSI, tmp);
	if (core2or5 && (type == B43_NPHY_RSSI_TSSI_Q))
		b43_phy_write(dev, B43_NPHY_RSSIMC_1Q_TSSI, tmp);
}

static void b43_nphy_rev3_rssi_select(struct b43_wldev *dev, u8 code, u8 type)
{
	u8 i;
	u16 reg, val;

	if (code == 0) {
		b43_phy_mask(dev, B43_NPHY_AFECTL_OVER1, 0xFDFF);
		b43_phy_mask(dev, B43_NPHY_AFECTL_OVER, 0xFDFF);
		b43_phy_mask(dev, B43_NPHY_AFECTL_C1, 0xFCFF);
		b43_phy_mask(dev, B43_NPHY_AFECTL_C2, 0xFCFF);
		b43_phy_mask(dev, B43_NPHY_TXF_40CO_B1S0, 0xFFDF);
		b43_phy_mask(dev, B43_NPHY_TXF_40CO_B32S1, 0xFFDF);
		b43_phy_mask(dev, B43_NPHY_RFCTL_LUT_TRSW_UP1, 0xFFC3);
		b43_phy_mask(dev, B43_NPHY_RFCTL_LUT_TRSW_UP2, 0xFFC3);
	} else {
		for (i = 0; i < 2; i++) {
			if ((code == 1 && i == 1) || (code == 2 && !i))
				continue;

			reg = (i == 0) ?
				B43_NPHY_AFECTL_OVER1 : B43_NPHY_AFECTL_OVER;
			b43_phy_maskset(dev, reg, 0xFDFF, 0x0200);

			if (type < 3) {
				reg = (i == 0) ?
					B43_NPHY_AFECTL_C1 :
					B43_NPHY_AFECTL_C2;
				b43_phy_maskset(dev, reg, 0xFCFF, 0);

				reg = (i == 0) ?
					B43_NPHY_RFCTL_LUT_TRSW_UP1 :
					B43_NPHY_RFCTL_LUT_TRSW_UP2;
				b43_phy_maskset(dev, reg, 0xFFC3, 0);

				if (type == 0)
					val = (b43_current_band(dev->wl) == IEEE80211_BAND_5GHZ) ? 4 : 8;
				else if (type == 1)
					val = 16;
				else
					val = 32;
				b43_phy_set(dev, reg, val);

				reg = (i == 0) ?
					B43_NPHY_TXF_40CO_B1S0 :
					B43_NPHY_TXF_40CO_B32S1;
				b43_phy_set(dev, reg, 0x0020);
			} else {
				if (type == 6)
					val = 0x0100;
				else if (type == 3)
					val = 0x0200;
				else
					val = 0x0300;

				reg = (i == 0) ?
					B43_NPHY_AFECTL_C1 :
					B43_NPHY_AFECTL_C2;

				b43_phy_maskset(dev, reg, 0xFCFF, val);
				b43_phy_maskset(dev, reg, 0xF3FF, val << 2);

				if (type != 3 && type != 6) {
					enum ieee80211_band band =
						b43_current_band(dev->wl);

					if (b43_nphy_ipa(dev))
						val = (band == IEEE80211_BAND_5GHZ) ? 0xC : 0xE;
					else
						val = 0x11;
					reg = (i == 0) ? 0x2000 : 0x3000;
					reg |= B2055_PADDRV;
					b43_radio_write16(dev, reg, val);

					reg = (i == 0) ?
						B43_NPHY_AFECTL_OVER1 :
						B43_NPHY_AFECTL_OVER;
					b43_phy_set(dev, reg, 0x0200);
				}
			}
		}
	}
}

static void b43_nphy_rev2_rssi_select(struct b43_wldev *dev, u8 code, u8 type)
{
	u16 val;

	if (type < 3)
		val = 0;
	else if (type == 6)
		val = 1;
	else if (type == 3)
		val = 2;
	else
		val = 3;

	val = (val << 12) | (val << 14);
	b43_phy_maskset(dev, B43_NPHY_AFECTL_C1, 0x0FFF, val);
	b43_phy_maskset(dev, B43_NPHY_AFECTL_C2, 0x0FFF, val);

	if (type < 3) {
		b43_phy_maskset(dev, B43_NPHY_RFCTL_RSSIO1, 0xFFCF,
				(type + 1) << 4);
		b43_phy_maskset(dev, B43_NPHY_RFCTL_RSSIO2, 0xFFCF,
				(type + 1) << 4);
	}

	if (code == 0) {
		b43_phy_mask(dev, B43_NPHY_AFECTL_OVER, ~0x3000);
		if (type < 3) {
			b43_phy_mask(dev, B43_NPHY_RFCTL_CMD,
				~(B43_NPHY_RFCTL_CMD_RXEN |
				  B43_NPHY_RFCTL_CMD_CORESEL));
			b43_phy_mask(dev, B43_NPHY_RFCTL_OVER,
				~(0x1 << 12 |
				  0x1 << 5 |
				  0x1 << 1 |
				  0x1));
			b43_phy_mask(dev, B43_NPHY_RFCTL_CMD,
				~B43_NPHY_RFCTL_CMD_START);
			udelay(20);
			b43_phy_mask(dev, B43_NPHY_RFCTL_OVER, ~0x1);
		}
	} else {
		b43_phy_set(dev, B43_NPHY_AFECTL_OVER, 0x3000);
		if (type < 3) {
			b43_phy_maskset(dev, B43_NPHY_RFCTL_CMD,
				~(B43_NPHY_RFCTL_CMD_RXEN |
				  B43_NPHY_RFCTL_CMD_CORESEL),
				(B43_NPHY_RFCTL_CMD_RXEN |
				 code << B43_NPHY_RFCTL_CMD_CORESEL_SHIFT));
			b43_phy_set(dev, B43_NPHY_RFCTL_OVER,
				(0x1 << 12 |
				  0x1 << 5 |
				  0x1 << 1 |
				  0x1));
			b43_phy_set(dev, B43_NPHY_RFCTL_CMD,
				B43_NPHY_RFCTL_CMD_START);
			udelay(20);
			b43_phy_mask(dev, B43_NPHY_RFCTL_OVER, ~0x1);
		}
	}
}

/* http://bcm-v4.sipsolutions.net/802.11/PHY/N/RSSISel */
static void b43_nphy_rssi_select(struct b43_wldev *dev, u8 code, u8 type)
{
	if (dev->phy.rev >= 3)
		b43_nphy_rev3_rssi_select(dev, code, type);
	else
		b43_nphy_rev2_rssi_select(dev, code, type);
}

/* http://bcm-v4.sipsolutions.net/802.11/PHY/N/SetRssi2055Vcm */
static void b43_nphy_set_rssi_2055_vcm(struct b43_wldev *dev, u8 type, u8 *buf)
{
	int i;
	for (i = 0; i < 2; i++) {
		if (type == 2) {
			if (i == 0) {
				b43_radio_maskset(dev, B2055_C1_B0NB_RSSIVCM,
						  0xFC, buf[0]);
				b43_radio_maskset(dev, B2055_C1_RX_BB_RSSICTL5,
						  0xFC, buf[1]);
			} else {
				b43_radio_maskset(dev, B2055_C2_B0NB_RSSIVCM,
						  0xFC, buf[2 * i]);
				b43_radio_maskset(dev, B2055_C2_RX_BB_RSSICTL5,
						  0xFC, buf[2 * i + 1]);
			}
		} else {
			if (i == 0)
				b43_radio_maskset(dev, B2055_C1_RX_BB_RSSICTL5,
						  0xF3, buf[0] << 2);
			else
				b43_radio_maskset(dev, B2055_C2_RX_BB_RSSICTL5,
						  0xF3, buf[2 * i + 1] << 2);
		}
	}
}

/* http://bcm-v4.sipsolutions.net/802.11/PHY/N/PollRssi */
static int b43_nphy_poll_rssi(struct b43_wldev *dev, u8 type, s32 *buf,
				u8 nsamp)
{
	int i;
	int out;
	u16 save_regs_phy[9];
	u16 s[2];

	if (dev->phy.rev >= 3) {
		save_regs_phy[0] = b43_phy_read(dev,
						B43_NPHY_RFCTL_LUT_TRSW_UP1);
		save_regs_phy[1] = b43_phy_read(dev,
						B43_NPHY_RFCTL_LUT_TRSW_UP2);
		save_regs_phy[2] = b43_phy_read(dev, B43_NPHY_AFECTL_C1);
		save_regs_phy[3] = b43_phy_read(dev, B43_NPHY_AFECTL_C2);
		save_regs_phy[4] = b43_phy_read(dev, B43_NPHY_AFECTL_OVER1);
		save_regs_phy[5] = b43_phy_read(dev, B43_NPHY_AFECTL_OVER);
		save_regs_phy[6] = b43_phy_read(dev, B43_NPHY_TXF_40CO_B1S0);
		save_regs_phy[7] = b43_phy_read(dev, B43_NPHY_TXF_40CO_B32S1);
		save_regs_phy[8] = 0;
	} else {
		save_regs_phy[0] = b43_phy_read(dev, B43_NPHY_AFECTL_C1);
		save_regs_phy[1] = b43_phy_read(dev, B43_NPHY_AFECTL_C2);
		save_regs_phy[2] = b43_phy_read(dev, B43_NPHY_AFECTL_OVER);
		save_regs_phy[3] = b43_phy_read(dev, B43_NPHY_RFCTL_CMD);
		save_regs_phy[4] = b43_phy_read(dev, B43_NPHY_RFCTL_OVER);
		save_regs_phy[5] = b43_phy_read(dev, B43_NPHY_RFCTL_RSSIO1);
		save_regs_phy[6] = b43_phy_read(dev, B43_NPHY_RFCTL_RSSIO2);
		save_regs_phy[7] = 0;
		save_regs_phy[8] = 0;
	}

	b43_nphy_rssi_select(dev, 5, type);

	if (dev->phy.rev < 2) {
		save_regs_phy[8] = b43_phy_read(dev, B43_NPHY_GPIO_SEL);
		b43_phy_write(dev, B43_NPHY_GPIO_SEL, 5);
	}

	for (i = 0; i < 4; i++)
		buf[i] = 0;

	for (i = 0; i < nsamp; i++) {
		if (dev->phy.rev < 2) {
			s[0] = b43_phy_read(dev, B43_NPHY_GPIO_LOOUT);
			s[1] = b43_phy_read(dev, B43_NPHY_GPIO_HIOUT);
		} else {
			s[0] = b43_phy_read(dev, B43_NPHY_RSSI1);
			s[1] = b43_phy_read(dev, B43_NPHY_RSSI2);
		}

		buf[0] += ((s8)((s[0] & 0x3F) << 2)) >> 2;
		buf[1] += ((s8)(((s[0] >> 8) & 0x3F) << 2)) >> 2;
		buf[2] += ((s8)((s[1] & 0x3F) << 2)) >> 2;
		buf[3] += ((s8)(((s[1] >> 8) & 0x3F) << 2)) >> 2;
	}
	out = (buf[0] & 0xFF) << 24 | (buf[1] & 0xFF) << 16 |
		(buf[2] & 0xFF) << 8 | (buf[3] & 0xFF);

	if (dev->phy.rev < 2)
		b43_phy_write(dev, B43_NPHY_GPIO_SEL, save_regs_phy[8]);

	if (dev->phy.rev >= 3) {
		b43_phy_write(dev, B43_NPHY_RFCTL_LUT_TRSW_UP1,
				save_regs_phy[0]);
		b43_phy_write(dev, B43_NPHY_RFCTL_LUT_TRSW_UP2,
				save_regs_phy[1]);
		b43_phy_write(dev, B43_NPHY_AFECTL_C1, save_regs_phy[2]);
		b43_phy_write(dev, B43_NPHY_AFECTL_C2, save_regs_phy[3]);
		b43_phy_write(dev, B43_NPHY_AFECTL_OVER1, save_regs_phy[4]);
		b43_phy_write(dev, B43_NPHY_AFECTL_OVER, save_regs_phy[5]);
		b43_phy_write(dev, B43_NPHY_TXF_40CO_B1S0, save_regs_phy[6]);
		b43_phy_write(dev, B43_NPHY_TXF_40CO_B32S1, save_regs_phy[7]);
	} else {
		b43_phy_write(dev, B43_NPHY_AFECTL_C1, save_regs_phy[0]);
		b43_phy_write(dev, B43_NPHY_AFECTL_C2, save_regs_phy[1]);
		b43_phy_write(dev, B43_NPHY_AFECTL_OVER, save_regs_phy[2]);
		b43_phy_write(dev, B43_NPHY_RFCTL_CMD, save_regs_phy[3]);
		b43_phy_write(dev, B43_NPHY_RFCTL_OVER, save_regs_phy[4]);
		b43_phy_write(dev, B43_NPHY_RFCTL_RSSIO1, save_regs_phy[5]);
		b43_phy_write(dev, B43_NPHY_RFCTL_RSSIO2, save_regs_phy[6]);
	}

	return out;
}

/* http://bcm-v4.sipsolutions.net/802.11/PHY/N/RSSICal */
static void b43_nphy_rev2_rssi_cal(struct b43_wldev *dev, u8 type)
{
	int i, j;
	u8 state[4];
	u8 code, val;
	u16 class, override;
	u8 regs_save_radio[2];
	u16 regs_save_phy[2];

	s8 offset[4];
	u8 core;
	u8 rail;

	u16 clip_state[2];
	u16 clip_off[2] = { 0xFFFF, 0xFFFF };
	s32 results_min[4] = { };
	u8 vcm_final[4] = { };
	s32 results[4][4] = { };
	s32 miniq[4][2] = { };

	if (type == 2) {
		code = 0;
		val = 6;
	} else if (type < 2) {
		code = 25;
		val = 4;
	} else {
		B43_WARN_ON(1);
		return;
	}

	class = b43_nphy_classifier(dev, 0, 0);
	b43_nphy_classifier(dev, 7, 4);
	b43_nphy_read_clip_detection(dev, clip_state);
	b43_nphy_write_clip_detection(dev, clip_off);

	if (b43_current_band(dev->wl) == IEEE80211_BAND_5GHZ)
		override = 0x140;
	else
		override = 0x110;

	regs_save_phy[0] = b43_phy_read(dev, B43_NPHY_RFCTL_INTC1);
	regs_save_radio[0] = b43_radio_read16(dev, B2055_C1_PD_RXTX);
	b43_phy_write(dev, B43_NPHY_RFCTL_INTC1, override);
	b43_radio_write16(dev, B2055_C1_PD_RXTX, val);

	regs_save_phy[1] = b43_phy_read(dev, B43_NPHY_RFCTL_INTC2);
	regs_save_radio[1] = b43_radio_read16(dev, B2055_C2_PD_RXTX);
	b43_phy_write(dev, B43_NPHY_RFCTL_INTC2, override);
	b43_radio_write16(dev, B2055_C2_PD_RXTX, val);

	state[0] = b43_radio_read16(dev, B2055_C1_PD_RSSIMISC) & 0x07;
	state[1] = b43_radio_read16(dev, B2055_C2_PD_RSSIMISC) & 0x07;
	b43_radio_mask(dev, B2055_C1_PD_RSSIMISC, 0xF8);
	b43_radio_mask(dev, B2055_C2_PD_RSSIMISC, 0xF8);
	state[2] = b43_radio_read16(dev, B2055_C1_SP_RSSI) & 0x07;
	state[3] = b43_radio_read16(dev, B2055_C2_SP_RSSI) & 0x07;

	b43_nphy_rssi_select(dev, 5, type);
	b43_nphy_scale_offset_rssi(dev, 0, 0, 5, 0, type);
	b43_nphy_scale_offset_rssi(dev, 0, 0, 5, 1, type);

	for (i = 0; i < 4; i++) {
		u8 tmp[4];
		for (j = 0; j < 4; j++)
			tmp[j] = i;
		if (type != 1)
			b43_nphy_set_rssi_2055_vcm(dev, type, tmp);
		b43_nphy_poll_rssi(dev, type, results[i], 8);
		if (type < 2)
			for (j = 0; j < 2; j++)
				miniq[i][j] = min(results[i][2 * j],
						results[i][2 * j + 1]);
	}

	for (i = 0; i < 4; i++) {
		s32 mind = 40;
		u8 minvcm = 0;
		s32 minpoll = 249;
		s32 curr;
		for (j = 0; j < 4; j++) {
			if (type == 2)
				curr = abs(results[j][i]);
			else
				curr = abs(miniq[j][i / 2] - code * 8);

			if (curr < mind) {
				mind = curr;
				minvcm = j;
			}

			if (results[j][i] < minpoll)
				minpoll = results[j][i];
		}
		results_min[i] = minpoll;
		vcm_final[i] = minvcm;
	}

	if (type != 1)
		b43_nphy_set_rssi_2055_vcm(dev, type, vcm_final);

	for (i = 0; i < 4; i++) {
		offset[i] = (code * 8) - results[vcm_final[i]][i];

		if (offset[i] < 0)
			offset[i] = -((abs(offset[i]) + 4) / 8);
		else
			offset[i] = (offset[i] + 4) / 8;

		if (results_min[i] == 248)
			offset[i] = code - 32;

		core = (i / 2) ? 2 : 1;
		rail = (i % 2) ? 1 : 0;

		b43_nphy_scale_offset_rssi(dev, 0, offset[i], core, rail,
						type);
	}

	b43_radio_maskset(dev, B2055_C1_PD_RSSIMISC, 0xF8, state[0]);
	b43_radio_maskset(dev, B2055_C2_PD_RSSIMISC, 0xF8, state[1]);

	switch (state[2]) {
	case 1:
		b43_nphy_rssi_select(dev, 1, 2);
		break;
	case 4:
		b43_nphy_rssi_select(dev, 1, 0);
		break;
	case 2:
		b43_nphy_rssi_select(dev, 1, 1);
		break;
	default:
		b43_nphy_rssi_select(dev, 1, 1);
		break;
	}

	switch (state[3]) {
	case 1:
		b43_nphy_rssi_select(dev, 2, 2);
		break;
	case 4:
		b43_nphy_rssi_select(dev, 2, 0);
		break;
	default:
		b43_nphy_rssi_select(dev, 2, 1);
		break;
	}

	b43_nphy_rssi_select(dev, 0, type);

	b43_phy_write(dev, B43_NPHY_RFCTL_INTC1, regs_save_phy[0]);
	b43_radio_write16(dev, B2055_C1_PD_RXTX, regs_save_radio[0]);
	b43_phy_write(dev, B43_NPHY_RFCTL_INTC2, regs_save_phy[1]);
	b43_radio_write16(dev, B2055_C2_PD_RXTX, regs_save_radio[1]);

	b43_nphy_classifier(dev, 7, class);
	b43_nphy_write_clip_detection(dev, clip_state);
	/* Specs don't say about reset here, but it makes wl and b43 dumps
	   identical, it really seems wl performs this */
	b43_nphy_reset_cca(dev);
}

/* http://bcm-v4.sipsolutions.net/802.11/PHY/N/RSSICalRev3 */
static void b43_nphy_rev3_rssi_cal(struct b43_wldev *dev)
{
	/* TODO */
}

/*
 * RSSI Calibration
 * http://bcm-v4.sipsolutions.net/802.11/PHY/N/RSSICal
 */
static void b43_nphy_rssi_cal(struct b43_wldev *dev)
{
	if (dev->phy.rev >= 3) {
		b43_nphy_rev3_rssi_cal(dev);
	} else {
		b43_nphy_rev2_rssi_cal(dev, B43_NPHY_RSSI_Z);
		b43_nphy_rev2_rssi_cal(dev, B43_NPHY_RSSI_X);
		b43_nphy_rev2_rssi_cal(dev, B43_NPHY_RSSI_Y);
	}
}

/**************************************************
 * Workarounds
 **************************************************/

static void b43_nphy_gain_ctl_workarounds_rev3plus(struct b43_wldev *dev)
{
	struct ssb_sprom *sprom = dev->dev->bus_sprom;

	bool ghz5;
	bool ext_lna;
	u16 rssi_gain;
	struct nphy_gain_ctl_workaround_entry *e;
	u8 lpf_gain[6] = { 0x00, 0x06, 0x0C, 0x12, 0x12, 0x12 };
	u8 lpf_bits[6] = { 0, 1, 2, 3, 3, 3 };

	/* Prepare values */
	ghz5 = b43_phy_read(dev, B43_NPHY_BANDCTL)
		& B43_NPHY_BANDCTL_5GHZ;
	ext_lna = sprom->boardflags_lo & B43_BFL_EXTLNA;
	e = b43_nphy_get_gain_ctl_workaround_ent(dev, ghz5, ext_lna);
	if (ghz5 && dev->phy.rev >= 5)
		rssi_gain = 0x90;
	else
		rssi_gain = 0x50;

	b43_phy_set(dev, B43_NPHY_RXCTL, 0x0040);

	/* Set Clip 2 detect */
	b43_phy_set(dev, B43_NPHY_C1_CGAINI,
			B43_NPHY_C1_CGAINI_CL2DETECT);
	b43_phy_set(dev, B43_NPHY_C2_CGAINI,
			B43_NPHY_C2_CGAINI_CL2DETECT);

	b43_radio_write(dev, B2056_RX0 | B2056_RX_BIASPOLE_LNAG1_IDAC,
			0x17);
	b43_radio_write(dev, B2056_RX1 | B2056_RX_BIASPOLE_LNAG1_IDAC,
			0x17);
	b43_radio_write(dev, B2056_RX0 | B2056_RX_LNAG2_IDAC, 0xF0);
	b43_radio_write(dev, B2056_RX1 | B2056_RX_LNAG2_IDAC, 0xF0);
	b43_radio_write(dev, B2056_RX0 | B2056_RX_RSSI_POLE, 0x00);
	b43_radio_write(dev, B2056_RX1 | B2056_RX_RSSI_POLE, 0x00);
	b43_radio_write(dev, B2056_RX0 | B2056_RX_RSSI_GAIN,
			rssi_gain);
	b43_radio_write(dev, B2056_RX1 | B2056_RX_RSSI_GAIN,
			rssi_gain);
	b43_radio_write(dev, B2056_RX0 | B2056_RX_BIASPOLE_LNAA1_IDAC,
			0x17);
	b43_radio_write(dev, B2056_RX1 | B2056_RX_BIASPOLE_LNAA1_IDAC,
			0x17);
	b43_radio_write(dev, B2056_RX0 | B2056_RX_LNAA2_IDAC, 0xFF);
	b43_radio_write(dev, B2056_RX1 | B2056_RX_LNAA2_IDAC, 0xFF);

	b43_ntab_write_bulk(dev, B43_NTAB8(0, 8), 4, e->lna1_gain);
	b43_ntab_write_bulk(dev, B43_NTAB8(1, 8), 4, e->lna1_gain);
	b43_ntab_write_bulk(dev, B43_NTAB8(0, 16), 4, e->lna2_gain);
	b43_ntab_write_bulk(dev, B43_NTAB8(1, 16), 4, e->lna2_gain);
	b43_ntab_write_bulk(dev, B43_NTAB8(0, 32), 10, e->gain_db);
	b43_ntab_write_bulk(dev, B43_NTAB8(1, 32), 10, e->gain_db);
	b43_ntab_write_bulk(dev, B43_NTAB8(2, 32), 10, e->gain_bits);
	b43_ntab_write_bulk(dev, B43_NTAB8(3, 32), 10, e->gain_bits);
	b43_ntab_write_bulk(dev, B43_NTAB8(0, 0x40), 6, lpf_gain);
	b43_ntab_write_bulk(dev, B43_NTAB8(1, 0x40), 6, lpf_gain);
	b43_ntab_write_bulk(dev, B43_NTAB8(2, 0x40), 6, lpf_bits);
	b43_ntab_write_bulk(dev, B43_NTAB8(3, 0x40), 6, lpf_bits);

	b43_phy_write(dev, B43_NPHY_C1_INITGAIN, e->init_gain);
	b43_phy_write(dev, 0x2A7, e->init_gain);
	b43_ntab_write_bulk(dev, B43_NTAB16(7, 0x106), 2,
				e->rfseq_init);
	b43_phy_write(dev, B43_NPHY_C1_INITGAIN, e->init_gain);

	/* TODO: check defines. Do not match variables names */
	b43_phy_write(dev, B43_NPHY_C1_CLIP1_MEDGAIN, e->cliphi_gain);
	b43_phy_write(dev, 0x2A9, e->cliphi_gain);
	b43_phy_write(dev, B43_NPHY_C1_CLIP2_GAIN, e->clipmd_gain);
	b43_phy_write(dev, 0x2AB, e->clipmd_gain);
	b43_phy_write(dev, B43_NPHY_C2_CLIP1_HIGAIN, e->cliplo_gain);
	b43_phy_write(dev, 0x2AD, e->cliplo_gain);

	b43_phy_maskset(dev, 0x27D, 0xFF00, e->crsmin);
	b43_phy_maskset(dev, 0x280, 0xFF00, e->crsminl);
	b43_phy_maskset(dev, 0x283, 0xFF00, e->crsminu);
	b43_phy_write(dev, B43_NPHY_C1_NBCLIPTHRES, e->nbclip);
	b43_phy_write(dev, B43_NPHY_C2_NBCLIPTHRES, e->nbclip);
	b43_phy_maskset(dev, B43_NPHY_C1_CLIPWBTHRES,
			~B43_NPHY_C1_CLIPWBTHRES_CLIP2, e->wlclip);
	b43_phy_maskset(dev, B43_NPHY_C2_CLIPWBTHRES,
			~B43_NPHY_C2_CLIPWBTHRES_CLIP2, e->wlclip);
	b43_phy_write(dev, B43_NPHY_CCK_SHIFTB_REF, 0x809C);
}

static void b43_nphy_gain_ctl_workarounds_rev1_2(struct b43_wldev *dev)
{
	struct b43_phy_n *nphy = dev->phy.n;

	u8 i, j;
	u8 code;
	u16 tmp;
	u8 rfseq_events[3] = { 6, 8, 7 };
	u8 rfseq_delays[3] = { 10, 30, 1 };

	/* Set Clip 2 detect */
	b43_phy_set(dev, B43_NPHY_C1_CGAINI, B43_NPHY_C1_CGAINI_CL2DETECT);
	b43_phy_set(dev, B43_NPHY_C2_CGAINI, B43_NPHY_C2_CGAINI_CL2DETECT);

	/* Set narrowband clip threshold */
	b43_phy_write(dev, B43_NPHY_C1_NBCLIPTHRES, 0x84);
	b43_phy_write(dev, B43_NPHY_C2_NBCLIPTHRES, 0x84);

	if (!dev->phy.is_40mhz) {
		/* Set dwell lengths */
		b43_phy_write(dev, B43_NPHY_CLIP1_NBDWELL_LEN, 0x002B);
		b43_phy_write(dev, B43_NPHY_CLIP2_NBDWELL_LEN, 0x002B);
		b43_phy_write(dev, B43_NPHY_W1CLIP1_DWELL_LEN, 0x0009);
		b43_phy_write(dev, B43_NPHY_W1CLIP2_DWELL_LEN, 0x0009);
	}

	/* Set wideband clip 2 threshold */
	b43_phy_maskset(dev, B43_NPHY_C1_CLIPWBTHRES,
			~B43_NPHY_C1_CLIPWBTHRES_CLIP2, 21);
	b43_phy_maskset(dev, B43_NPHY_C2_CLIPWBTHRES,
			~B43_NPHY_C2_CLIPWBTHRES_CLIP2, 21);

	if (!dev->phy.is_40mhz) {
		b43_phy_maskset(dev, B43_NPHY_C1_CGAINI,
			~B43_NPHY_C1_CGAINI_GAINBKOFF, 0x1);
		b43_phy_maskset(dev, B43_NPHY_C2_CGAINI,
			~B43_NPHY_C2_CGAINI_GAINBKOFF, 0x1);
		b43_phy_maskset(dev, B43_NPHY_C1_CCK_CGAINI,
			~B43_NPHY_C1_CCK_CGAINI_GAINBKOFF, 0x1);
		b43_phy_maskset(dev, B43_NPHY_C2_CCK_CGAINI,
			~B43_NPHY_C2_CCK_CGAINI_GAINBKOFF, 0x1);
	}

	b43_phy_write(dev, B43_NPHY_CCK_SHIFTB_REF, 0x809C);

	if (nphy->gain_boost) {
		if (b43_current_band(dev->wl) == IEEE80211_BAND_2GHZ &&
			dev->phy.is_40mhz)
			code = 4;
		else
			code = 5;
	} else {
		code = dev->phy.is_40mhz ? 6 : 7;
	}

	/* Set HPVGA2 index */
	b43_phy_maskset(dev, B43_NPHY_C1_INITGAIN, ~B43_NPHY_C1_INITGAIN_HPVGA2,
			code << B43_NPHY_C1_INITGAIN_HPVGA2_SHIFT);
	b43_phy_maskset(dev, B43_NPHY_C2_INITGAIN, ~B43_NPHY_C2_INITGAIN_HPVGA2,
			code << B43_NPHY_C2_INITGAIN_HPVGA2_SHIFT);

	b43_phy_write(dev, B43_NPHY_TABLE_ADDR, 0x1D06);
	/* specs say about 2 loops, but wl does 4 */
	for (i = 0; i < 4; i++)
		b43_phy_write(dev, B43_NPHY_TABLE_DATALO, (code << 8 | 0x7C));

	b43_nphy_adjust_lna_gain_table(dev);

	if (nphy->elna_gain_config) {
		b43_phy_write(dev, B43_NPHY_TABLE_ADDR, 0x0808);
		b43_phy_write(dev, B43_NPHY_TABLE_DATALO, 0x0);
		b43_phy_write(dev, B43_NPHY_TABLE_DATALO, 0x1);
		b43_phy_write(dev, B43_NPHY_TABLE_DATALO, 0x1);
		b43_phy_write(dev, B43_NPHY_TABLE_DATALO, 0x1);

		b43_phy_write(dev, B43_NPHY_TABLE_ADDR, 0x0C08);
		b43_phy_write(dev, B43_NPHY_TABLE_DATALO, 0x0);
		b43_phy_write(dev, B43_NPHY_TABLE_DATALO, 0x1);
		b43_phy_write(dev, B43_NPHY_TABLE_DATALO, 0x1);
		b43_phy_write(dev, B43_NPHY_TABLE_DATALO, 0x1);

		b43_phy_write(dev, B43_NPHY_TABLE_ADDR, 0x1D06);
		/* specs say about 2 loops, but wl does 4 */
		for (i = 0; i < 4; i++)
			b43_phy_write(dev, B43_NPHY_TABLE_DATALO,
						(code << 8 | 0x74));
	}

	if (dev->phy.rev == 2) {
		for (i = 0; i < 4; i++) {
			b43_phy_write(dev, B43_NPHY_TABLE_ADDR,
					(0x0400 * i) + 0x0020);
			for (j = 0; j < 21; j++) {
				tmp = j * (i < 2 ? 3 : 1);
				b43_phy_write(dev,
					B43_NPHY_TABLE_DATALO, tmp);
			}
		}
	}

	b43_nphy_set_rf_sequence(dev, 5, rfseq_events, rfseq_delays, 3);
	b43_phy_maskset(dev, B43_NPHY_OVER_DGAIN1,
		~B43_NPHY_OVER_DGAIN_CCKDGECV & 0xFFFF,
		0x5A << B43_NPHY_OVER_DGAIN_CCKDGECV_SHIFT);

	if (b43_current_band(dev->wl) == IEEE80211_BAND_2GHZ)
		b43_phy_maskset(dev, B43_PHY_N(0xC5D), 0xFF80, 4);
}

/* http://bcm-v4.sipsolutions.net/802.11/PHY/N/WorkaroundsGainCtrl */
static void b43_nphy_gain_ctl_workarounds(struct b43_wldev *dev)
{
	if (dev->phy.rev >= 3)
		b43_nphy_gain_ctl_workarounds_rev3plus(dev);
	else
		b43_nphy_gain_ctl_workarounds_rev1_2(dev);
}

static void b43_nphy_workarounds_rev3plus(struct b43_wldev *dev)
{
	struct b43_phy_n *nphy = dev->phy.n;
	struct ssb_sprom *sprom = dev->dev->bus_sprom;

	/* TX to RX */
	u8 tx2rx_events[8] = { 0x4, 0x3, 0x6, 0x5, 0x2, 0x1, 0x8, 0x1F };
	u8 tx2rx_delays[8] = { 8, 4, 2, 2, 4, 4, 6, 1 };
	/* RX to TX */
	u8 rx2tx_events_ipa[9] = { 0x0, 0x1, 0x2, 0x8, 0x5, 0x6, 0xF, 0x3,
					0x1F };
	u8 rx2tx_delays_ipa[9] = { 8, 6, 6, 4, 4, 16, 43, 1, 1 };
	u8 rx2tx_events[9] = { 0x0, 0x1, 0x2, 0x8, 0x5, 0x6, 0x3, 0x4, 0x1F };
	u8 rx2tx_delays[9] = { 8, 6, 6, 4, 4, 18, 42, 1, 1 };

	u16 tmp16;
	u32 tmp32;

	b43_phy_write(dev, 0x23f, 0x1f8);
	b43_phy_write(dev, 0x240, 0x1f8);

	tmp32 = b43_ntab_read(dev, B43_NTAB32(30, 0));
	tmp32 &= 0xffffff;
	b43_ntab_write(dev, B43_NTAB32(30, 0), tmp32);

	b43_phy_write(dev, B43_NPHY_PHASETR_A0, 0x0125);
	b43_phy_write(dev, B43_NPHY_PHASETR_A1, 0x01B3);
	b43_phy_write(dev, B43_NPHY_PHASETR_A2, 0x0105);
	b43_phy_write(dev, B43_NPHY_PHASETR_B0, 0x016E);
	b43_phy_write(dev, B43_NPHY_PHASETR_B1, 0x00CD);
	b43_phy_write(dev, B43_NPHY_PHASETR_B2, 0x0020);

	b43_phy_write(dev, B43_NPHY_C2_CLIP1_MEDGAIN, 0x000C);
	b43_phy_write(dev, 0x2AE, 0x000C);

	/* TX to RX */
	b43_nphy_set_rf_sequence(dev, 1, tx2rx_events, tx2rx_delays,
				 ARRAY_SIZE(tx2rx_events));

	/* RX to TX */
	if (b43_nphy_ipa(dev))
		b43_nphy_set_rf_sequence(dev, 0, rx2tx_events_ipa,
				rx2tx_delays_ipa, ARRAY_SIZE(rx2tx_events_ipa));
	if (nphy->hw_phyrxchain != 3 &&
	    nphy->hw_phyrxchain != nphy->hw_phytxchain) {
		if (b43_nphy_ipa(dev)) {
			rx2tx_delays[5] = 59;
			rx2tx_delays[6] = 1;
			rx2tx_events[7] = 0x1F;
		}
		b43_nphy_set_rf_sequence(dev, 1, rx2tx_events, rx2tx_delays,
					 ARRAY_SIZE(rx2tx_events));
	}

	tmp16 = (b43_current_band(dev->wl) == IEEE80211_BAND_2GHZ) ?
		0x2 : 0x9C40;
	b43_phy_write(dev, B43_NPHY_ENDROP_TLEN, tmp16);

	b43_phy_maskset(dev, 0x294, 0xF0FF, 0x0700);

	b43_ntab_write(dev, B43_NTAB32(16, 3), 0x18D);
	b43_ntab_write(dev, B43_NTAB32(16, 127), 0x18D);

	b43_nphy_gain_ctl_workarounds(dev);

	b43_ntab_write(dev, B43_NTAB16(8, 0), 2);
	b43_ntab_write(dev, B43_NTAB16(8, 16), 2);

	/* TODO */

	b43_radio_write(dev, B2056_RX0 | B2056_RX_MIXA_MAST_BIAS, 0x00);
	b43_radio_write(dev, B2056_RX1 | B2056_RX_MIXA_MAST_BIAS, 0x00);
	b43_radio_write(dev, B2056_RX0 | B2056_RX_MIXA_BIAS_MAIN, 0x06);
	b43_radio_write(dev, B2056_RX1 | B2056_RX_MIXA_BIAS_MAIN, 0x06);
	b43_radio_write(dev, B2056_RX0 | B2056_RX_MIXA_BIAS_AUX, 0x07);
	b43_radio_write(dev, B2056_RX1 | B2056_RX_MIXA_BIAS_AUX, 0x07);
	b43_radio_write(dev, B2056_RX0 | B2056_RX_MIXA_LOB_BIAS, 0x88);
	b43_radio_write(dev, B2056_RX1 | B2056_RX_MIXA_LOB_BIAS, 0x88);
	b43_radio_write(dev, B2056_RX0 | B2056_RX_MIXA_CMFB_IDAC, 0x00);
	b43_radio_write(dev, B2056_RX1 | B2056_RX_MIXA_CMFB_IDAC, 0x00);
	b43_radio_write(dev, B2056_RX0 | B2056_RX_MIXG_CMFB_IDAC, 0x00);
	b43_radio_write(dev, B2056_RX1 | B2056_RX_MIXG_CMFB_IDAC, 0x00);

	/* N PHY WAR TX Chain Update with hw_phytxchain as argument */

	if ((sprom->boardflags2_lo & B43_BFL2_APLL_WAR &&
	     b43_current_band(dev->wl) == IEEE80211_BAND_5GHZ) ||
	    (sprom->boardflags2_lo & B43_BFL2_GPLL_WAR &&
	     b43_current_band(dev->wl) == IEEE80211_BAND_2GHZ))
		tmp32 = 0x00088888;
	else
		tmp32 = 0x88888888;
	b43_ntab_write(dev, B43_NTAB32(30, 1), tmp32);
	b43_ntab_write(dev, B43_NTAB32(30, 2), tmp32);
	b43_ntab_write(dev, B43_NTAB32(30, 3), tmp32);

	if (dev->phy.rev == 4 &&
		b43_current_band(dev->wl) == IEEE80211_BAND_5GHZ) {
		b43_radio_write(dev, B2056_TX0 | B2056_TX_GMBB_IDAC,
				0x70);
		b43_radio_write(dev, B2056_TX1 | B2056_TX_GMBB_IDAC,
				0x70);
	}

	b43_phy_write(dev, 0x224, 0x03eb);
	b43_phy_write(dev, 0x225, 0x03eb);
	b43_phy_write(dev, 0x226, 0x0341);
	b43_phy_write(dev, 0x227, 0x0341);
	b43_phy_write(dev, 0x228, 0x042b);
	b43_phy_write(dev, 0x229, 0x042b);
	b43_phy_write(dev, 0x22a, 0x0381);
	b43_phy_write(dev, 0x22b, 0x0381);
	b43_phy_write(dev, 0x22c, 0x042b);
	b43_phy_write(dev, 0x22d, 0x042b);
	b43_phy_write(dev, 0x22e, 0x0381);
	b43_phy_write(dev, 0x22f, 0x0381);
}

static void b43_nphy_workarounds_rev1_2(struct b43_wldev *dev)
{
	struct ssb_sprom *sprom = dev->dev->bus_sprom;
	struct b43_phy *phy = &dev->phy;
	struct b43_phy_n *nphy = phy->n;

	u8 events1[7] = { 0x0, 0x1, 0x2, 0x8, 0x4, 0x5, 0x3 };
	u8 delays1[7] = { 0x8, 0x6, 0x6, 0x2, 0x4, 0x3C, 0x1 };

	u8 events2[7] = { 0x0, 0x3, 0x5, 0x4, 0x2, 0x1, 0x8 };
	u8 delays2[7] = { 0x8, 0x6, 0x2, 0x4, 0x4, 0x6, 0x1 };

	if (b43_current_band(dev->wl) == IEEE80211_BAND_5GHZ &&
	    nphy->band5g_pwrgain) {
		b43_radio_mask(dev, B2055_C1_TX_RF_SPARE, ~0x8);
		b43_radio_mask(dev, B2055_C2_TX_RF_SPARE, ~0x8);
	} else {
		b43_radio_set(dev, B2055_C1_TX_RF_SPARE, 0x8);
		b43_radio_set(dev, B2055_C2_TX_RF_SPARE, 0x8);
	}

	b43_ntab_write(dev, B43_NTAB16(8, 0x00), 0x000A);
	b43_ntab_write(dev, B43_NTAB16(8, 0x10), 0x000A);
	b43_ntab_write(dev, B43_NTAB16(8, 0x02), 0xCDAA);
	b43_ntab_write(dev, B43_NTAB16(8, 0x12), 0xCDAA);

	if (dev->phy.rev < 2) {
		b43_ntab_write(dev, B43_NTAB16(8, 0x08), 0x0000);
		b43_ntab_write(dev, B43_NTAB16(8, 0x18), 0x0000);
		b43_ntab_write(dev, B43_NTAB16(8, 0x07), 0x7AAB);
		b43_ntab_write(dev, B43_NTAB16(8, 0x17), 0x7AAB);
		b43_ntab_write(dev, B43_NTAB16(8, 0x06), 0x0800);
		b43_ntab_write(dev, B43_NTAB16(8, 0x16), 0x0800);
	}

	b43_phy_write(dev, B43_NPHY_RFCTL_LUT_TRSW_LO1, 0x2D8);
	b43_phy_write(dev, B43_NPHY_RFCTL_LUT_TRSW_UP1, 0x301);
	b43_phy_write(dev, B43_NPHY_RFCTL_LUT_TRSW_LO2, 0x2D8);
	b43_phy_write(dev, B43_NPHY_RFCTL_LUT_TRSW_UP2, 0x301);

	if (sprom->boardflags2_lo & B43_BFL2_SKWRKFEM_BRD &&
	    dev->dev->board_type == 0x8B) {
		delays1[0] = 0x1;
		delays1[5] = 0x14;
	}
	b43_nphy_set_rf_sequence(dev, 0, events1, delays1, 7);
	b43_nphy_set_rf_sequence(dev, 1, events2, delays2, 7);

	b43_nphy_gain_ctl_workarounds(dev);

	if (dev->phy.rev < 2) {
		if (b43_phy_read(dev, B43_NPHY_RXCTL) & 0x2)
			b43_hf_write(dev, b43_hf_read(dev) |
					B43_HF_MLADVW);
	} else if (dev->phy.rev == 2) {
		b43_phy_write(dev, B43_NPHY_CRSCHECK2, 0);
		b43_phy_write(dev, B43_NPHY_CRSCHECK3, 0);
	}

	if (dev->phy.rev < 2)
		b43_phy_mask(dev, B43_NPHY_SCRAM_SIGCTL,
				~B43_NPHY_SCRAM_SIGCTL_SCM);

	/* Set phase track alpha and beta */
	b43_phy_write(dev, B43_NPHY_PHASETR_A0, 0x125);
	b43_phy_write(dev, B43_NPHY_PHASETR_A1, 0x1B3);
	b43_phy_write(dev, B43_NPHY_PHASETR_A2, 0x105);
	b43_phy_write(dev, B43_NPHY_PHASETR_B0, 0x16E);
	b43_phy_write(dev, B43_NPHY_PHASETR_B1, 0xCD);
	b43_phy_write(dev, B43_NPHY_PHASETR_B2, 0x20);

	b43_phy_mask(dev, B43_NPHY_PIL_DW1,
			~B43_NPHY_PIL_DW_64QAM & 0xFFFF);
	b43_phy_write(dev, B43_NPHY_TXF_20CO_S2B1, 0xB5);
	b43_phy_write(dev, B43_NPHY_TXF_20CO_S2B2, 0xA4);
	b43_phy_write(dev, B43_NPHY_TXF_20CO_S2B3, 0x00);

	if (dev->phy.rev == 2)
		b43_phy_set(dev, B43_NPHY_FINERX2_CGC,
				B43_NPHY_FINERX2_CGC_DECGC);
}

/* http://bcm-v4.sipsolutions.net/802.11/PHY/N/Workarounds */
static void b43_nphy_workarounds(struct b43_wldev *dev)
{
	struct b43_phy *phy = &dev->phy;
	struct b43_phy_n *nphy = phy->n;

	if (b43_current_band(dev->wl) == IEEE80211_BAND_5GHZ)
		b43_nphy_classifier(dev, 1, 0);
	else
		b43_nphy_classifier(dev, 1, 1);

	if (nphy->hang_avoid)
		b43_nphy_stay_in_carrier_search(dev, 1);

	b43_phy_set(dev, B43_NPHY_IQFLIP,
		    B43_NPHY_IQFLIP_ADC1 | B43_NPHY_IQFLIP_ADC2);

	if (dev->phy.rev >= 3)
		b43_nphy_workarounds_rev3plus(dev);
	else
		b43_nphy_workarounds_rev1_2(dev);

	if (nphy->hang_avoid)
		b43_nphy_stay_in_carrier_search(dev, 0);
}

/**************************************************
 * Tx and Rx
 **************************************************/

void b43_nphy_set_rxantenna(struct b43_wldev *dev, int antenna)
{//TODO
}

static void b43_nphy_op_adjust_txpower(struct b43_wldev *dev)
{//TODO
}

static enum b43_txpwr_result b43_nphy_op_recalc_txpower(struct b43_wldev *dev,
							bool ignore_tssi)
{//TODO
	return B43_TXPWR_RES_DONE;
}

/* http://bcm-v4.sipsolutions.net/802.11/PHY/N/TxPwrCtrlEnable */
static void b43_nphy_tx_power_ctrl(struct b43_wldev *dev, bool enable)
{
	struct b43_phy_n *nphy = dev->phy.n;
	u8 i;
	u16 bmask, val, tmp;
	enum ieee80211_band band = b43_current_band(dev->wl);

	if (nphy->hang_avoid)
		b43_nphy_stay_in_carrier_search(dev, 1);

	nphy->txpwrctrl = enable;
	if (!enable) {
		if (dev->phy.rev >= 3 &&
		    (b43_phy_read(dev, B43_NPHY_TXPCTL_CMD) &
		     (B43_NPHY_TXPCTL_CMD_COEFF |
		      B43_NPHY_TXPCTL_CMD_HWPCTLEN |
		      B43_NPHY_TXPCTL_CMD_PCTLEN))) {
			/* We disable enabled TX pwr ctl, save it's state */
			nphy->tx_pwr_idx[0] = b43_phy_read(dev,
						B43_NPHY_C1_TXPCTL_STAT) & 0x7f;
			nphy->tx_pwr_idx[1] = b43_phy_read(dev,
						B43_NPHY_C2_TXPCTL_STAT) & 0x7f;
		}

		b43_phy_write(dev, B43_NPHY_TABLE_ADDR, 0x6840);
		for (i = 0; i < 84; i++)
			b43_phy_write(dev, B43_NPHY_TABLE_DATALO, 0);

		b43_phy_write(dev, B43_NPHY_TABLE_ADDR, 0x6C40);
		for (i = 0; i < 84; i++)
			b43_phy_write(dev, B43_NPHY_TABLE_DATALO, 0);

		tmp = B43_NPHY_TXPCTL_CMD_COEFF | B43_NPHY_TXPCTL_CMD_HWPCTLEN;
		if (dev->phy.rev >= 3)
			tmp |= B43_NPHY_TXPCTL_CMD_PCTLEN;
		b43_phy_mask(dev, B43_NPHY_TXPCTL_CMD, ~tmp);

		if (dev->phy.rev >= 3) {
			b43_phy_set(dev, B43_NPHY_AFECTL_OVER1, 0x0100);
			b43_phy_set(dev, B43_NPHY_AFECTL_OVER, 0x0100);
		} else {
			b43_phy_set(dev, B43_NPHY_AFECTL_OVER, 0x4000);
		}

		if (dev->phy.rev == 2)
			b43_phy_maskset(dev, B43_NPHY_BPHY_CTL3,
				~B43_NPHY_BPHY_CTL3_SCALE, 0x53);
		else if (dev->phy.rev < 2)
			b43_phy_maskset(dev, B43_NPHY_BPHY_CTL3,
				~B43_NPHY_BPHY_CTL3_SCALE, 0x5A);

		if (dev->phy.rev < 2 && dev->phy.is_40mhz)
			b43_hf_write(dev, b43_hf_read(dev) | B43_HF_TSSIRPSMW);
	} else {
		b43_ntab_write_bulk(dev, B43_NTAB16(26, 64), 84,
				    nphy->adj_pwr_tbl);
		b43_ntab_write_bulk(dev, B43_NTAB16(27, 64), 84,
				    nphy->adj_pwr_tbl);

		bmask = B43_NPHY_TXPCTL_CMD_COEFF |
			B43_NPHY_TXPCTL_CMD_HWPCTLEN;
		/* wl does useless check for "enable" param here */
		val = B43_NPHY_TXPCTL_CMD_COEFF | B43_NPHY_TXPCTL_CMD_HWPCTLEN;
		if (dev->phy.rev >= 3) {
			bmask |= B43_NPHY_TXPCTL_CMD_PCTLEN;
			if (val)
				val |= B43_NPHY_TXPCTL_CMD_PCTLEN;
		}
		b43_phy_maskset(dev, B43_NPHY_TXPCTL_CMD, ~(bmask), val);

		if (band == IEEE80211_BAND_5GHZ) {
			b43_phy_maskset(dev, B43_NPHY_TXPCTL_CMD,
					~B43_NPHY_TXPCTL_CMD_INIT, 0x64);
			if (dev->phy.rev > 1)
				b43_phy_maskset(dev, B43_NPHY_TXPCTL_INIT,
						~B43_NPHY_TXPCTL_INIT_PIDXI1,
						0x64);
		}

		if (dev->phy.rev >= 3) {
			if (nphy->tx_pwr_idx[0] != 128 &&
			    nphy->tx_pwr_idx[1] != 128) {
				/* Recover TX pwr ctl state */
				b43_phy_maskset(dev, B43_NPHY_TXPCTL_CMD,
						~B43_NPHY_TXPCTL_CMD_INIT,
						nphy->tx_pwr_idx[0]);
				if (dev->phy.rev > 1)
					b43_phy_maskset(dev,
						B43_NPHY_TXPCTL_INIT,
						~0xff, nphy->tx_pwr_idx[1]);
			}
		}

		if (dev->phy.rev >= 3) {
			b43_phy_mask(dev, B43_NPHY_AFECTL_OVER1, ~0x100);
			b43_phy_mask(dev, B43_NPHY_AFECTL_OVER, ~0x100);
		} else {
			b43_phy_mask(dev, B43_NPHY_AFECTL_OVER, ~0x4000);
		}

		if (dev->phy.rev == 2)
			b43_phy_maskset(dev, B43_NPHY_BPHY_CTL3, ~0xFF, 0x3b);
		else if (dev->phy.rev < 2)
			b43_phy_maskset(dev, B43_NPHY_BPHY_CTL3, ~0xFF, 0x40);

		if (dev->phy.rev < 2 && dev->phy.is_40mhz)
			b43_hf_write(dev, b43_hf_read(dev) & ~B43_HF_TSSIRPSMW);

		if (b43_nphy_ipa(dev)) {
			b43_phy_mask(dev, B43_NPHY_PAPD_EN0, ~0x4);
			b43_phy_mask(dev, B43_NPHY_PAPD_EN1, ~0x4);
		}
	}

	if (nphy->hang_avoid)
		b43_nphy_stay_in_carrier_search(dev, 0);
}

/* http://bcm-v4.sipsolutions.net/802.11/PHY/N/TxPwrFix */
static void b43_nphy_tx_power_fix(struct b43_wldev *dev)
{
	struct b43_phy_n *nphy = dev->phy.n;
	struct ssb_sprom *sprom = dev->dev->bus_sprom;

	u8 txpi[2], bbmult, i;
	u16 tmp, radio_gain, dac_gain;
	u16 freq = dev->phy.channel_freq;
	u32 txgain;
	/* u32 gaintbl; rev3+ */

	if (nphy->hang_avoid)
		b43_nphy_stay_in_carrier_search(dev, 1);

	if (dev->phy.rev >= 7) {
		txpi[0] = txpi[1] = 30;
	} else if (dev->phy.rev >= 3) {
		txpi[0] = 40;
		txpi[1] = 40;
	} else if (sprom->revision < 4) {
		txpi[0] = 72;
		txpi[1] = 72;
	} else {
		if (b43_current_band(dev->wl) == IEEE80211_BAND_2GHZ) {
			txpi[0] = sprom->txpid2g[0];
			txpi[1] = sprom->txpid2g[1];
		} else if (freq >= 4900 && freq < 5100) {
			txpi[0] = sprom->txpid5gl[0];
			txpi[1] = sprom->txpid5gl[1];
		} else if (freq >= 5100 && freq < 5500) {
			txpi[0] = sprom->txpid5g[0];
			txpi[1] = sprom->txpid5g[1];
		} else if (freq >= 5500) {
			txpi[0] = sprom->txpid5gh[0];
			txpi[1] = sprom->txpid5gh[1];
		} else {
			txpi[0] = 91;
			txpi[1] = 91;
		}
	}
	if (dev->phy.rev < 7 &&
	    (txpi[0] < 40 || txpi[0] > 100 || txpi[1] < 40 || txpi[1] > 10))
		txpi[0] = txpi[1] = 91;

	/*
	for (i = 0; i < 2; i++) {
		nphy->txpwrindex[i].index_internal = txpi[i];
		nphy->txpwrindex[i].index_internal_save = txpi[i];
	}
	*/

	for (i = 0; i < 2; i++) {
		if (dev->phy.rev >= 3) {
			if (b43_nphy_ipa(dev)) {
				txgain = *(b43_nphy_get_ipa_gain_table(dev) +
						txpi[i]);
			} else if (b43_current_band(dev->wl) ==
				   IEEE80211_BAND_5GHZ) {
				/* FIXME: use 5GHz tables */
				txgain =
					b43_ntab_tx_gain_rev3plus_2ghz[txpi[i]];
			} else {
				if (dev->phy.rev >= 5 &&
				    sprom->fem.ghz5.extpa_gain == 3)
					; /* FIXME: 5GHz_txgain_HiPwrEPA */
				txgain =
					b43_ntab_tx_gain_rev3plus_2ghz[txpi[i]];
			}
			radio_gain = (txgain >> 16) & 0x1FFFF;
		} else {
			txgain = b43_ntab_tx_gain_rev0_1_2[txpi[i]];
			radio_gain = (txgain >> 16) & 0x1FFF;
		}

		if (dev->phy.rev >= 7)
			dac_gain = (txgain >> 8) & 0x7;
		else
			dac_gain = (txgain >> 8) & 0x3F;
		bbmult = txgain & 0xFF;

		if (dev->phy.rev >= 3) {
			if (i == 0)
				b43_phy_set(dev, B43_NPHY_AFECTL_OVER1, 0x0100);
			else
				b43_phy_set(dev, B43_NPHY_AFECTL_OVER, 0x0100);
		} else {
			b43_phy_set(dev, B43_NPHY_AFECTL_OVER, 0x4000);
		}

		if (i == 0)
			b43_phy_write(dev, B43_NPHY_AFECTL_DACGAIN1, dac_gain);
		else
			b43_phy_write(dev, B43_NPHY_AFECTL_DACGAIN2, dac_gain);

		b43_ntab_write(dev, B43_NTAB16(0x7, 0x110 + i), radio_gain);

		tmp = b43_ntab_read(dev, B43_NTAB16(0xF, 0x57));
		if (i == 0)
			tmp = (tmp & 0x00FF) | (bbmult << 8);
		else
			tmp = (tmp & 0xFF00) | bbmult;
		b43_ntab_write(dev, B43_NTAB16(0xF, 0x57), tmp);

		if (b43_nphy_ipa(dev)) {
			u32 tmp32;
			u16 reg = (i == 0) ?
				B43_NPHY_PAPD_EN0 : B43_NPHY_PAPD_EN1;
			tmp32 = b43_ntab_read(dev, B43_NTAB32(26 + i,
							      576 + txpi[i]));
			b43_phy_maskset(dev, reg, 0xE00F, (u32) tmp32 << 4);
			b43_phy_set(dev, reg, 0x4);
		}
	}

	b43_phy_mask(dev, B43_NPHY_BPHY_CTL2, ~B43_NPHY_BPHY_CTL2_LUT);

	if (nphy->hang_avoid)
		b43_nphy_stay_in_carrier_search(dev, 0);
}

static void b43_nphy_tx_gain_table_upload(struct b43_wldev *dev)
{
	struct b43_phy *phy = &dev->phy;

	const u32 *table = NULL;
#if 0
	TODO: b43_ntab_papd_pga_gain_delta_ipa_2*
	u32 rfpwr_offset;
	u8 pga_gain;
	int i;
#endif

	if (phy->rev >= 3) {
		if (b43_nphy_ipa(dev)) {
			table = b43_nphy_get_ipa_gain_table(dev);
		} else {
			if (b43_current_band(dev->wl) == IEEE80211_BAND_5GHZ) {
				if (phy->rev == 3)
					table = b43_ntab_tx_gain_rev3_5ghz;
				if (phy->rev == 4)
					table = b43_ntab_tx_gain_rev4_5ghz;
				else
					table = b43_ntab_tx_gain_rev5plus_5ghz;
			} else {
				table = b43_ntab_tx_gain_rev3plus_2ghz;
			}
		}
	} else {
		table = b43_ntab_tx_gain_rev0_1_2;
	}
	b43_ntab_write_bulk(dev, B43_NTAB32(26, 192), 128, table);
	b43_ntab_write_bulk(dev, B43_NTAB32(27, 192), 128, table);

	if (phy->rev >= 3) {
#if 0
		nphy->gmval = (table[0] >> 16) & 0x7000;

		for (i = 0; i < 128; i++) {
			pga_gain = (table[i] >> 24) & 0xF;
			if (b43_current_band(dev->wl) == IEEE80211_BAND_2GHZ)
				rfpwr_offset = b43_ntab_papd_pga_gain_delta_ipa_2g[pga_gain];
			else
				rfpwr_offset = b43_ntab_papd_pga_gain_delta_ipa_5g[pga_gain];
			b43_ntab_write(dev, B43_NTAB32(26, 576 + i),
				       rfpwr_offset);
			b43_ntab_write(dev, B43_NTAB32(27, 576 + i),
				       rfpwr_offset);
		}
#endif
	}
}

/* http://bcm-v4.sipsolutions.net/802.11/PHY/N/PA%20override */
static void b43_nphy_pa_override(struct b43_wldev *dev, bool enable)
{
	struct b43_phy_n *nphy = dev->phy.n;
	enum ieee80211_band band;
	u16 tmp;

	if (!enable) {
		nphy->rfctrl_intc1_save = b43_phy_read(dev,
						       B43_NPHY_RFCTL_INTC1);
		nphy->rfctrl_intc2_save = b43_phy_read(dev,
						       B43_NPHY_RFCTL_INTC2);
		band = b43_current_band(dev->wl);
		if (dev->phy.rev >= 3) {
			if (band == IEEE80211_BAND_5GHZ)
				tmp = 0x600;
			else
				tmp = 0x480;
		} else {
			if (band == IEEE80211_BAND_5GHZ)
				tmp = 0x180;
			else
				tmp = 0x120;
		}
		b43_phy_write(dev, B43_NPHY_RFCTL_INTC1, tmp);
		b43_phy_write(dev, B43_NPHY_RFCTL_INTC2, tmp);
	} else {
		b43_phy_write(dev, B43_NPHY_RFCTL_INTC1,
				nphy->rfctrl_intc1_save);
		b43_phy_write(dev, B43_NPHY_RFCTL_INTC2,
				nphy->rfctrl_intc2_save);
	}
}

/* http://bcm-v4.sipsolutions.net/802.11/PHY/N/TxLpFbw */
static void b43_nphy_tx_lp_fbw(struct b43_wldev *dev)
{
	u16 tmp;

	if (dev->phy.rev >= 3) {
		if (b43_nphy_ipa(dev)) {
			tmp = 4;
			b43_phy_write(dev, B43_NPHY_TXF_40CO_B32S2,
			      (((((tmp << 3) | tmp) << 3) | tmp) << 3) | tmp);
		}

		tmp = 1;
		b43_phy_write(dev, B43_NPHY_TXF_40CO_B1S2,
			      (((((tmp << 3) | tmp) << 3) | tmp) << 3) | tmp);
	}
}

/* http://bcm-v4.sipsolutions.net/802.11/PHY/N/Chains */
static void b43_nphy_update_txrx_chain(struct b43_wldev *dev)
{
	struct b43_phy_n *nphy = dev->phy.n;

	bool override = false;
	u16 chain = 0x33;

	if (nphy->txrx_chain == 0) {
		chain = 0x11;
		override = true;
	} else if (nphy->txrx_chain == 1) {
		chain = 0x22;
		override = true;
	}

	b43_phy_maskset(dev, B43_NPHY_RFSEQCA,
			~(B43_NPHY_RFSEQCA_TXEN | B43_NPHY_RFSEQCA_RXEN),
			chain);

	if (override)
		b43_phy_set(dev, B43_NPHY_RFSEQMODE,
				B43_NPHY_RFSEQMODE_CAOVER);
	else
		b43_phy_mask(dev, B43_NPHY_RFSEQMODE,
				~B43_NPHY_RFSEQMODE_CAOVER);
}

/* http://bcm-v4.sipsolutions.net/802.11/PHY/N/RxIqEst */
static void b43_nphy_rx_iq_est(struct b43_wldev *dev, struct nphy_iq_est *est,
				u16 samps, u8 time, bool wait)
{
	int i;
	u16 tmp;

	b43_phy_write(dev, B43_NPHY_IQEST_SAMCNT, samps);
	b43_phy_maskset(dev, B43_NPHY_IQEST_WT, ~B43_NPHY_IQEST_WT_VAL, time);
	if (wait)
		b43_phy_set(dev, B43_NPHY_IQEST_CMD, B43_NPHY_IQEST_CMD_MODE);
	else
		b43_phy_mask(dev, B43_NPHY_IQEST_CMD, ~B43_NPHY_IQEST_CMD_MODE);

	b43_phy_set(dev, B43_NPHY_IQEST_CMD, B43_NPHY_IQEST_CMD_START);

	for (i = 1000; i; i--) {
		tmp = b43_phy_read(dev, B43_NPHY_IQEST_CMD);
		if (!(tmp & B43_NPHY_IQEST_CMD_START)) {
			est->i0_pwr = (b43_phy_read(dev, B43_NPHY_IQEST_IPACC_HI0) << 16) |
					b43_phy_read(dev, B43_NPHY_IQEST_IPACC_LO0);
			est->q0_pwr = (b43_phy_read(dev, B43_NPHY_IQEST_QPACC_HI0) << 16) |
					b43_phy_read(dev, B43_NPHY_IQEST_QPACC_LO0);
			est->iq0_prod = (b43_phy_read(dev, B43_NPHY_IQEST_IQACC_HI0) << 16) |
					b43_phy_read(dev, B43_NPHY_IQEST_IQACC_LO0);

			est->i1_pwr = (b43_phy_read(dev, B43_NPHY_IQEST_IPACC_HI1) << 16) |
					b43_phy_read(dev, B43_NPHY_IQEST_IPACC_LO1);
			est->q1_pwr = (b43_phy_read(dev, B43_NPHY_IQEST_QPACC_HI1) << 16) |
					b43_phy_read(dev, B43_NPHY_IQEST_QPACC_LO1);
			est->iq1_prod = (b43_phy_read(dev, B43_NPHY_IQEST_IQACC_HI1) << 16) |
					b43_phy_read(dev, B43_NPHY_IQEST_IQACC_LO1);
			return;
		}
		udelay(10);
	}
	memset(est, 0, sizeof(*est));
}

/* http://bcm-v4.sipsolutions.net/802.11/PHY/N/RxIqCoeffs */
static void b43_nphy_rx_iq_coeffs(struct b43_wldev *dev, bool write,
					struct b43_phy_n_iq_comp *pcomp)
{
	if (write) {
		b43_phy_write(dev, B43_NPHY_C1_RXIQ_COMPA0, pcomp->a0);
		b43_phy_write(dev, B43_NPHY_C1_RXIQ_COMPB0, pcomp->b0);
		b43_phy_write(dev, B43_NPHY_C2_RXIQ_COMPA1, pcomp->a1);
		b43_phy_write(dev, B43_NPHY_C2_RXIQ_COMPB1, pcomp->b1);
	} else {
		pcomp->a0 = b43_phy_read(dev, B43_NPHY_C1_RXIQ_COMPA0);
		pcomp->b0 = b43_phy_read(dev, B43_NPHY_C1_RXIQ_COMPB0);
		pcomp->a1 = b43_phy_read(dev, B43_NPHY_C2_RXIQ_COMPA1);
		pcomp->b1 = b43_phy_read(dev, B43_NPHY_C2_RXIQ_COMPB1);
	}
}

#if 0
/* Ready but not used anywhere */
/* http://bcm-v4.sipsolutions.net/802.11/PHY/N/RxCalPhyCleanup */
static void b43_nphy_rx_cal_phy_cleanup(struct b43_wldev *dev, u8 core)
{
	u16 *regs = dev->phy.n->tx_rx_cal_phy_saveregs;

	b43_phy_write(dev, B43_NPHY_RFSEQCA, regs[0]);
	if (core == 0) {
		b43_phy_write(dev, B43_NPHY_AFECTL_C1, regs[1]);
		b43_phy_write(dev, B43_NPHY_AFECTL_OVER1, regs[2]);
	} else {
		b43_phy_write(dev, B43_NPHY_AFECTL_C2, regs[1]);
		b43_phy_write(dev, B43_NPHY_AFECTL_OVER, regs[2]);
	}
	b43_phy_write(dev, B43_NPHY_RFCTL_INTC1, regs[3]);
	b43_phy_write(dev, B43_NPHY_RFCTL_INTC2, regs[4]);
	b43_phy_write(dev, B43_NPHY_RFCTL_RSSIO1, regs[5]);
	b43_phy_write(dev, B43_NPHY_RFCTL_RSSIO2, regs[6]);
	b43_phy_write(dev, B43_NPHY_TXF_40CO_B1S1, regs[7]);
	b43_phy_write(dev, B43_NPHY_RFCTL_OVER, regs[8]);
	b43_phy_write(dev, B43_NPHY_PAPD_EN0, regs[9]);
	b43_phy_write(dev, B43_NPHY_PAPD_EN1, regs[10]);
}

/* http://bcm-v4.sipsolutions.net/802.11/PHY/N/RxCalPhySetup */
static void b43_nphy_rx_cal_phy_setup(struct b43_wldev *dev, u8 core)
{
	u8 rxval, txval;
	u16 *regs = dev->phy.n->tx_rx_cal_phy_saveregs;

	regs[0] = b43_phy_read(dev, B43_NPHY_RFSEQCA);
	if (core == 0) {
		regs[1] = b43_phy_read(dev, B43_NPHY_AFECTL_C1);
		regs[2] = b43_phy_read(dev, B43_NPHY_AFECTL_OVER1);
	} else {
		regs[1] = b43_phy_read(dev, B43_NPHY_AFECTL_C2);
		regs[2] = b43_phy_read(dev, B43_NPHY_AFECTL_OVER);
	}
	regs[3] = b43_phy_read(dev, B43_NPHY_RFCTL_INTC1);
	regs[4] = b43_phy_read(dev, B43_NPHY_RFCTL_INTC2);
	regs[5] = b43_phy_read(dev, B43_NPHY_RFCTL_RSSIO1);
	regs[6] = b43_phy_read(dev, B43_NPHY_RFCTL_RSSIO2);
	regs[7] = b43_phy_read(dev, B43_NPHY_TXF_40CO_B1S1);
	regs[8] = b43_phy_read(dev, B43_NPHY_RFCTL_OVER);
	regs[9] = b43_phy_read(dev, B43_NPHY_PAPD_EN0);
	regs[10] = b43_phy_read(dev, B43_NPHY_PAPD_EN1);

	b43_phy_mask(dev, B43_NPHY_PAPD_EN0, ~0x0001);
	b43_phy_mask(dev, B43_NPHY_PAPD_EN1, ~0x0001);

	b43_phy_maskset(dev, B43_NPHY_RFSEQCA,
			~B43_NPHY_RFSEQCA_RXDIS & 0xFFFF,
			((1 - core) << B43_NPHY_RFSEQCA_RXDIS_SHIFT));
	b43_phy_maskset(dev, B43_NPHY_RFSEQCA, ~B43_NPHY_RFSEQCA_TXEN,
			((1 - core) << B43_NPHY_RFSEQCA_TXEN_SHIFT));
	b43_phy_maskset(dev, B43_NPHY_RFSEQCA, ~B43_NPHY_RFSEQCA_RXEN,
			(core << B43_NPHY_RFSEQCA_RXEN_SHIFT));
	b43_phy_maskset(dev, B43_NPHY_RFSEQCA, ~B43_NPHY_RFSEQCA_TXDIS,
			(core << B43_NPHY_RFSEQCA_TXDIS_SHIFT));

	if (core == 0) {
		b43_phy_mask(dev, B43_NPHY_AFECTL_C1, ~0x0007);
		b43_phy_set(dev, B43_NPHY_AFECTL_OVER1, 0x0007);
	} else {
		b43_phy_mask(dev, B43_NPHY_AFECTL_C2, ~0x0007);
		b43_phy_set(dev, B43_NPHY_AFECTL_OVER, 0x0007);
	}

	b43_nphy_rf_control_intc_override(dev, 2, 0, 3);
	b43_nphy_rf_control_override(dev, 8, 0, 3, false);
	b43_nphy_force_rf_sequence(dev, B43_RFSEQ_RX2TX);

	if (core == 0) {
		rxval = 1;
		txval = 8;
	} else {
		rxval = 4;
		txval = 2;
	}
	b43_nphy_rf_control_intc_override(dev, 1, rxval, (core + 1));
	b43_nphy_rf_control_intc_override(dev, 1, txval, (2 - core));
}
#endif

/* http://bcm-v4.sipsolutions.net/802.11/PHY/N/CalcRxIqComp */
static void b43_nphy_calc_rx_iq_comp(struct b43_wldev *dev, u8 mask)
{
	int i;
	s32 iq;
	u32 ii;
	u32 qq;
	int iq_nbits, qq_nbits;
	int arsh, brsh;
	u16 tmp, a, b;

	struct nphy_iq_est est;
	struct b43_phy_n_iq_comp old;
	struct b43_phy_n_iq_comp new = { };
	bool error = false;

	if (mask == 0)
		return;

	b43_nphy_rx_iq_coeffs(dev, false, &old);
	b43_nphy_rx_iq_coeffs(dev, true, &new);
	b43_nphy_rx_iq_est(dev, &est, 0x4000, 32, false);
	new = old;

	for (i = 0; i < 2; i++) {
		if (i == 0 && (mask & 1)) {
			iq = est.iq0_prod;
			ii = est.i0_pwr;
			qq = est.q0_pwr;
		} else if (i == 1 && (mask & 2)) {
			iq = est.iq1_prod;
			ii = est.i1_pwr;
			qq = est.q1_pwr;
		} else {
			continue;
		}

		if (ii + qq < 2) {
			error = true;
			break;
		}

		iq_nbits = fls(abs(iq));
		qq_nbits = fls(qq);

		arsh = iq_nbits - 20;
		if (arsh >= 0) {
			a = -((iq << (30 - iq_nbits)) + (ii >> (1 + arsh)));
			tmp = ii >> arsh;
		} else {
			a = -((iq << (30 - iq_nbits)) + (ii << (-1 - arsh)));
			tmp = ii << -arsh;
		}
		if (tmp == 0) {
			error = true;
			break;
		}
		a /= tmp;

		brsh = qq_nbits - 11;
		if (brsh >= 0) {
			b = (qq << (31 - qq_nbits));
			tmp = ii >> brsh;
		} else {
			b = (qq << (31 - qq_nbits));
			tmp = ii << -brsh;
		}
		if (tmp == 0) {
			error = true;
			break;
		}
		b = int_sqrt(b / tmp - a * a) - (1 << 10);

		if (i == 0 && (mask & 0x1)) {
			if (dev->phy.rev >= 3) {
				new.a0 = a & 0x3FF;
				new.b0 = b & 0x3FF;
			} else {
				new.a0 = b & 0x3FF;
				new.b0 = a & 0x3FF;
			}
		} else if (i == 1 && (mask & 0x2)) {
			if (dev->phy.rev >= 3) {
				new.a1 = a & 0x3FF;
				new.b1 = b & 0x3FF;
			} else {
				new.a1 = b & 0x3FF;
				new.b1 = a & 0x3FF;
			}
		}
	}

	if (error)
		new = old;

	b43_nphy_rx_iq_coeffs(dev, true, &new);
}

/* http://bcm-v4.sipsolutions.net/802.11/PHY/N/TxIqWar */
static void b43_nphy_tx_iq_workaround(struct b43_wldev *dev)
{
	u16 array[4];
	b43_ntab_read_bulk(dev, B43_NTAB16(0xF, 0x50), 4, array);

	b43_shm_write16(dev, B43_SHM_SHARED, B43_SHM_SH_NPHY_TXIQW0, array[0]);
	b43_shm_write16(dev, B43_SHM_SHARED, B43_SHM_SH_NPHY_TXIQW1, array[1]);
	b43_shm_write16(dev, B43_SHM_SHARED, B43_SHM_SH_NPHY_TXIQW2, array[2]);
	b43_shm_write16(dev, B43_SHM_SHARED, B43_SHM_SH_NPHY_TXIQW3, array[3]);
}

/* http://bcm-v4.sipsolutions.net/802.11/PHY/N/stop-playback */
static void b43_nphy_stop_playback(struct b43_wldev *dev)
{
	struct b43_phy_n *nphy = dev->phy.n;
	u16 tmp;

	if (nphy->hang_avoid)
		b43_nphy_stay_in_carrier_search(dev, 1);

	tmp = b43_phy_read(dev, B43_NPHY_SAMP_STAT);
	if (tmp & 0x1)
		b43_phy_set(dev, B43_NPHY_SAMP_CMD, B43_NPHY_SAMP_CMD_STOP);
	else if (tmp & 0x2)
		b43_phy_mask(dev, B43_NPHY_IQLOCAL_CMDGCTL, 0x7FFF);

	b43_phy_mask(dev, B43_NPHY_SAMP_CMD, ~0x0004);

	if (nphy->bb_mult_save & 0x80000000) {
		tmp = nphy->bb_mult_save & 0xFFFF;
		b43_ntab_write(dev, B43_NTAB16(15, 87), tmp);
		nphy->bb_mult_save = 0;
	}

	if (nphy->hang_avoid)
		b43_nphy_stay_in_carrier_search(dev, 0);
}

/* http://bcm-v4.sipsolutions.net/802.11/PHY/N/SpurWar */
static void b43_nphy_spur_workaround(struct b43_wldev *dev)
{
	struct b43_phy_n *nphy = dev->phy.n;

	u8 channel = dev->phy.channel;
	int tone[2] = { 57, 58 };
	u32 noise[2] = { 0x3FF, 0x3FF };

	B43_WARN_ON(dev->phy.rev < 3);

	if (nphy->hang_avoid)
		b43_nphy_stay_in_carrier_search(dev, 1);

	if (nphy->gband_spurwar_en) {
		/* TODO: N PHY Adjust Analog Pfbw (7) */
		if (channel == 11 && dev->phy.is_40mhz)
			; /* TODO: N PHY Adjust Min Noise Var(2, tone, noise)*/
		else
			; /* TODO: N PHY Adjust Min Noise Var(0, NULL, NULL)*/
		/* TODO: N PHY Adjust CRS Min Power (0x1E) */
	}

	if (nphy->aband_spurwar_en) {
		if (channel == 54) {
			tone[0] = 0x20;
			noise[0] = 0x25F;
		} else if (channel == 38 || channel == 102 || channel == 118) {
			if (0 /* FIXME */) {
				tone[0] = 0x20;
				noise[0] = 0x21F;
			} else {
				tone[0] = 0;
				noise[0] = 0;
			}
		} else if (channel == 134) {
			tone[0] = 0x20;
			noise[0] = 0x21F;
		} else if (channel == 151) {
			tone[0] = 0x10;
			noise[0] = 0x23F;
		} else if (channel == 153 || channel == 161) {
			tone[0] = 0x30;
			noise[0] = 0x23F;
		} else {
			tone[0] = 0;
			noise[0] = 0;
		}

		if (!tone[0] && !noise[0])
			; /* TODO: N PHY Adjust Min Noise Var(1, tone, noise)*/
		else
			; /* TODO: N PHY Adjust Min Noise Var(0, NULL, NULL)*/
	}

	if (nphy->hang_avoid)
		b43_nphy_stay_in_carrier_search(dev, 0);
}

/*
 * Transmits a known value for LO calibration
 * http://bcm-v4.sipsolutions.net/802.11/PHY/N/TXTone
 */
static int b43_nphy_tx_tone(struct b43_wldev *dev, u32 freq, u16 max_val,
				bool iqmode, bool dac_test)
{
	u16 samp = b43_nphy_gen_load_samples(dev, freq, max_val, dac_test);
	if (samp == 0)
		return -1;
	b43_nphy_run_samples(dev, samp, 0xFFFF, 0, iqmode, dac_test);
	return 0;
}

/* http://bcm-v4.sipsolutions.net/802.11/PHY/N/TxPwrCtrlCoefSetup */
static void b43_nphy_tx_pwr_ctrl_coef_setup(struct b43_wldev *dev)
{
	struct b43_phy_n *nphy = dev->phy.n;
	int i, j;
	u32 tmp;
	u32 cur_real, cur_imag, real_part, imag_part;

	u16 buffer[7];

	if (nphy->hang_avoid)
		b43_nphy_stay_in_carrier_search(dev, true);

	b43_ntab_read_bulk(dev, B43_NTAB16(15, 80), 7, buffer);

	for (i = 0; i < 2; i++) {
		tmp = ((buffer[i * 2] & 0x3FF) << 10) |
			(buffer[i * 2 + 1] & 0x3FF);
		b43_phy_write(dev, B43_NPHY_TABLE_ADDR,
				(((i + 26) << 10) | 320));
		for (j = 0; j < 128; j++) {
			b43_phy_write(dev, B43_NPHY_TABLE_DATAHI,
					((tmp >> 16) & 0xFFFF));
			b43_phy_write(dev, B43_NPHY_TABLE_DATALO,
					(tmp & 0xFFFF));
		}
	}

	for (i = 0; i < 2; i++) {
		tmp = buffer[5 + i];
		real_part = (tmp >> 8) & 0xFF;
		imag_part = (tmp & 0xFF);
		b43_phy_write(dev, B43_NPHY_TABLE_ADDR,
				(((i + 26) << 10) | 448));

		if (dev->phy.rev >= 3) {
			cur_real = real_part;
			cur_imag = imag_part;
			tmp = ((cur_real & 0xFF) << 8) | (cur_imag & 0xFF);
		}

		for (j = 0; j < 128; j++) {
			if (dev->phy.rev < 3) {
				cur_real = (real_part * loscale[j] + 128) >> 8;
				cur_imag = (imag_part * loscale[j] + 128) >> 8;
				tmp = ((cur_real & 0xFF) << 8) |
					(cur_imag & 0xFF);
			}
			b43_phy_write(dev, B43_NPHY_TABLE_DATAHI,
					((tmp >> 16) & 0xFFFF));
			b43_phy_write(dev, B43_NPHY_TABLE_DATALO,
					(tmp & 0xFFFF));
		}
	}

	if (dev->phy.rev >= 3) {
		b43_shm_write16(dev, B43_SHM_SHARED,
				B43_SHM_SH_NPHY_TXPWR_INDX0, 0xFFFF);
		b43_shm_write16(dev, B43_SHM_SHARED,
				B43_SHM_SH_NPHY_TXPWR_INDX1, 0xFFFF);
	}

	if (nphy->hang_avoid)
		b43_nphy_stay_in_carrier_search(dev, false);
}

/*
 * Restore RSSI Calibration
 * http://bcm-v4.sipsolutions.net/802.11/PHY/N/RestoreRssiCal
 */
static void b43_nphy_restore_rssi_cal(struct b43_wldev *dev)
{
	struct b43_phy_n *nphy = dev->phy.n;

	u16 *rssical_radio_regs = NULL;
	u16 *rssical_phy_regs = NULL;

	if (b43_current_band(dev->wl) == IEEE80211_BAND_2GHZ) {
		if (!nphy->rssical_chanspec_2G.center_freq)
			return;
		rssical_radio_regs = nphy->rssical_cache.rssical_radio_regs_2G;
		rssical_phy_regs = nphy->rssical_cache.rssical_phy_regs_2G;
	} else {
		if (!nphy->rssical_chanspec_5G.center_freq)
			return;
		rssical_radio_regs = nphy->rssical_cache.rssical_radio_regs_5G;
		rssical_phy_regs = nphy->rssical_cache.rssical_phy_regs_5G;
	}

	/* TODO use some definitions */
	b43_radio_maskset(dev, 0x602B, 0xE3, rssical_radio_regs[0]);
	b43_radio_maskset(dev, 0x702B, 0xE3, rssical_radio_regs[1]);

	b43_phy_write(dev, B43_NPHY_RSSIMC_0I_RSSI_Z, rssical_phy_regs[0]);
	b43_phy_write(dev, B43_NPHY_RSSIMC_0Q_RSSI_Z, rssical_phy_regs[1]);
	b43_phy_write(dev, B43_NPHY_RSSIMC_1I_RSSI_Z, rssical_phy_regs[2]);
	b43_phy_write(dev, B43_NPHY_RSSIMC_1Q_RSSI_Z, rssical_phy_regs[3]);

	b43_phy_write(dev, B43_NPHY_RSSIMC_0I_RSSI_X, rssical_phy_regs[4]);
	b43_phy_write(dev, B43_NPHY_RSSIMC_0Q_RSSI_X, rssical_phy_regs[5]);
	b43_phy_write(dev, B43_NPHY_RSSIMC_1I_RSSI_X, rssical_phy_regs[6]);
	b43_phy_write(dev, B43_NPHY_RSSIMC_1Q_RSSI_X, rssical_phy_regs[7]);

	b43_phy_write(dev, B43_NPHY_RSSIMC_0I_RSSI_Y, rssical_phy_regs[8]);
	b43_phy_write(dev, B43_NPHY_RSSIMC_0Q_RSSI_Y, rssical_phy_regs[9]);
	b43_phy_write(dev, B43_NPHY_RSSIMC_1I_RSSI_Y, rssical_phy_regs[10]);
	b43_phy_write(dev, B43_NPHY_RSSIMC_1Q_RSSI_Y, rssical_phy_regs[11]);
}

/* http://bcm-v4.sipsolutions.net/802.11/PHY/N/TxCalRadioSetup */
static void b43_nphy_tx_cal_radio_setup(struct b43_wldev *dev)
{
	struct b43_phy_n *nphy = dev->phy.n;
	u16 *save = nphy->tx_rx_cal_radio_saveregs;
	u16 tmp;
	u8 offset, i;

	if (dev->phy.rev >= 3) {
	    for (i = 0; i < 2; i++) {
		tmp = (i == 0) ? 0x2000 : 0x3000;
		offset = i * 11;

		save[offset + 0] = b43_radio_read16(dev, B2055_CAL_RVARCTL);
		save[offset + 1] = b43_radio_read16(dev, B2055_CAL_LPOCTL);
		save[offset + 2] = b43_radio_read16(dev, B2055_CAL_TS);
		save[offset + 3] = b43_radio_read16(dev, B2055_CAL_RCCALRTS);
		save[offset + 4] = b43_radio_read16(dev, B2055_CAL_RCALRTS);
		save[offset + 5] = b43_radio_read16(dev, B2055_PADDRV);
		save[offset + 6] = b43_radio_read16(dev, B2055_XOCTL1);
		save[offset + 7] = b43_radio_read16(dev, B2055_XOCTL2);
		save[offset + 8] = b43_radio_read16(dev, B2055_XOREGUL);
		save[offset + 9] = b43_radio_read16(dev, B2055_XOMISC);
		save[offset + 10] = b43_radio_read16(dev, B2055_PLL_LFC1);

		if (b43_current_band(dev->wl) == IEEE80211_BAND_5GHZ) {
			b43_radio_write16(dev, tmp | B2055_CAL_RVARCTL, 0x0A);
			b43_radio_write16(dev, tmp | B2055_CAL_LPOCTL, 0x40);
			b43_radio_write16(dev, tmp | B2055_CAL_TS, 0x55);
			b43_radio_write16(dev, tmp | B2055_CAL_RCCALRTS, 0);
			b43_radio_write16(dev, tmp | B2055_CAL_RCALRTS, 0);
			if (nphy->ipa5g_on) {
				b43_radio_write16(dev, tmp | B2055_PADDRV, 4);
				b43_radio_write16(dev, tmp | B2055_XOCTL1, 1);
			} else {
				b43_radio_write16(dev, tmp | B2055_PADDRV, 0);
				b43_radio_write16(dev, tmp | B2055_XOCTL1, 0x2F);
			}
			b43_radio_write16(dev, tmp | B2055_XOCTL2, 0);
		} else {
			b43_radio_write16(dev, tmp | B2055_CAL_RVARCTL, 0x06);
			b43_radio_write16(dev, tmp | B2055_CAL_LPOCTL, 0x40);
			b43_radio_write16(dev, tmp | B2055_CAL_TS, 0x55);
			b43_radio_write16(dev, tmp | B2055_CAL_RCCALRTS, 0);
			b43_radio_write16(dev, tmp | B2055_CAL_RCALRTS, 0);
			b43_radio_write16(dev, tmp | B2055_XOCTL1, 0);
			if (nphy->ipa2g_on) {
				b43_radio_write16(dev, tmp | B2055_PADDRV, 6);
				b43_radio_write16(dev, tmp | B2055_XOCTL2,
					(dev->phy.rev < 5) ? 0x11 : 0x01);
			} else {
				b43_radio_write16(dev, tmp | B2055_PADDRV, 0);
				b43_radio_write16(dev, tmp | B2055_XOCTL2, 0);
			}
		}
		b43_radio_write16(dev, tmp | B2055_XOREGUL, 0);
		b43_radio_write16(dev, tmp | B2055_XOMISC, 0);
		b43_radio_write16(dev, tmp | B2055_PLL_LFC1, 0);
	    }
	} else {
		save[0] = b43_radio_read16(dev, B2055_C1_TX_RF_IQCAL1);
		b43_radio_write16(dev, B2055_C1_TX_RF_IQCAL1, 0x29);

		save[1] = b43_radio_read16(dev, B2055_C1_TX_RF_IQCAL2);
		b43_radio_write16(dev, B2055_C1_TX_RF_IQCAL2, 0x54);

		save[2] = b43_radio_read16(dev, B2055_C2_TX_RF_IQCAL1);
		b43_radio_write16(dev, B2055_C2_TX_RF_IQCAL1, 0x29);

		save[3] = b43_radio_read16(dev, B2055_C2_TX_RF_IQCAL2);
		b43_radio_write16(dev, B2055_C2_TX_RF_IQCAL2, 0x54);

		save[3] = b43_radio_read16(dev, B2055_C1_PWRDET_RXTX);
		save[4] = b43_radio_read16(dev, B2055_C2_PWRDET_RXTX);

		if (!(b43_phy_read(dev, B43_NPHY_BANDCTL) &
		    B43_NPHY_BANDCTL_5GHZ)) {
			b43_radio_write16(dev, B2055_C1_PWRDET_RXTX, 0x04);
			b43_radio_write16(dev, B2055_C2_PWRDET_RXTX, 0x04);
		} else {
			b43_radio_write16(dev, B2055_C1_PWRDET_RXTX, 0x20);
			b43_radio_write16(dev, B2055_C2_PWRDET_RXTX, 0x20);
		}

		if (dev->phy.rev < 2) {
			b43_radio_set(dev, B2055_C1_TX_BB_MXGM, 0x20);
			b43_radio_set(dev, B2055_C2_TX_BB_MXGM, 0x20);
		} else {
			b43_radio_mask(dev, B2055_C1_TX_BB_MXGM, ~0x20);
			b43_radio_mask(dev, B2055_C2_TX_BB_MXGM, ~0x20);
		}
	}
}

/* http://bcm-v4.sipsolutions.net/802.11/PHY/N/IqCalGainParams */
static void b43_nphy_iq_cal_gain_params(struct b43_wldev *dev, u16 core,
					struct nphy_txgains target,
					struct nphy_iqcal_params *params)
{
	int i, j, indx;
	u16 gain;

	if (dev->phy.rev >= 3) {
		params->txgm = target.txgm[core];
		params->pga = target.pga[core];
		params->pad = target.pad[core];
		params->ipa = target.ipa[core];
		params->cal_gain = (params->txgm << 12) | (params->pga << 8) |
					(params->pad << 4) | (params->ipa);
		for (j = 0; j < 5; j++)
			params->ncorr[j] = 0x79;
	} else {
		gain = (target.pad[core]) | (target.pga[core] << 4) |
			(target.txgm[core] << 8);

		indx = (b43_current_band(dev->wl) == IEEE80211_BAND_5GHZ) ?
			1 : 0;
		for (i = 0; i < 9; i++)
			if (tbl_iqcal_gainparams[indx][i][0] == gain)
				break;
		i = min(i, 8);

		params->txgm = tbl_iqcal_gainparams[indx][i][1];
		params->pga = tbl_iqcal_gainparams[indx][i][2];
		params->pad = tbl_iqcal_gainparams[indx][i][3];
		params->cal_gain = (params->txgm << 7) | (params->pga << 4) |
					(params->pad << 2);
		for (j = 0; j < 4; j++)
			params->ncorr[j] = tbl_iqcal_gainparams[indx][i][4 + j];
	}
}

/* http://bcm-v4.sipsolutions.net/802.11/PHY/N/UpdateTxCalLadder */
static void b43_nphy_update_tx_cal_ladder(struct b43_wldev *dev, u16 core)
{
	struct b43_phy_n *nphy = dev->phy.n;
	int i;
	u16 scale, entry;

	u16 tmp = nphy->txcal_bbmult;
	if (core == 0)
		tmp >>= 8;
	tmp &= 0xff;

	for (i = 0; i < 18; i++) {
		scale = (ladder_lo[i].percent * tmp) / 100;
		entry = ((scale & 0xFF) << 8) | ladder_lo[i].g_env;
		b43_ntab_write(dev, B43_NTAB16(15, i), entry);

		scale = (ladder_iq[i].percent * tmp) / 100;
		entry = ((scale & 0xFF) << 8) | ladder_iq[i].g_env;
		b43_ntab_write(dev, B43_NTAB16(15, i + 32), entry);
	}
}

/* http://bcm-v4.sipsolutions.net/802.11/PHY/N/ExtPaSetTxDigiFilts */
static void b43_nphy_ext_pa_set_tx_dig_filters(struct b43_wldev *dev)
{
	int i;
	for (i = 0; i < 15; i++)
		b43_phy_write(dev, B43_PHY_N(0x2C5 + i),
				tbl_tx_filter_coef_rev4[2][i]);
}

/* http://bcm-v4.sipsolutions.net/802.11/PHY/N/IpaSetTxDigiFilts */
static void b43_nphy_int_pa_set_tx_dig_filters(struct b43_wldev *dev)
{
	int i, j;
	/* B43_NPHY_TXF_20CO_S0A1, B43_NPHY_TXF_40CO_S0A1, unknown */
	static const u16 offset[] = { 0x186, 0x195, 0x2C5 };

	for (i = 0; i < 3; i++)
		for (j = 0; j < 15; j++)
			b43_phy_write(dev, B43_PHY_N(offset[i] + j),
					tbl_tx_filter_coef_rev4[i][j]);

	if (dev->phy.is_40mhz) {
		for (j = 0; j < 15; j++)
			b43_phy_write(dev, B43_PHY_N(offset[0] + j),
					tbl_tx_filter_coef_rev4[3][j]);
	} else if (b43_current_band(dev->wl) == IEEE80211_BAND_5GHZ) {
		for (j = 0; j < 15; j++)
			b43_phy_write(dev, B43_PHY_N(offset[0] + j),
					tbl_tx_filter_coef_rev4[5][j]);
	}

	if (dev->phy.channel == 14)
		for (j = 0; j < 15; j++)
			b43_phy_write(dev, B43_PHY_N(offset[0] + j),
					tbl_tx_filter_coef_rev4[6][j]);
}

/* http://bcm-v4.sipsolutions.net/802.11/PHY/N/GetTxGain */
static struct nphy_txgains b43_nphy_get_tx_gains(struct b43_wldev *dev)
{
	struct b43_phy_n *nphy = dev->phy.n;

	u16 curr_gain[2];
	struct nphy_txgains target;
	const u32 *table = NULL;

	if (!nphy->txpwrctrl) {
		int i;

		if (nphy->hang_avoid)
			b43_nphy_stay_in_carrier_search(dev, true);
		b43_ntab_read_bulk(dev, B43_NTAB16(7, 0x110), 2, curr_gain);
		if (nphy->hang_avoid)
			b43_nphy_stay_in_carrier_search(dev, false);

		for (i = 0; i < 2; ++i) {
			if (dev->phy.rev >= 3) {
				target.ipa[i] = curr_gain[i] & 0x000F;
				target.pad[i] = (curr_gain[i] & 0x00F0) >> 4;
				target.pga[i] = (curr_gain[i] & 0x0F00) >> 8;
				target.txgm[i] = (curr_gain[i] & 0x7000) >> 12;
			} else {
				target.ipa[i] = curr_gain[i] & 0x0003;
				target.pad[i] = (curr_gain[i] & 0x000C) >> 2;
				target.pga[i] = (curr_gain[i] & 0x0070) >> 4;
				target.txgm[i] = (curr_gain[i] & 0x0380) >> 7;
			}
		}
	} else {
		int i;
		u16 index[2];
		index[0] = (b43_phy_read(dev, B43_NPHY_C1_TXPCTL_STAT) &
			B43_NPHY_TXPCTL_STAT_BIDX) >>
			B43_NPHY_TXPCTL_STAT_BIDX_SHIFT;
		index[1] = (b43_phy_read(dev, B43_NPHY_C2_TXPCTL_STAT) &
			B43_NPHY_TXPCTL_STAT_BIDX) >>
			B43_NPHY_TXPCTL_STAT_BIDX_SHIFT;

		for (i = 0; i < 2; ++i) {
			if (dev->phy.rev >= 3) {
				enum ieee80211_band band =
					b43_current_band(dev->wl);

				if (b43_nphy_ipa(dev)) {
					table = b43_nphy_get_ipa_gain_table(dev);
				} else {
					if (band == IEEE80211_BAND_5GHZ) {
						if (dev->phy.rev == 3)
							table = b43_ntab_tx_gain_rev3_5ghz;
						else if (dev->phy.rev == 4)
							table = b43_ntab_tx_gain_rev4_5ghz;
						else
							table = b43_ntab_tx_gain_rev5plus_5ghz;
					} else {
						table = b43_ntab_tx_gain_rev3plus_2ghz;
					}
				}

				target.ipa[i] = (table[index[i]] >> 16) & 0xF;
				target.pad[i] = (table[index[i]] >> 20) & 0xF;
				target.pga[i] = (table[index[i]] >> 24) & 0xF;
				target.txgm[i] = (table[index[i]] >> 28) & 0xF;
			} else {
				table = b43_ntab_tx_gain_rev0_1_2;

				target.ipa[i] = (table[index[i]] >> 16) & 0x3;
				target.pad[i] = (table[index[i]] >> 18) & 0x3;
				target.pga[i] = (table[index[i]] >> 20) & 0x7;
				target.txgm[i] = (table[index[i]] >> 23) & 0x7;
			}
		}
	}

	return target;
}

/* http://bcm-v4.sipsolutions.net/802.11/PHY/N/TxCalPhyCleanup */
static void b43_nphy_tx_cal_phy_cleanup(struct b43_wldev *dev)
{
	u16 *regs = dev->phy.n->tx_rx_cal_phy_saveregs;

	if (dev->phy.rev >= 3) {
		b43_phy_write(dev, B43_NPHY_AFECTL_C1, regs[0]);
		b43_phy_write(dev, B43_NPHY_AFECTL_C2, regs[1]);
		b43_phy_write(dev, B43_NPHY_AFECTL_OVER1, regs[2]);
		b43_phy_write(dev, B43_NPHY_AFECTL_OVER, regs[3]);
		b43_phy_write(dev, B43_NPHY_BBCFG, regs[4]);
		b43_ntab_write(dev, B43_NTAB16(8, 3), regs[5]);
		b43_ntab_write(dev, B43_NTAB16(8, 19), regs[6]);
		b43_phy_write(dev, B43_NPHY_RFCTL_INTC1, regs[7]);
		b43_phy_write(dev, B43_NPHY_RFCTL_INTC2, regs[8]);
		b43_phy_write(dev, B43_NPHY_PAPD_EN0, regs[9]);
		b43_phy_write(dev, B43_NPHY_PAPD_EN1, regs[10]);
		b43_nphy_reset_cca(dev);
	} else {
		b43_phy_maskset(dev, B43_NPHY_AFECTL_C1, 0x0FFF, regs[0]);
		b43_phy_maskset(dev, B43_NPHY_AFECTL_C2, 0x0FFF, regs[1]);
		b43_phy_write(dev, B43_NPHY_AFECTL_OVER, regs[2]);
		b43_ntab_write(dev, B43_NTAB16(8, 2), regs[3]);
		b43_ntab_write(dev, B43_NTAB16(8, 18), regs[4]);
		b43_phy_write(dev, B43_NPHY_RFCTL_INTC1, regs[5]);
		b43_phy_write(dev, B43_NPHY_RFCTL_INTC2, regs[6]);
	}
}

/* http://bcm-v4.sipsolutions.net/802.11/PHY/N/TxCalPhySetup */
static void b43_nphy_tx_cal_phy_setup(struct b43_wldev *dev)
{
	u16 *regs = dev->phy.n->tx_rx_cal_phy_saveregs;
	u16 tmp;

	regs[0] = b43_phy_read(dev, B43_NPHY_AFECTL_C1);
	regs[1] = b43_phy_read(dev, B43_NPHY_AFECTL_C2);
	if (dev->phy.rev >= 3) {
		b43_phy_maskset(dev, B43_NPHY_AFECTL_C1, 0xF0FF, 0x0A00);
		b43_phy_maskset(dev, B43_NPHY_AFECTL_C2, 0xF0FF, 0x0A00);

		tmp = b43_phy_read(dev, B43_NPHY_AFECTL_OVER1);
		regs[2] = tmp;
		b43_phy_write(dev, B43_NPHY_AFECTL_OVER1, tmp | 0x0600);

		tmp = b43_phy_read(dev, B43_NPHY_AFECTL_OVER);
		regs[3] = tmp;
		b43_phy_write(dev, B43_NPHY_AFECTL_OVER, tmp | 0x0600);

		regs[4] = b43_phy_read(dev, B43_NPHY_BBCFG);
		b43_phy_mask(dev, B43_NPHY_BBCFG,
			     ~B43_NPHY_BBCFG_RSTRX & 0xFFFF);

		tmp = b43_ntab_read(dev, B43_NTAB16(8, 3));
		regs[5] = tmp;
		b43_ntab_write(dev, B43_NTAB16(8, 3), 0);

		tmp = b43_ntab_read(dev, B43_NTAB16(8, 19));
		regs[6] = tmp;
		b43_ntab_write(dev, B43_NTAB16(8, 19), 0);
		regs[7] = b43_phy_read(dev, B43_NPHY_RFCTL_INTC1);
		regs[8] = b43_phy_read(dev, B43_NPHY_RFCTL_INTC2);

		b43_nphy_rf_control_intc_override(dev, 2, 1, 3);
		b43_nphy_rf_control_intc_override(dev, 1, 2, 1);
		b43_nphy_rf_control_intc_override(dev, 1, 8, 2);

		regs[9] = b43_phy_read(dev, B43_NPHY_PAPD_EN0);
		regs[10] = b43_phy_read(dev, B43_NPHY_PAPD_EN1);
		b43_phy_mask(dev, B43_NPHY_PAPD_EN0, ~0x0001);
		b43_phy_mask(dev, B43_NPHY_PAPD_EN1, ~0x0001);
	} else {
		b43_phy_maskset(dev, B43_NPHY_AFECTL_C1, 0x0FFF, 0xA000);
		b43_phy_maskset(dev, B43_NPHY_AFECTL_C2, 0x0FFF, 0xA000);
		tmp = b43_phy_read(dev, B43_NPHY_AFECTL_OVER);
		regs[2] = tmp;
		b43_phy_write(dev, B43_NPHY_AFECTL_OVER, tmp | 0x3000);
		tmp = b43_ntab_read(dev, B43_NTAB16(8, 2));
		regs[3] = tmp;
		tmp |= 0x2000;
		b43_ntab_write(dev, B43_NTAB16(8, 2), tmp);
		tmp = b43_ntab_read(dev, B43_NTAB16(8, 18));
		regs[4] = tmp;
		tmp |= 0x2000;
		b43_ntab_write(dev, B43_NTAB16(8, 18), tmp);
		regs[5] = b43_phy_read(dev, B43_NPHY_RFCTL_INTC1);
		regs[6] = b43_phy_read(dev, B43_NPHY_RFCTL_INTC2);
		if (b43_current_band(dev->wl) == IEEE80211_BAND_5GHZ)
			tmp = 0x0180;
		else
			tmp = 0x0120;
		b43_phy_write(dev, B43_NPHY_RFCTL_INTC1, tmp);
		b43_phy_write(dev, B43_NPHY_RFCTL_INTC2, tmp);
	}
}

/* http://bcm-v4.sipsolutions.net/802.11/PHY/N/SaveCal */
static void b43_nphy_save_cal(struct b43_wldev *dev)
{
	struct b43_phy_n *nphy = dev->phy.n;

	struct b43_phy_n_iq_comp *rxcal_coeffs = NULL;
	u16 *txcal_radio_regs = NULL;
	struct b43_chanspec *iqcal_chanspec;
	u16 *table = NULL;

	if (nphy->hang_avoid)
		b43_nphy_stay_in_carrier_search(dev, 1);

	if (b43_current_band(dev->wl) == IEEE80211_BAND_2GHZ) {
		rxcal_coeffs = &nphy->cal_cache.rxcal_coeffs_2G;
		txcal_radio_regs = nphy->cal_cache.txcal_radio_regs_2G;
		iqcal_chanspec = &nphy->iqcal_chanspec_2G;
		table = nphy->cal_cache.txcal_coeffs_2G;
	} else {
		rxcal_coeffs = &nphy->cal_cache.rxcal_coeffs_5G;
		txcal_radio_regs = nphy->cal_cache.txcal_radio_regs_5G;
		iqcal_chanspec = &nphy->iqcal_chanspec_5G;
		table = nphy->cal_cache.txcal_coeffs_5G;
	}

	b43_nphy_rx_iq_coeffs(dev, false, rxcal_coeffs);
	/* TODO use some definitions */
	if (dev->phy.rev >= 3) {
		txcal_radio_regs[0] = b43_radio_read(dev, 0x2021);
		txcal_radio_regs[1] = b43_radio_read(dev, 0x2022);
		txcal_radio_regs[2] = b43_radio_read(dev, 0x3021);
		txcal_radio_regs[3] = b43_radio_read(dev, 0x3022);
		txcal_radio_regs[4] = b43_radio_read(dev, 0x2023);
		txcal_radio_regs[5] = b43_radio_read(dev, 0x2024);
		txcal_radio_regs[6] = b43_radio_read(dev, 0x3023);
		txcal_radio_regs[7] = b43_radio_read(dev, 0x3024);
	} else {
		txcal_radio_regs[0] = b43_radio_read(dev, 0x8B);
		txcal_radio_regs[1] = b43_radio_read(dev, 0xBA);
		txcal_radio_regs[2] = b43_radio_read(dev, 0x8D);
		txcal_radio_regs[3] = b43_radio_read(dev, 0xBC);
	}
	iqcal_chanspec->center_freq = dev->phy.channel_freq;
	iqcal_chanspec->channel_type = dev->phy.channel_type;
	b43_ntab_read_bulk(dev, B43_NTAB16(15, 80), 8, table);

	if (nphy->hang_avoid)
		b43_nphy_stay_in_carrier_search(dev, 0);
}

/* http://bcm-v4.sipsolutions.net/802.11/PHY/N/RestoreCal */
static void b43_nphy_restore_cal(struct b43_wldev *dev)
{
	struct b43_phy_n *nphy = dev->phy.n;

	u16 coef[4];
	u16 *loft = NULL;
	u16 *table = NULL;

	int i;
	u16 *txcal_radio_regs = NULL;
	struct b43_phy_n_iq_comp *rxcal_coeffs = NULL;

	if (b43_current_band(dev->wl) == IEEE80211_BAND_2GHZ) {
		if (!nphy->iqcal_chanspec_2G.center_freq)
			return;
		table = nphy->cal_cache.txcal_coeffs_2G;
		loft = &nphy->cal_cache.txcal_coeffs_2G[5];
	} else {
		if (!nphy->iqcal_chanspec_5G.center_freq)
			return;
		table = nphy->cal_cache.txcal_coeffs_5G;
		loft = &nphy->cal_cache.txcal_coeffs_5G[5];
	}

	b43_ntab_write_bulk(dev, B43_NTAB16(15, 80), 4, table);

	for (i = 0; i < 4; i++) {
		if (dev->phy.rev >= 3)
			table[i] = coef[i];
		else
			coef[i] = 0;
	}

	b43_ntab_write_bulk(dev, B43_NTAB16(15, 88), 4, coef);
	b43_ntab_write_bulk(dev, B43_NTAB16(15, 85), 2, loft);
	b43_ntab_write_bulk(dev, B43_NTAB16(15, 93), 2, loft);

	if (dev->phy.rev < 2)
		b43_nphy_tx_iq_workaround(dev);

	if (b43_current_band(dev->wl) == IEEE80211_BAND_2GHZ) {
		txcal_radio_regs = nphy->cal_cache.txcal_radio_regs_2G;
		rxcal_coeffs = &nphy->cal_cache.rxcal_coeffs_2G;
	} else {
		txcal_radio_regs = nphy->cal_cache.txcal_radio_regs_5G;
		rxcal_coeffs = &nphy->cal_cache.rxcal_coeffs_5G;
	}

	/* TODO use some definitions */
	if (dev->phy.rev >= 3) {
		b43_radio_write(dev, 0x2021, txcal_radio_regs[0]);
		b43_radio_write(dev, 0x2022, txcal_radio_regs[1]);
		b43_radio_write(dev, 0x3021, txcal_radio_regs[2]);
		b43_radio_write(dev, 0x3022, txcal_radio_regs[3]);
		b43_radio_write(dev, 0x2023, txcal_radio_regs[4]);
		b43_radio_write(dev, 0x2024, txcal_radio_regs[5]);
		b43_radio_write(dev, 0x3023, txcal_radio_regs[6]);
		b43_radio_write(dev, 0x3024, txcal_radio_regs[7]);
	} else {
		b43_radio_write(dev, 0x8B, txcal_radio_regs[0]);
		b43_radio_write(dev, 0xBA, txcal_radio_regs[1]);
		b43_radio_write(dev, 0x8D, txcal_radio_regs[2]);
		b43_radio_write(dev, 0xBC, txcal_radio_regs[3]);
	}
	b43_nphy_rx_iq_coeffs(dev, true, rxcal_coeffs);
}

/* http://bcm-v4.sipsolutions.net/802.11/PHY/N/CalTxIqlo */
static int b43_nphy_cal_tx_iq_lo(struct b43_wldev *dev,
				struct nphy_txgains target,
				bool full, bool mphase)
{
	struct b43_phy_n *nphy = dev->phy.n;
	int i;
	int error = 0;
	int freq;
	bool avoid = false;
	u8 length;
	u16 tmp, core, type, count, max, numb, last = 0, cmd;
	const u16 *table;
	bool phy6or5x;

	u16 buffer[11];
	u16 diq_start = 0;
	u16 save[2];
	u16 gain[2];
	struct nphy_iqcal_params params[2];
	bool updated[2] = { };

	b43_nphy_stay_in_carrier_search(dev, true);

	if (dev->phy.rev >= 4) {
		avoid = nphy->hang_avoid;
		nphy->hang_avoid = false;
	}

	b43_ntab_read_bulk(dev, B43_NTAB16(7, 0x110), 2, save);

	for (i = 0; i < 2; i++) {
		b43_nphy_iq_cal_gain_params(dev, i, target, &params[i]);
		gain[i] = params[i].cal_gain;
	}

	b43_ntab_write_bulk(dev, B43_NTAB16(7, 0x110), 2, gain);

	b43_nphy_tx_cal_radio_setup(dev);
	b43_nphy_tx_cal_phy_setup(dev);

	phy6or5x = dev->phy.rev >= 6 ||
		(dev->phy.rev == 5 && nphy->ipa2g_on &&
		b43_current_band(dev->wl) == IEEE80211_BAND_2GHZ);
	if (phy6or5x) {
		if (dev->phy.is_40mhz) {
			b43_ntab_write_bulk(dev, B43_NTAB16(15, 0), 18,
					tbl_tx_iqlo_cal_loft_ladder_40);
			b43_ntab_write_bulk(dev, B43_NTAB16(15, 32), 18,
					tbl_tx_iqlo_cal_iqimb_ladder_40);
		} else {
			b43_ntab_write_bulk(dev, B43_NTAB16(15, 0), 18,
					tbl_tx_iqlo_cal_loft_ladder_20);
			b43_ntab_write_bulk(dev, B43_NTAB16(15, 32), 18,
					tbl_tx_iqlo_cal_iqimb_ladder_20);
		}
	}

	b43_phy_write(dev, B43_NPHY_IQLOCAL_CMDGCTL, 0x8AA9);

	if (!dev->phy.is_40mhz)
		freq = 2500;
	else
		freq = 5000;

	if (nphy->mphase_cal_phase_id > 2)
		b43_nphy_run_samples(dev, (dev->phy.is_40mhz ? 40 : 20) * 8,
					0xFFFF, 0, true, false);
	else
		error = b43_nphy_tx_tone(dev, freq, 250, true, false);

	if (error == 0) {
		if (nphy->mphase_cal_phase_id > 2) {
			table = nphy->mphase_txcal_bestcoeffs;
			length = 11;
			if (dev->phy.rev < 3)
				length -= 2;
		} else {
			if (!full && nphy->txiqlocal_coeffsvalid) {
				table = nphy->txiqlocal_bestc;
				length = 11;
				if (dev->phy.rev < 3)
					length -= 2;
			} else {
				full = true;
				if (dev->phy.rev >= 3) {
					table = tbl_tx_iqlo_cal_startcoefs_nphyrev3;
					length = B43_NTAB_TX_IQLO_CAL_STARTCOEFS_REV3;
				} else {
					table = tbl_tx_iqlo_cal_startcoefs;
					length = B43_NTAB_TX_IQLO_CAL_STARTCOEFS;
				}
			}
		}

		b43_ntab_write_bulk(dev, B43_NTAB16(15, 64), length, table);

		if (full) {
			if (dev->phy.rev >= 3)
				max = B43_NTAB_TX_IQLO_CAL_CMDS_FULLCAL_REV3;
			else
				max = B43_NTAB_TX_IQLO_CAL_CMDS_FULLCAL;
		} else {
			if (dev->phy.rev >= 3)
				max = B43_NTAB_TX_IQLO_CAL_CMDS_RECAL_REV3;
			else
				max = B43_NTAB_TX_IQLO_CAL_CMDS_RECAL;
		}

		if (mphase) {
			count = nphy->mphase_txcal_cmdidx;
			numb = min(max,
				(u16)(count + nphy->mphase_txcal_numcmds));
		} else {
			count = 0;
			numb = max;
		}

		for (; count < numb; count++) {
			if (full) {
				if (dev->phy.rev >= 3)
					cmd = tbl_tx_iqlo_cal_cmds_fullcal_nphyrev3[count];
				else
					cmd = tbl_tx_iqlo_cal_cmds_fullcal[count];
			} else {
				if (dev->phy.rev >= 3)
					cmd = tbl_tx_iqlo_cal_cmds_recal_nphyrev3[count];
				else
					cmd = tbl_tx_iqlo_cal_cmds_recal[count];
			}

			core = (cmd & 0x3000) >> 12;
			type = (cmd & 0x0F00) >> 8;

			if (phy6or5x && updated[core] == 0) {
				b43_nphy_update_tx_cal_ladder(dev, core);
				updated[core] = true;
			}

			tmp = (params[core].ncorr[type] << 8) | 0x66;
			b43_phy_write(dev, B43_NPHY_IQLOCAL_CMDNNUM, tmp);

			if (type == 1 || type == 3 || type == 4) {
				buffer[0] = b43_ntab_read(dev,
						B43_NTAB16(15, 69 + core));
				diq_start = buffer[0];
				buffer[0] = 0;
				b43_ntab_write(dev, B43_NTAB16(15, 69 + core),
						0);
			}

			b43_phy_write(dev, B43_NPHY_IQLOCAL_CMD, cmd);
			for (i = 0; i < 2000; i++) {
				tmp = b43_phy_read(dev, B43_NPHY_IQLOCAL_CMD);
				if (tmp & 0xC000)
					break;
				udelay(10);
			}

			b43_ntab_read_bulk(dev, B43_NTAB16(15, 96), length,
						buffer);
			b43_ntab_write_bulk(dev, B43_NTAB16(15, 64), length,
						buffer);

			if (type == 1 || type == 3 || type == 4)
				buffer[0] = diq_start;
		}

		if (mphase)
			nphy->mphase_txcal_cmdidx = (numb >= max) ? 0 : numb;

		last = (dev->phy.rev < 3) ? 6 : 7;

		if (!mphase || nphy->mphase_cal_phase_id == last) {
			b43_ntab_write_bulk(dev, B43_NTAB16(15, 96), 4, buffer);
			b43_ntab_read_bulk(dev, B43_NTAB16(15, 80), 4, buffer);
			if (dev->phy.rev < 3) {
				buffer[0] = 0;
				buffer[1] = 0;
				buffer[2] = 0;
				buffer[3] = 0;
			}
			b43_ntab_write_bulk(dev, B43_NTAB16(15, 88), 4,
						buffer);
			b43_ntab_read_bulk(dev, B43_NTAB16(15, 101), 2,
						buffer);
			b43_ntab_write_bulk(dev, B43_NTAB16(15, 85), 2,
						buffer);
			b43_ntab_write_bulk(dev, B43_NTAB16(15, 93), 2,
						buffer);
			length = 11;
			if (dev->phy.rev < 3)
				length -= 2;
			b43_ntab_read_bulk(dev, B43_NTAB16(15, 96), length,
						nphy->txiqlocal_bestc);
			nphy->txiqlocal_coeffsvalid = true;
			nphy->txiqlocal_chanspec.center_freq =
							dev->phy.channel_freq;
			nphy->txiqlocal_chanspec.channel_type =
							dev->phy.channel_type;
		} else {
			length = 11;
			if (dev->phy.rev < 3)
				length -= 2;
			b43_ntab_read_bulk(dev, B43_NTAB16(15, 96), length,
						nphy->mphase_txcal_bestcoeffs);
		}

		b43_nphy_stop_playback(dev);
		b43_phy_write(dev, B43_NPHY_IQLOCAL_CMDGCTL, 0);
	}

	b43_nphy_tx_cal_phy_cleanup(dev);
	b43_ntab_write_bulk(dev, B43_NTAB16(7, 0x110), 2, save);

	if (dev->phy.rev < 2 && (!mphase || nphy->mphase_cal_phase_id == last))
		b43_nphy_tx_iq_workaround(dev);

	if (dev->phy.rev >= 4)
		nphy->hang_avoid = avoid;

	b43_nphy_stay_in_carrier_search(dev, false);

	return error;
}

/* http://bcm-v4.sipsolutions.net/802.11/PHY/N/ReapplyTxCalCoeffs */
static void b43_nphy_reapply_tx_cal_coeffs(struct b43_wldev *dev)
{
	struct b43_phy_n *nphy = dev->phy.n;
	u8 i;
	u16 buffer[7];
	bool equal = true;

	if (!nphy->txiqlocal_coeffsvalid ||
	    nphy->txiqlocal_chanspec.center_freq != dev->phy.channel_freq ||
	    nphy->txiqlocal_chanspec.channel_type != dev->phy.channel_type)
		return;

	b43_ntab_read_bulk(dev, B43_NTAB16(15, 80), 7, buffer);
	for (i = 0; i < 4; i++) {
		if (buffer[i] != nphy->txiqlocal_bestc[i]) {
			equal = false;
			break;
		}
	}

	if (!equal) {
		b43_ntab_write_bulk(dev, B43_NTAB16(15, 80), 4,
					nphy->txiqlocal_bestc);
		for (i = 0; i < 4; i++)
			buffer[i] = 0;
		b43_ntab_write_bulk(dev, B43_NTAB16(15, 88), 4,
					buffer);
		b43_ntab_write_bulk(dev, B43_NTAB16(15, 85), 2,
					&nphy->txiqlocal_bestc[5]);
		b43_ntab_write_bulk(dev, B43_NTAB16(15, 93), 2,
					&nphy->txiqlocal_bestc[5]);
	}
}

/* http://bcm-v4.sipsolutions.net/802.11/PHY/N/CalRxIqRev2 */
static int b43_nphy_rev2_cal_rx_iq(struct b43_wldev *dev,
			struct nphy_txgains target, u8 type, bool debug)
{
	struct b43_phy_n *nphy = dev->phy.n;
	int i, j, index;
	u8 rfctl[2];
	u8 afectl_core;
	u16 tmp[6];
	u16 uninitialized_var(cur_hpf1), uninitialized_var(cur_hpf2), cur_lna;
	u32 real, imag;
	enum ieee80211_band band;

	u8 use;
	u16 cur_hpf;
	u16 lna[3] = { 3, 3, 1 };
	u16 hpf1[3] = { 7, 2, 0 };
	u16 hpf2[3] = { 2, 0, 0 };
	u32 power[3] = { };
	u16 gain_save[2];
	u16 cal_gain[2];
	struct nphy_iqcal_params cal_params[2];
	struct nphy_iq_est est;
	int ret = 0;
	bool playtone = true;
	int desired = 13;

	b43_nphy_stay_in_carrier_search(dev, 1);

	if (dev->phy.rev < 2)
		b43_nphy_reapply_tx_cal_coeffs(dev);
	b43_ntab_read_bulk(dev, B43_NTAB16(7, 0x110), 2, gain_save);
	for (i = 0; i < 2; i++) {
		b43_nphy_iq_cal_gain_params(dev, i, target, &cal_params[i]);
		cal_gain[i] = cal_params[i].cal_gain;
	}
	b43_ntab_write_bulk(dev, B43_NTAB16(7, 0x110), 2, cal_gain);

	for (i = 0; i < 2; i++) {
		if (i == 0) {
			rfctl[0] = B43_NPHY_RFCTL_INTC1;
			rfctl[1] = B43_NPHY_RFCTL_INTC2;
			afectl_core = B43_NPHY_AFECTL_C1;
		} else {
			rfctl[0] = B43_NPHY_RFCTL_INTC2;
			rfctl[1] = B43_NPHY_RFCTL_INTC1;
			afectl_core = B43_NPHY_AFECTL_C2;
		}

		tmp[1] = b43_phy_read(dev, B43_NPHY_RFSEQCA);
		tmp[2] = b43_phy_read(dev, afectl_core);
		tmp[3] = b43_phy_read(dev, B43_NPHY_AFECTL_OVER);
		tmp[4] = b43_phy_read(dev, rfctl[0]);
		tmp[5] = b43_phy_read(dev, rfctl[1]);

		b43_phy_maskset(dev, B43_NPHY_RFSEQCA,
				~B43_NPHY_RFSEQCA_RXDIS & 0xFFFF,
				((1 - i) << B43_NPHY_RFSEQCA_RXDIS_SHIFT));
		b43_phy_maskset(dev, B43_NPHY_RFSEQCA, ~B43_NPHY_RFSEQCA_TXEN,
				(1 - i));
		b43_phy_set(dev, afectl_core, 0x0006);
		b43_phy_set(dev, B43_NPHY_AFECTL_OVER, 0x0006);

		band = b43_current_band(dev->wl);

		if (nphy->rxcalparams & 0xFF000000) {
			if (band == IEEE80211_BAND_5GHZ)
				b43_phy_write(dev, rfctl[0], 0x140);
			else
				b43_phy_write(dev, rfctl[0], 0x110);
		} else {
			if (band == IEEE80211_BAND_5GHZ)
				b43_phy_write(dev, rfctl[0], 0x180);
			else
				b43_phy_write(dev, rfctl[0], 0x120);
		}

		if (band == IEEE80211_BAND_5GHZ)
			b43_phy_write(dev, rfctl[1], 0x148);
		else
			b43_phy_write(dev, rfctl[1], 0x114);

		if (nphy->rxcalparams & 0x10000) {
			b43_radio_maskset(dev, B2055_C1_GENSPARE2, 0xFC,
					(i + 1));
			b43_radio_maskset(dev, B2055_C2_GENSPARE2, 0xFC,
					(2 - i));
		}

		for (j = 0; j < 4; j++) {
			if (j < 3) {
				cur_lna = lna[j];
				cur_hpf1 = hpf1[j];
				cur_hpf2 = hpf2[j];
			} else {
				if (power[1] > 10000) {
					use = 1;
					cur_hpf = cur_hpf1;
					index = 2;
				} else {
					if (power[0] > 10000) {
						use = 1;
						cur_hpf = cur_hpf1;
						index = 1;
					} else {
						index = 0;
						use = 2;
						cur_hpf = cur_hpf2;
					}
				}
				cur_lna = lna[index];
				cur_hpf1 = hpf1[index];
				cur_hpf2 = hpf2[index];
				cur_hpf += desired - hweight32(power[index]);
				cur_hpf = clamp_val(cur_hpf, 0, 10);
				if (use == 1)
					cur_hpf1 = cur_hpf;
				else
					cur_hpf2 = cur_hpf;
			}

			tmp[0] = ((cur_hpf2 << 8) | (cur_hpf1 << 4) |
					(cur_lna << 2));
			b43_nphy_rf_control_override(dev, 0x400, tmp[0], 3,
									false);
			b43_nphy_force_rf_sequence(dev, B43_RFSEQ_RESET2RX);
			b43_nphy_stop_playback(dev);

			if (playtone) {
				ret = b43_nphy_tx_tone(dev, 4000,
						(nphy->rxcalparams & 0xFFFF),
						false, false);
				playtone = false;
			} else {
				b43_nphy_run_samples(dev, 160, 0xFFFF, 0,
							false, false);
			}

			if (ret == 0) {
				if (j < 3) {
					b43_nphy_rx_iq_est(dev, &est, 1024, 32,
									false);
					if (i == 0) {
						real = est.i0_pwr;
						imag = est.q0_pwr;
					} else {
						real = est.i1_pwr;
						imag = est.q1_pwr;
					}
					power[i] = ((real + imag) / 1024) + 1;
				} else {
					b43_nphy_calc_rx_iq_comp(dev, 1 << i);
				}
				b43_nphy_stop_playback(dev);
			}

			if (ret != 0)
				break;
		}

		b43_radio_mask(dev, B2055_C1_GENSPARE2, 0xFC);
		b43_radio_mask(dev, B2055_C2_GENSPARE2, 0xFC);
		b43_phy_write(dev, rfctl[1], tmp[5]);
		b43_phy_write(dev, rfctl[0], tmp[4]);
		b43_phy_write(dev, B43_NPHY_AFECTL_OVER, tmp[3]);
		b43_phy_write(dev, afectl_core, tmp[2]);
		b43_phy_write(dev, B43_NPHY_RFSEQCA, tmp[1]);

		if (ret != 0)
			break;
	}

	b43_nphy_rf_control_override(dev, 0x400, 0, 3, true);
	b43_nphy_force_rf_sequence(dev, B43_RFSEQ_RESET2RX);
	b43_ntab_write_bulk(dev, B43_NTAB16(7, 0x110), 2, gain_save);

	b43_nphy_stay_in_carrier_search(dev, 0);

	return ret;
}

static int b43_nphy_rev3_cal_rx_iq(struct b43_wldev *dev,
			struct nphy_txgains target, u8 type, bool debug)
{
	return -1;
}

/* http://bcm-v4.sipsolutions.net/802.11/PHY/N/CalRxIq */
static int b43_nphy_cal_rx_iq(struct b43_wldev *dev,
			struct nphy_txgains target, u8 type, bool debug)
{
	if (dev->phy.rev >= 3)
		return b43_nphy_rev3_cal_rx_iq(dev, target, type, debug);
	else
		return b43_nphy_rev2_cal_rx_iq(dev, target, type, debug);
}

/* http://bcm-v4.sipsolutions.net/802.11/PHY/N/RxCoreSetState */
static void b43_nphy_set_rx_core_state(struct b43_wldev *dev, u8 mask)
{
	struct b43_phy *phy = &dev->phy;
	struct b43_phy_n *nphy = phy->n;
	/* u16 buf[16]; it's rev3+ */

	nphy->phyrxchain = mask;

	if (0 /* FIXME clk */)
		return;

	b43_mac_suspend(dev);

	if (nphy->hang_avoid)
		b43_nphy_stay_in_carrier_search(dev, true);

	b43_phy_maskset(dev, B43_NPHY_RFSEQCA, ~B43_NPHY_RFSEQCA_RXEN,
			(mask & 0x3) << B43_NPHY_RFSEQCA_RXEN_SHIFT);

	if ((mask & 0x3) != 0x3) {
		b43_phy_write(dev, B43_NPHY_HPANT_SWTHRES, 1);
		if (dev->phy.rev >= 3) {
			/* TODO */
		}
	} else {
		b43_phy_write(dev, B43_NPHY_HPANT_SWTHRES, 0x1E);
		if (dev->phy.rev >= 3) {
			/* TODO */
		}
	}

	b43_nphy_force_rf_sequence(dev, B43_RFSEQ_RESET2RX);

	if (nphy->hang_avoid)
		b43_nphy_stay_in_carrier_search(dev, false);

	b43_mac_enable(dev);
}

/**************************************************
 * N-PHY init
 **************************************************/

/*
 * Upload the N-PHY tables.
 * http://bcm-v4.sipsolutions.net/802.11/PHY/N/InitTables
 */
static void b43_nphy_tables_init(struct b43_wldev *dev)
{
	if (dev->phy.rev < 3)
		b43_nphy_rev0_1_2_tables_init(dev);
	else
		b43_nphy_rev3plus_tables_init(dev);
}

/* http://bcm-v4.sipsolutions.net/802.11/PHY/N/MIMOConfig */
static void b43_nphy_update_mimo_config(struct b43_wldev *dev, s32 preamble)
{
	u16 mimocfg = b43_phy_read(dev, B43_NPHY_MIMOCFG);

	mimocfg |= B43_NPHY_MIMOCFG_AUTO;
	if (preamble == 1)
		mimocfg |= B43_NPHY_MIMOCFG_GFMIX;
	else
		mimocfg &= ~B43_NPHY_MIMOCFG_GFMIX;

	b43_phy_write(dev, B43_NPHY_MIMOCFG, mimocfg);
}

/* http://bcm-v4.sipsolutions.net/802.11/PHY/N/BPHYInit */
static void b43_nphy_bphy_init(struct b43_wldev *dev)
{
	unsigned int i;
	u16 val;

	val = 0x1E1F;
	for (i = 0; i < 16; i++) {
		b43_phy_write(dev, B43_PHY_N_BMODE(0x88 + i), val);
		val -= 0x202;
	}
	val = 0x3E3F;
	for (i = 0; i < 16; i++) {
		b43_phy_write(dev, B43_PHY_N_BMODE(0x98 + i), val);
		val -= 0x202;
	}
	b43_phy_write(dev, B43_PHY_N_BMODE(0x38), 0x668);
}

/* http://bcm-v4.sipsolutions.net/802.11/PHY/N/SuperSwitchInit */
static void b43_nphy_superswitch_init(struct b43_wldev *dev, bool init)
{
	if (dev->phy.rev >= 3) {
		if (!init)
			return;
		if (0 /* FIXME */) {
			b43_ntab_write(dev, B43_NTAB16(9, 2), 0x211);
			b43_ntab_write(dev, B43_NTAB16(9, 3), 0x222);
			b43_ntab_write(dev, B43_NTAB16(9, 8), 0x144);
			b43_ntab_write(dev, B43_NTAB16(9, 12), 0x188);
		}
	} else {
		b43_phy_write(dev, B43_NPHY_GPIO_LOOEN, 0);
		b43_phy_write(dev, B43_NPHY_GPIO_HIOEN, 0);

		switch (dev->dev->bus_type) {
#ifdef CONFIG_B43_BCMA
		case B43_BUS_BCMA:
			bcma_chipco_gpio_control(&dev->dev->bdev->bus->drv_cc,
						 0xFC00, 0xFC00);
			break;
#endif
#ifdef CONFIG_B43_SSB
		case B43_BUS_SSB:
			ssb_chipco_gpio_control(&dev->dev->sdev->bus->chipco,
						0xFC00, 0xFC00);
			break;
#endif
		}

		b43_write32(dev, B43_MMIO_MACCTL,
			b43_read32(dev, B43_MMIO_MACCTL) &
			~B43_MACCTL_GPOUTSMSK);
		b43_write16(dev, B43_MMIO_GPIO_MASK,
			b43_read16(dev, B43_MMIO_GPIO_MASK) | 0xFC00);
		b43_write16(dev, B43_MMIO_GPIO_CONTROL,
			b43_read16(dev, B43_MMIO_GPIO_CONTROL) & ~0xFC00);

		if (init) {
			b43_phy_write(dev, B43_NPHY_RFCTL_LUT_TRSW_LO1, 0x2D8);
			b43_phy_write(dev, B43_NPHY_RFCTL_LUT_TRSW_UP1, 0x301);
			b43_phy_write(dev, B43_NPHY_RFCTL_LUT_TRSW_LO2, 0x2D8);
			b43_phy_write(dev, B43_NPHY_RFCTL_LUT_TRSW_UP2, 0x301);
		}
	}
}

/* http://bcm-v4.sipsolutions.net/802.11/PHY/Init/N */
int b43_phy_initn(struct b43_wldev *dev)
{
	struct ssb_sprom *sprom = dev->dev->bus_sprom;
	struct b43_phy *phy = &dev->phy;
	struct b43_phy_n *nphy = phy->n;
	u8 tx_pwr_state;
	struct nphy_txgains target;
	u16 tmp;
	enum ieee80211_band tmp2;
	bool do_rssi_cal;

	u16 clip[2];
	bool do_cal = false;

	if ((dev->phy.rev >= 3) &&
	   (sprom->boardflags_lo & B43_BFL_EXTLNA) &&
	   (b43_current_band(dev->wl) == IEEE80211_BAND_2GHZ)) {
		switch (dev->dev->bus_type) {
#ifdef CONFIG_B43_BCMA
		case B43_BUS_BCMA:
			bcma_cc_set32(&dev->dev->bdev->bus->drv_cc,
				      BCMA_CC_CHIPCTL, 0x40);
			break;
#endif
#ifdef CONFIG_B43_SSB
		case B43_BUS_SSB:
			chipco_set32(&dev->dev->sdev->bus->chipco,
				     SSB_CHIPCO_CHIPCTL, 0x40);
			break;
#endif
		}
	}
	nphy->deaf_count = 0;
	b43_nphy_tables_init(dev);
	nphy->crsminpwr_adjusted = false;
	nphy->noisevars_adjusted = false;

	/* Clear all overrides */
	if (dev->phy.rev >= 3) {
		b43_phy_write(dev, B43_NPHY_TXF_40CO_B1S1, 0);
		b43_phy_write(dev, B43_NPHY_RFCTL_OVER, 0);
		b43_phy_write(dev, B43_NPHY_TXF_40CO_B1S0, 0);
		b43_phy_write(dev, B43_NPHY_TXF_40CO_B32S1, 0);
	} else {
		b43_phy_write(dev, B43_NPHY_RFCTL_OVER, 0);
	}
	b43_phy_write(dev, B43_NPHY_RFCTL_INTC1, 0);
	b43_phy_write(dev, B43_NPHY_RFCTL_INTC2, 0);
	if (dev->phy.rev < 6) {
		b43_phy_write(dev, B43_NPHY_RFCTL_INTC3, 0);
		b43_phy_write(dev, B43_NPHY_RFCTL_INTC4, 0);
	}
	b43_phy_mask(dev, B43_NPHY_RFSEQMODE,
		     ~(B43_NPHY_RFSEQMODE_CAOVER |
		       B43_NPHY_RFSEQMODE_TROVER));
	if (dev->phy.rev >= 3)
		b43_phy_write(dev, B43_NPHY_AFECTL_OVER1, 0);
	b43_phy_write(dev, B43_NPHY_AFECTL_OVER, 0);

	if (dev->phy.rev <= 2) {
		tmp = (dev->phy.rev == 2) ? 0x3B : 0x40;
		b43_phy_maskset(dev, B43_NPHY_BPHY_CTL3,
				~B43_NPHY_BPHY_CTL3_SCALE,
				tmp << B43_NPHY_BPHY_CTL3_SCALE_SHIFT);
	}
	b43_phy_write(dev, B43_NPHY_AFESEQ_TX2RX_PUD_20M, 0x20);
	b43_phy_write(dev, B43_NPHY_AFESEQ_TX2RX_PUD_40M, 0x20);

	if (sprom->boardflags2_lo & B43_BFL2_SKWRKFEM_BRD ||
	    (dev->dev->board_vendor == PCI_VENDOR_ID_APPLE &&
	     dev->dev->board_type == 0x8B))
		b43_phy_write(dev, B43_NPHY_TXREALFD, 0xA0);
	else
		b43_phy_write(dev, B43_NPHY_TXREALFD, 0xB8);
	b43_phy_write(dev, B43_NPHY_MIMO_CRSTXEXT, 0xC8);
	b43_phy_write(dev, B43_NPHY_PLOAD_CSENSE_EXTLEN, 0x50);
	b43_phy_write(dev, B43_NPHY_TXRIFS_FRDEL, 0x30);

	b43_nphy_update_mimo_config(dev, nphy->preamble_override);
	b43_nphy_update_txrx_chain(dev);

	if (phy->rev < 2) {
		b43_phy_write(dev, B43_NPHY_DUP40_GFBL, 0xAA8);
		b43_phy_write(dev, B43_NPHY_DUP40_BL, 0x9A4);
	}

	tmp2 = b43_current_band(dev->wl);
	if (b43_nphy_ipa(dev)) {
		b43_phy_set(dev, B43_NPHY_PAPD_EN0, 0x1);
		b43_phy_maskset(dev, B43_NPHY_EPS_TABLE_ADJ0, 0x007F,
				nphy->papd_epsilon_offset[0] << 7);
		b43_phy_set(dev, B43_NPHY_PAPD_EN1, 0x1);
		b43_phy_maskset(dev, B43_NPHY_EPS_TABLE_ADJ1, 0x007F,
				nphy->papd_epsilon_offset[1] << 7);
		b43_nphy_int_pa_set_tx_dig_filters(dev);
	} else if (phy->rev >= 5) {
		b43_nphy_ext_pa_set_tx_dig_filters(dev);
	}

	b43_nphy_workarounds(dev);

	/* Reset CCA, in init code it differs a little from standard way */
	b43_phy_force_clock(dev, 1);
	tmp = b43_phy_read(dev, B43_NPHY_BBCFG);
	b43_phy_write(dev, B43_NPHY_BBCFG, tmp | B43_NPHY_BBCFG_RSTCCA);
	b43_phy_write(dev, B43_NPHY_BBCFG, tmp & ~B43_NPHY_BBCFG_RSTCCA);
	b43_phy_force_clock(dev, 0);

	b43_mac_phy_clock_set(dev, true);

	b43_nphy_pa_override(dev, false);
	b43_nphy_force_rf_sequence(dev, B43_RFSEQ_RX2TX);
	b43_nphy_force_rf_sequence(dev, B43_RFSEQ_RESET2RX);
	b43_nphy_pa_override(dev, true);

	b43_nphy_classifier(dev, 0, 0);
	b43_nphy_read_clip_detection(dev, clip);
	if (b43_current_band(dev->wl) == IEEE80211_BAND_2GHZ)
		b43_nphy_bphy_init(dev);

	tx_pwr_state = nphy->txpwrctrl;
	b43_nphy_tx_power_ctrl(dev, false);
	b43_nphy_tx_power_fix(dev);
	/* TODO N PHY TX Power Control Idle TSSI */
	/* TODO N PHY TX Power Control Setup */
	b43_nphy_tx_gain_table_upload(dev);

	if (nphy->phyrxchain != 3)
		b43_nphy_set_rx_core_state(dev, nphy->phyrxchain);
	if (nphy->mphase_cal_phase_id > 0)
		;/* TODO PHY Periodic Calibration Multi-Phase Restart */

	do_rssi_cal = false;
	if (phy->rev >= 3) {
		if (b43_current_band(dev->wl) == IEEE80211_BAND_2GHZ)
			do_rssi_cal = !nphy->rssical_chanspec_2G.center_freq;
		else
			do_rssi_cal = !nphy->rssical_chanspec_5G.center_freq;

		if (do_rssi_cal)
			b43_nphy_rssi_cal(dev);
		else
			b43_nphy_restore_rssi_cal(dev);
	} else {
		b43_nphy_rssi_cal(dev);
	}

	if (!((nphy->measure_hold & 0x6) != 0)) {
		if (b43_current_band(dev->wl) == IEEE80211_BAND_2GHZ)
			do_cal = !nphy->iqcal_chanspec_2G.center_freq;
		else
			do_cal = !nphy->iqcal_chanspec_5G.center_freq;

		if (nphy->mute)
			do_cal = false;

		if (do_cal) {
			target = b43_nphy_get_tx_gains(dev);

			if (nphy->antsel_type == 2)
				b43_nphy_superswitch_init(dev, true);
			if (nphy->perical != 2) {
				b43_nphy_rssi_cal(dev);
				if (phy->rev >= 3) {
					nphy->cal_orig_pwr_idx[0] =
					    nphy->txpwrindex[0].index_internal;
					nphy->cal_orig_pwr_idx[1] =
					    nphy->txpwrindex[1].index_internal;
					/* TODO N PHY Pre Calibrate TX Gain */
					target = b43_nphy_get_tx_gains(dev);
				}
				if (!b43_nphy_cal_tx_iq_lo(dev, target, true, false))
					if (b43_nphy_cal_rx_iq(dev, target, 2, 0) == 0)
						b43_nphy_save_cal(dev);
			} else if (nphy->mphase_cal_phase_id == 0)
				;/* N PHY Periodic Calibration with arg 3 */
		} else {
			b43_nphy_restore_cal(dev);
		}
	}

	b43_nphy_tx_pwr_ctrl_coef_setup(dev);
	b43_nphy_tx_power_ctrl(dev, tx_pwr_state);
	b43_phy_write(dev, B43_NPHY_TXMACIF_HOLDOFF, 0x0015);
	b43_phy_write(dev, B43_NPHY_TXMACDELAY, 0x0320);
	if (phy->rev >= 3 && phy->rev <= 6)
		b43_phy_write(dev, B43_NPHY_PLOAD_CSENSE_EXTLEN, 0x0014);
	b43_nphy_tx_lp_fbw(dev);
	if (phy->rev >= 3)
		b43_nphy_spur_workaround(dev);

	return 0;
}

<<<<<<< HEAD
/* http://bcm-v4.sipsolutions.net/802.11/PmuSpurAvoid */
static void b43_nphy_pmu_spur_avoid(struct b43_wldev *dev, bool avoid)
{
	struct bcma_drv_cc *cc;
	u32 pmu_ctl;
=======
/**************************************************
 * Channel switching ops.
 **************************************************/

static void b43_chantab_phy_upload(struct b43_wldev *dev,
				   const struct b43_phy_n_sfo_cfg *e)
{
	b43_phy_write(dev, B43_NPHY_BW1A, e->phy_bw1a);
	b43_phy_write(dev, B43_NPHY_BW2, e->phy_bw2);
	b43_phy_write(dev, B43_NPHY_BW3, e->phy_bw3);
	b43_phy_write(dev, B43_NPHY_BW4, e->phy_bw4);
	b43_phy_write(dev, B43_NPHY_BW5, e->phy_bw5);
	b43_phy_write(dev, B43_NPHY_BW6, e->phy_bw6);
}

/* http://bcm-v4.sipsolutions.net/802.11/PmuSpurAvoid */
static void b43_nphy_pmu_spur_avoid(struct b43_wldev *dev, bool avoid)
{
	struct bcma_drv_cc __maybe_unused *cc;
	u32 __maybe_unused pmu_ctl;
>>>>>>> dc0d633e

	switch (dev->dev->bus_type) {
#ifdef CONFIG_B43_BCMA
	case B43_BUS_BCMA:
		cc = &dev->dev->bdev->bus->drv_cc;
		if (dev->dev->chip_id == 43224 || dev->dev->chip_id == 43225) {
			if (avoid) {
				bcma_chipco_pll_write(cc, 0x0, 0x11500010);
				bcma_chipco_pll_write(cc, 0x1, 0x000C0C06);
				bcma_chipco_pll_write(cc, 0x2, 0x0F600a08);
				bcma_chipco_pll_write(cc, 0x3, 0x00000000);
				bcma_chipco_pll_write(cc, 0x4, 0x2001E920);
				bcma_chipco_pll_write(cc, 0x5, 0x88888815);
			} else {
				bcma_chipco_pll_write(cc, 0x0, 0x11100010);
				bcma_chipco_pll_write(cc, 0x1, 0x000c0c06);
				bcma_chipco_pll_write(cc, 0x2, 0x03000a08);
				bcma_chipco_pll_write(cc, 0x3, 0x00000000);
				bcma_chipco_pll_write(cc, 0x4, 0x200005c0);
				bcma_chipco_pll_write(cc, 0x5, 0x88888815);
			}
			pmu_ctl = BCMA_CC_PMU_CTL_PLL_UPD;
		} else if (dev->dev->chip_id == 0x4716) {
			if (avoid) {
				bcma_chipco_pll_write(cc, 0x0, 0x11500060);
				bcma_chipco_pll_write(cc, 0x1, 0x080C0C06);
				bcma_chipco_pll_write(cc, 0x2, 0x0F600000);
				bcma_chipco_pll_write(cc, 0x3, 0x00000000);
				bcma_chipco_pll_write(cc, 0x4, 0x2001E924);
				bcma_chipco_pll_write(cc, 0x5, 0x88888815);
			} else {
				bcma_chipco_pll_write(cc, 0x0, 0x11100060);
				bcma_chipco_pll_write(cc, 0x1, 0x080c0c06);
				bcma_chipco_pll_write(cc, 0x2, 0x03000000);
				bcma_chipco_pll_write(cc, 0x3, 0x00000000);
				bcma_chipco_pll_write(cc, 0x4, 0x200005c0);
				bcma_chipco_pll_write(cc, 0x5, 0x88888815);
			}
			pmu_ctl = BCMA_CC_PMU_CTL_PLL_UPD |
				  BCMA_CC_PMU_CTL_NOILPONW;
		} else if (dev->dev->chip_id == 0x4322 ||
			   dev->dev->chip_id == 0x4340 ||
			   dev->dev->chip_id == 0x4341) {
			bcma_chipco_pll_write(cc, 0x0, 0x11100070);
			bcma_chipco_pll_write(cc, 0x1, 0x1014140a);
			bcma_chipco_pll_write(cc, 0x5, 0x88888854);
			if (avoid)
				bcma_chipco_pll_write(cc, 0x2, 0x05201828);
			else
				bcma_chipco_pll_write(cc, 0x2, 0x05001828);
			pmu_ctl = BCMA_CC_PMU_CTL_PLL_UPD;
		} else {
			return;
		}
		bcma_cc_set32(cc, BCMA_CC_PMU_CTL, pmu_ctl);
		break;
#endif
#ifdef CONFIG_B43_SSB
	case B43_BUS_SSB:
		/* FIXME */
		break;
#endif
	}
}

/* http://bcm-v4.sipsolutions.net/802.11/PHY/N/ChanspecSetup */
static void b43_nphy_channel_setup(struct b43_wldev *dev,
				const struct b43_phy_n_sfo_cfg *e,
				struct ieee80211_channel *new_channel)
{
	struct b43_phy *phy = &dev->phy;
	struct b43_phy_n *nphy = dev->phy.n;
	int ch = new_channel->hw_value;

	u16 old_band_5ghz;
	u32 tmp32;

	old_band_5ghz =
		b43_phy_read(dev, B43_NPHY_BANDCTL) & B43_NPHY_BANDCTL_5GHZ;
	if (new_channel->band == IEEE80211_BAND_5GHZ && !old_band_5ghz) {
		tmp32 = b43_read32(dev, B43_MMIO_PSM_PHY_HDR);
		b43_write32(dev, B43_MMIO_PSM_PHY_HDR, tmp32 | 4);
		b43_phy_set(dev, B43_PHY_B_BBCFG, 0xC000);
		b43_write32(dev, B43_MMIO_PSM_PHY_HDR, tmp32);
		b43_phy_set(dev, B43_NPHY_BANDCTL, B43_NPHY_BANDCTL_5GHZ);
	} else if (new_channel->band == IEEE80211_BAND_2GHZ && old_band_5ghz) {
		b43_phy_mask(dev, B43_NPHY_BANDCTL, ~B43_NPHY_BANDCTL_5GHZ);
		tmp32 = b43_read32(dev, B43_MMIO_PSM_PHY_HDR);
		b43_write32(dev, B43_MMIO_PSM_PHY_HDR, tmp32 | 4);
		b43_phy_mask(dev, B43_PHY_B_BBCFG, 0x3FFF);
		b43_write32(dev, B43_MMIO_PSM_PHY_HDR, tmp32);
	}

	b43_chantab_phy_upload(dev, e);

	if (new_channel->hw_value == 14) {
		b43_nphy_classifier(dev, 2, 0);
		b43_phy_set(dev, B43_PHY_B_TEST, 0x0800);
	} else {
		b43_nphy_classifier(dev, 2, 2);
		if (new_channel->band == IEEE80211_BAND_2GHZ)
			b43_phy_mask(dev, B43_PHY_B_TEST, ~0x840);
	}

	if (!nphy->txpwrctrl)
		b43_nphy_tx_power_fix(dev);

	if (dev->phy.rev < 3)
		b43_nphy_adjust_lna_gain_table(dev);

	b43_nphy_tx_lp_fbw(dev);

	if (dev->phy.rev >= 3 &&
	    dev->phy.n->spur_avoid != B43_SPUR_AVOID_DISABLE) {
		bool avoid = false;
		if (dev->phy.n->spur_avoid == B43_SPUR_AVOID_FORCE) {
			avoid = true;
		} else if (!b43_channel_type_is_40mhz(phy->channel_type)) {
			if ((ch >= 5 && ch <= 8) || ch == 13 || ch == 14)
				avoid = true;
		} else { /* 40MHz */
			if (nphy->aband_spurwar_en &&
			    (ch == 38 || ch == 102 || ch == 118))
				avoid = dev->dev->chip_id == 0x4716;
		}

		b43_nphy_pmu_spur_avoid(dev, avoid);

		if (dev->dev->chip_id == 43222 || dev->dev->chip_id == 43224 ||
		    dev->dev->chip_id == 43225) {
			b43_write16(dev, B43_MMIO_TSF_CLK_FRAC_LOW,
				    avoid ? 0x5341 : 0x8889);
			b43_write16(dev, B43_MMIO_TSF_CLK_FRAC_HIGH, 0x8);
		}

		if (dev->phy.rev == 3 || dev->phy.rev == 4)
			; /* TODO: reset PLL */

		if (avoid)
			b43_phy_set(dev, B43_NPHY_BBCFG, B43_NPHY_BBCFG_RSTRX);
		else
			b43_phy_mask(dev, B43_NPHY_BBCFG,
				     ~B43_NPHY_BBCFG_RSTRX & 0xFFFF);

		b43_nphy_reset_cca(dev);

		/* wl sets useless phy_isspuravoid here */
	}

	b43_phy_write(dev, B43_NPHY_NDATAT_DUP40, 0x3830);

	if (phy->rev >= 3)
		b43_nphy_spur_workaround(dev);
}

/* http://bcm-v4.sipsolutions.net/802.11/PHY/N/SetChanspec */
static int b43_nphy_set_channel(struct b43_wldev *dev,
				struct ieee80211_channel *channel,
				enum nl80211_channel_type channel_type)
{
	struct b43_phy *phy = &dev->phy;

	const struct b43_nphy_channeltab_entry_rev2 *tabent_r2 = NULL;
	const struct b43_nphy_channeltab_entry_rev3 *tabent_r3 = NULL;

	u8 tmp;

	if (dev->phy.rev >= 3) {
		tabent_r3 = b43_nphy_get_chantabent_rev3(dev,
							channel->center_freq);
		if (!tabent_r3)
			return -ESRCH;
	} else {
		tabent_r2 = b43_nphy_get_chantabent_rev2(dev,
							channel->hw_value);
		if (!tabent_r2)
			return -ESRCH;
	}

	/* Channel is set later in common code, but we need to set it on our
	   own to let this function's subcalls work properly. */
	phy->channel = channel->hw_value;
	phy->channel_freq = channel->center_freq;

	if (b43_channel_type_is_40mhz(phy->channel_type) !=
		b43_channel_type_is_40mhz(channel_type))
		; /* TODO: BMAC BW Set (channel_type) */

	if (channel_type == NL80211_CHAN_HT40PLUS)
		b43_phy_set(dev, B43_NPHY_RXCTL,
				B43_NPHY_RXCTL_BSELU20);
	else if (channel_type == NL80211_CHAN_HT40MINUS)
		b43_phy_mask(dev, B43_NPHY_RXCTL,
				~B43_NPHY_RXCTL_BSELU20);

	if (dev->phy.rev >= 3) {
		tmp = (channel->band == IEEE80211_BAND_5GHZ) ? 4 : 0;
		b43_radio_maskset(dev, 0x08, 0xFFFB, tmp);
		b43_radio_2056_setup(dev, tabent_r3);
		b43_nphy_channel_setup(dev, &(tabent_r3->phy_regs), channel);
	} else {
		tmp = (channel->band == IEEE80211_BAND_5GHZ) ? 0x0020 : 0x0050;
		b43_radio_maskset(dev, B2055_MASTER1, 0xFF8F, tmp);
		b43_radio_2055_setup(dev, tabent_r2);
		b43_nphy_channel_setup(dev, &(tabent_r2->phy_regs), channel);
	}

	return 0;
}

/**************************************************
 * Basic PHY ops.
 **************************************************/

static int b43_nphy_op_allocate(struct b43_wldev *dev)
{
	struct b43_phy_n *nphy;

	nphy = kzalloc(sizeof(*nphy), GFP_KERNEL);
	if (!nphy)
		return -ENOMEM;
	dev->phy.n = nphy;

	return 0;
}

static void b43_nphy_op_prepare_structs(struct b43_wldev *dev)
{
	struct b43_phy *phy = &dev->phy;
	struct b43_phy_n *nphy = phy->n;
	struct ssb_sprom *sprom = dev->dev->bus_sprom;

	memset(nphy, 0, sizeof(*nphy));

	nphy->hang_avoid = (phy->rev == 3 || phy->rev == 4);
	nphy->spur_avoid = (phy->rev >= 3) ?
				B43_SPUR_AVOID_AUTO : B43_SPUR_AVOID_DISABLE;
	nphy->gain_boost = true; /* this way we follow wl, assume it is true */
	nphy->txrx_chain = 2; /* sth different than 0 and 1 for now */
	nphy->phyrxchain = 3; /* to avoid b43_nphy_set_rx_core_state like wl */
	nphy->perical = 2; /* avoid additional rssi cal on init (like wl) */
	/* 128 can mean disabled-by-default state of TX pwr ctl. Max value is
	 * 0x7f == 127 and we check for 128 when restoring TX pwr ctl. */
	nphy->tx_pwr_idx[0] = 128;
	nphy->tx_pwr_idx[1] = 128;

	/* Hardware TX power control and 5GHz power gain */
	nphy->txpwrctrl = false;
	nphy->pwg_gain_5ghz = false;
	if (dev->phy.rev >= 3 ||
	    (dev->dev->board_vendor == PCI_VENDOR_ID_APPLE &&
	     (dev->dev->core_rev == 11 || dev->dev->core_rev == 12))) {
		nphy->txpwrctrl = true;
		nphy->pwg_gain_5ghz = true;
	} else if (sprom->revision >= 4) {
		if (dev->phy.rev >= 2 &&
		    (sprom->boardflags2_lo & B43_BFL2_TXPWRCTRL_EN)) {
			nphy->txpwrctrl = true;
#ifdef CONFIG_B43_SSB
			if (dev->dev->bus_type == B43_BUS_SSB &&
			    dev->dev->sdev->bus->bustype == SSB_BUSTYPE_PCI) {
				struct pci_dev *pdev =
					dev->dev->sdev->bus->host_pci;
				if (pdev->device == 0x4328 ||
				    pdev->device == 0x432a)
					nphy->pwg_gain_5ghz = true;
			}
#endif
		} else if (sprom->boardflags2_lo & B43_BFL2_5G_PWRGAIN) {
			nphy->pwg_gain_5ghz = true;
		}
	}

	if (dev->phy.rev >= 3) {
		nphy->ipa2g_on = sprom->fem.ghz2.extpa_gain == 2;
		nphy->ipa5g_on = sprom->fem.ghz5.extpa_gain == 2;
	}
}

static void b43_nphy_op_free(struct b43_wldev *dev)
{
	struct b43_phy *phy = &dev->phy;
	struct b43_phy_n *nphy = phy->n;

	kfree(nphy);
	phy->n = NULL;
}

static int b43_nphy_op_init(struct b43_wldev *dev)
{
	return b43_phy_initn(dev);
}

static inline void check_phyreg(struct b43_wldev *dev, u16 offset)
{
#if B43_DEBUG
	if ((offset & B43_PHYROUTE) == B43_PHYROUTE_OFDM_GPHY) {
		/* OFDM registers are onnly available on A/G-PHYs */
		b43err(dev->wl, "Invalid OFDM PHY access at "
		       "0x%04X on N-PHY\n", offset);
		dump_stack();
	}
	if ((offset & B43_PHYROUTE) == B43_PHYROUTE_EXT_GPHY) {
		/* Ext-G registers are only available on G-PHYs */
		b43err(dev->wl, "Invalid EXT-G PHY access at "
		       "0x%04X on N-PHY\n", offset);
		dump_stack();
	}
#endif /* B43_DEBUG */
}

static u16 b43_nphy_op_read(struct b43_wldev *dev, u16 reg)
{
	check_phyreg(dev, reg);
	b43_write16(dev, B43_MMIO_PHY_CONTROL, reg);
	return b43_read16(dev, B43_MMIO_PHY_DATA);
}

static void b43_nphy_op_write(struct b43_wldev *dev, u16 reg, u16 value)
{
	check_phyreg(dev, reg);
	b43_write16(dev, B43_MMIO_PHY_CONTROL, reg);
	b43_write16(dev, B43_MMIO_PHY_DATA, value);
}

static void b43_nphy_op_maskset(struct b43_wldev *dev, u16 reg, u16 mask,
				 u16 set)
{
	check_phyreg(dev, reg);
	b43_write16(dev, B43_MMIO_PHY_CONTROL, reg);
	b43_write16(dev, B43_MMIO_PHY_DATA,
		    (b43_read16(dev, B43_MMIO_PHY_DATA) & mask) | set);
}

static u16 b43_nphy_op_radio_read(struct b43_wldev *dev, u16 reg)
{
	/* Register 1 is a 32-bit register. */
	B43_WARN_ON(reg == 1);
	/* N-PHY needs 0x100 for read access */
	reg |= 0x100;

	b43_write16(dev, B43_MMIO_RADIO_CONTROL, reg);
	return b43_read16(dev, B43_MMIO_RADIO_DATA_LOW);
}

static void b43_nphy_op_radio_write(struct b43_wldev *dev, u16 reg, u16 value)
{
	/* Register 1 is a 32-bit register. */
	B43_WARN_ON(reg == 1);

	b43_write16(dev, B43_MMIO_RADIO_CONTROL, reg);
	b43_write16(dev, B43_MMIO_RADIO_DATA_LOW, value);
}

/* http://bcm-v4.sipsolutions.net/802.11/Radio/Switch%20Radio */
static void b43_nphy_op_software_rfkill(struct b43_wldev *dev,
					bool blocked)
{
	if (b43_read32(dev, B43_MMIO_MACCTL) & B43_MACCTL_ENABLED)
		b43err(dev->wl, "MAC not suspended\n");

	if (blocked) {
		b43_phy_mask(dev, B43_NPHY_RFCTL_CMD,
				~B43_NPHY_RFCTL_CMD_CHIP0PU);
		if (dev->phy.rev >= 3) {
			b43_radio_mask(dev, 0x09, ~0x2);

			b43_radio_write(dev, 0x204D, 0);
			b43_radio_write(dev, 0x2053, 0);
			b43_radio_write(dev, 0x2058, 0);
			b43_radio_write(dev, 0x205E, 0);
			b43_radio_mask(dev, 0x2062, ~0xF0);
			b43_radio_write(dev, 0x2064, 0);

			b43_radio_write(dev, 0x304D, 0);
			b43_radio_write(dev, 0x3053, 0);
			b43_radio_write(dev, 0x3058, 0);
			b43_radio_write(dev, 0x305E, 0);
			b43_radio_mask(dev, 0x3062, ~0xF0);
			b43_radio_write(dev, 0x3064, 0);
		}
	} else {
		if (dev->phy.rev >= 3) {
			b43_radio_init2056(dev);
			b43_switch_channel(dev, dev->phy.channel);
		} else {
			b43_radio_init2055(dev);
		}
	}
}

/* http://bcm-v4.sipsolutions.net/802.11/PHY/Anacore */
static void b43_nphy_op_switch_analog(struct b43_wldev *dev, bool on)
{
	u16 override = on ? 0x0 : 0x7FFF;
	u16 core = on ? 0xD : 0x00FD;

	if (dev->phy.rev >= 3) {
		if (on) {
			b43_phy_write(dev, B43_NPHY_AFECTL_C1, core);
			b43_phy_write(dev, B43_NPHY_AFECTL_OVER1, override);
			b43_phy_write(dev, B43_NPHY_AFECTL_C2, core);
			b43_phy_write(dev, B43_NPHY_AFECTL_OVER, override);
		} else {
			b43_phy_write(dev, B43_NPHY_AFECTL_OVER1, override);
			b43_phy_write(dev, B43_NPHY_AFECTL_C1, core);
			b43_phy_write(dev, B43_NPHY_AFECTL_OVER, override);
			b43_phy_write(dev, B43_NPHY_AFECTL_C2, core);
		}
	} else {
		b43_phy_write(dev, B43_NPHY_AFECTL_OVER, override);
	}
}

static int b43_nphy_op_switch_channel(struct b43_wldev *dev,
				      unsigned int new_channel)
{
	struct ieee80211_channel *channel = dev->wl->hw->conf.channel;
	enum nl80211_channel_type channel_type = dev->wl->hw->conf.channel_type;

	if (b43_current_band(dev->wl) == IEEE80211_BAND_2GHZ) {
		if ((new_channel < 1) || (new_channel > 14))
			return -EINVAL;
	} else {
		if (new_channel > 200)
			return -EINVAL;
	}

	return b43_nphy_set_channel(dev, channel, channel_type);
}

static unsigned int b43_nphy_op_get_default_chan(struct b43_wldev *dev)
{
	if (b43_current_band(dev->wl) == IEEE80211_BAND_2GHZ)
		return 1;
	return 36;
}

const struct b43_phy_operations b43_phyops_n = {
	.allocate		= b43_nphy_op_allocate,
	.free			= b43_nphy_op_free,
	.prepare_structs	= b43_nphy_op_prepare_structs,
	.init			= b43_nphy_op_init,
	.phy_read		= b43_nphy_op_read,
	.phy_write		= b43_nphy_op_write,
	.phy_maskset		= b43_nphy_op_maskset,
	.radio_read		= b43_nphy_op_radio_read,
	.radio_write		= b43_nphy_op_radio_write,
	.software_rfkill	= b43_nphy_op_software_rfkill,
	.switch_analog		= b43_nphy_op_switch_analog,
	.switch_channel		= b43_nphy_op_switch_channel,
	.get_default_chan	= b43_nphy_op_get_default_chan,
	.recalc_txpower		= b43_nphy_op_recalc_txpower,
	.adjust_txpower		= b43_nphy_op_adjust_txpower,
};<|MERGE_RESOLUTION|>--- conflicted
+++ resolved
@@ -217,119 +217,15 @@
 static void b43_nphy_rf_control_intc_override(struct b43_wldev *dev, u8 field,
 						u16 value, u8 core)
 {
-<<<<<<< HEAD
-	struct ssb_sprom *sprom = dev->dev->bus_sprom;
-	enum ieee80211_band band = b43_current_band(dev->wl);
-	u16 offset;
-	u8 i;
-	u16 bias, cbias, pag_boost, pgag_boost, mixg_boost, padg_boost;
-=======
 	u8 i, j;
 	u16 reg, tmp, val;
->>>>>>> dc0d633e
 
 	B43_WARN_ON(dev->phy.rev < 3);
 	B43_WARN_ON(field > 4);
 
-<<<<<<< HEAD
-	b43_chantab_radio_2056_upload(dev, e);
-	b2056_upload_syn_pll_cp2(dev, band == IEEE80211_BAND_5GHZ);
-
-	if (sprom->boardflags2_lo & B43_BFL2_GPLL_WAR &&
-	    b43_current_band(dev->wl) == IEEE80211_BAND_2GHZ) {
-		b43_radio_write(dev, B2056_SYN_PLL_LOOPFILTER1, 0x1F);
-		b43_radio_write(dev, B2056_SYN_PLL_LOOPFILTER2, 0x1F);
-		if (dev->dev->chip_id == 0x4716) {
-			b43_radio_write(dev, B2056_SYN_PLL_LOOPFILTER4, 0x14);
-			b43_radio_write(dev, B2056_SYN_PLL_CP2, 0);
-		} else {
-			b43_radio_write(dev, B2056_SYN_PLL_LOOPFILTER4, 0x0B);
-			b43_radio_write(dev, B2056_SYN_PLL_CP2, 0x14);
-		}
-	}
-	if (sprom->boardflags2_lo & B43_BFL2_APLL_WAR &&
-	    b43_current_band(dev->wl) == IEEE80211_BAND_5GHZ) {
-		b43_radio_write(dev, B2056_SYN_PLL_LOOPFILTER1, 0x1F);
-		b43_radio_write(dev, B2056_SYN_PLL_LOOPFILTER2, 0x1F);
-		b43_radio_write(dev, B2056_SYN_PLL_LOOPFILTER4, 0x05);
-		b43_radio_write(dev, B2056_SYN_PLL_CP2, 0x0C);
-	}
-
-	if (dev->phy.n->ipa2g_on && band == IEEE80211_BAND_2GHZ) {
-		for (i = 0; i < 2; i++) {
-			offset = i ? B2056_TX1 : B2056_TX0;
-			if (dev->phy.rev >= 5) {
-				b43_radio_write(dev,
-					offset | B2056_TX_PADG_IDAC, 0xcc);
-
-				if (dev->dev->chip_id == 0x4716) {
-					bias = 0x40;
-					cbias = 0x45;
-					pag_boost = 0x5;
-					pgag_boost = 0x33;
-					mixg_boost = 0x55;
-				} else {
-					bias = 0x25;
-					cbias = 0x20;
-					pag_boost = 0x4;
-					pgag_boost = 0x03;
-					mixg_boost = 0x65;
-				}
-				padg_boost = 0x77;
-
-				b43_radio_write(dev,
-					offset | B2056_TX_INTPAG_IMAIN_STAT,
-					bias);
-				b43_radio_write(dev,
-					offset | B2056_TX_INTPAG_IAUX_STAT,
-					bias);
-				b43_radio_write(dev,
-					offset | B2056_TX_INTPAG_CASCBIAS,
-					cbias);
-				b43_radio_write(dev,
-					offset | B2056_TX_INTPAG_BOOST_TUNE,
-					pag_boost);
-				b43_radio_write(dev,
-					offset | B2056_TX_PGAG_BOOST_TUNE,
-					pgag_boost);
-				b43_radio_write(dev,
-					offset | B2056_TX_PADG_BOOST_TUNE,
-					padg_boost);
-				b43_radio_write(dev,
-					offset | B2056_TX_MIXG_BOOST_TUNE,
-					mixg_boost);
-			} else {
-				bias = dev->phy.is_40mhz ? 0x40 : 0x20;
-				b43_radio_write(dev,
-					offset | B2056_TX_INTPAG_IMAIN_STAT,
-					bias);
-				b43_radio_write(dev,
-					offset | B2056_TX_INTPAG_IAUX_STAT,
-					bias);
-				b43_radio_write(dev,
-					offset | B2056_TX_INTPAG_CASCBIAS,
-					0x30);
-			}
-			b43_radio_write(dev, offset | B2056_TX_PA_SPARE1, 0xee);
-		}
-	} else if (dev->phy.n->ipa5g_on && band == IEEE80211_BAND_5GHZ) {
-		/* TODO */
-	}
-
-	udelay(50);
-	/* VCO calibration */
-	b43_radio_write(dev, B2056_SYN_PLL_VCOCAL12, 0x00);
-	b43_radio_write(dev, B2056_TX_INTPAA_PA_MISC, 0x38);
-	b43_radio_write(dev, B2056_TX_INTPAA_PA_MISC, 0x18);
-	b43_radio_write(dev, B2056_TX_INTPAA_PA_MISC, 0x38);
-	b43_radio_write(dev, B2056_TX_INTPAA_PA_MISC, 0x39);
-	udelay(300);
-}
-=======
 	for (i = 0; i < 2; i++) {
 		if ((core == 1 && i == 1) || (core == 2 && !i))
 			continue;
->>>>>>> dc0d633e
 
 		reg = (i == 0) ?
 			B43_NPHY_RFCTL_INTC1 : B43_NPHY_RFCTL_INTC2;
@@ -561,76 +457,14 @@
 	if (nphy->hang_avoid)
 		b43_nphy_stay_in_carrier_search(dev, true);
 
-<<<<<<< HEAD
-	if (dev->phy.rev >= 7) {
-		txpi[0] = txpi[1] = 30;
-	} else if (dev->phy.rev >= 3) {
-		txpi[0] = 40;
-		txpi[1] = 40;
-	} else if (sprom->revision < 4) {
-		txpi[0] = 72;
-		txpi[1] = 72;
-	} else {
-		if (b43_current_band(dev->wl) == IEEE80211_BAND_2GHZ) {
-			txpi[0] = sprom->txpid2g[0];
-			txpi[1] = sprom->txpid2g[1];
-		} else if (freq >= 4900 && freq < 5100) {
-			txpi[0] = sprom->txpid5gl[0];
-			txpi[1] = sprom->txpid5gl[1];
-		} else if (freq >= 5100 && freq < 5500) {
-			txpi[0] = sprom->txpid5g[0];
-			txpi[1] = sprom->txpid5g[1];
-		} else if (freq >= 5500) {
-			txpi[0] = sprom->txpid5gh[0];
-			txpi[1] = sprom->txpid5gh[1];
-		} else {
-			txpi[0] = 91;
-			txpi[1] = 91;
-		}
-	}
-	if (dev->phy.rev < 7 &&
-	    (txpi[0] < 40 || txpi[0] > 100 || txpi[1] < 40 || txpi[1] > 10))
-		txpi[0] = txpi[1] = 91;
-=======
 	b43_ntab_write_bulk(dev, B43_NTAB8(7, offset1), length, events);
 	b43_ntab_write_bulk(dev, B43_NTAB8(7, offset2), length, delays);
->>>>>>> dc0d633e
 
 	for (i = length; i < 16; i++) {
 		b43_ntab_write(dev, B43_NTAB8(7, offset1 + i), end);
 		b43_ntab_write(dev, B43_NTAB8(7, offset2 + i), 1);
 	}
 
-<<<<<<< HEAD
-	for (i = 0; i < 2; i++) {
-		if (dev->phy.rev >= 3) {
-			if (b43_nphy_ipa(dev)) {
-				txgain = *(b43_nphy_get_ipa_gain_table(dev) +
-						txpi[i]);
-			} else if (b43_current_band(dev->wl) ==
-				   IEEE80211_BAND_5GHZ) {
-				/* FIXME: use 5GHz tables */
-				txgain =
-					b43_ntab_tx_gain_rev3plus_2ghz[txpi[i]];
-			} else {
-				if (dev->phy.rev >= 5 &&
-				    sprom->fem.ghz5.extpa_gain == 3)
-					; /* FIXME: 5GHz_txgain_HiPwrEPA */
-				txgain =
-					b43_ntab_tx_gain_rev3plus_2ghz[txpi[i]];
-			}
-			radio_gain = (txgain >> 16) & 0x1FFFF;
-		} else {
-			txgain = b43_ntab_tx_gain_rev0_1_2[txpi[i]];
-			radio_gain = (txgain >> 16) & 0x1FFF;
-		}
-
-		if (dev->phy.rev >= 7)
-			dac_gain = (txgain >> 8) & 0x7;
-		else
-			dac_gain = (txgain >> 8) & 0x3F;
-		bbmult = txgain & 0xFF;
-=======
 	if (nphy->hang_avoid)
 		b43_nphy_stay_in_carrier_search(dev, false);
 }
@@ -638,7 +472,6 @@
 /**************************************************
  * Radio 0x2056
  **************************************************/
->>>>>>> dc0d633e
 
 static void b43_chantab_radio_2056_upload(struct b43_wldev *dev,
 				const struct b43_nphy_channeltab_entry_rev3 *e)
@@ -697,16 +530,6 @@
 	b43_radio_write(dev, B2056_RX1 | B2056_RX_LNAG_TUNE,
 					e->radio_rx1_lnag_tune);
 
-<<<<<<< HEAD
-		if (b43_nphy_ipa(dev)) {
-			u32 tmp32;
-			u16 reg = (i == 0) ?
-				B43_NPHY_PAPD_EN0 : B43_NPHY_PAPD_EN1;
-			tmp32 = b43_ntab_read(dev, B43_NTAB32(26 + i,
-							      576 + txpi[i]));
-			b43_phy_maskset(dev, reg, 0xE00F, (u32) tmp32 << 4);
-			b43_phy_set(dev, reg, 0x4);
-=======
 	b43_radio_write(dev, B2056_TX1 | B2056_TX_INTPAA_BOOST_TUNE,
 					e->radio_tx1_intpaa_boost_tune);
 	b43_radio_write(dev, B2056_TX1 | B2056_TX_INTPAG_BOOST_TUNE,
@@ -750,7 +573,6 @@
 		} else {
 			b43_radio_write(dev, B2056_SYN_PLL_LOOPFILTER4, 0x0B);
 			b43_radio_write(dev, B2056_SYN_PLL_CP2, 0x14);
->>>>>>> dc0d633e
 		}
 	}
 	if (sprom->boardflags2_lo & B43_BFL2_APLL_WAR &&
@@ -4231,13 +4053,6 @@
 	return 0;
 }
 
-<<<<<<< HEAD
-/* http://bcm-v4.sipsolutions.net/802.11/PmuSpurAvoid */
-static void b43_nphy_pmu_spur_avoid(struct b43_wldev *dev, bool avoid)
-{
-	struct bcma_drv_cc *cc;
-	u32 pmu_ctl;
-=======
 /**************************************************
  * Channel switching ops.
  **************************************************/
@@ -4258,7 +4073,6 @@
 {
 	struct bcma_drv_cc __maybe_unused *cc;
 	u32 __maybe_unused pmu_ctl;
->>>>>>> dc0d633e
 
 	switch (dev->dev->bus_type) {
 #ifdef CONFIG_B43_BCMA
