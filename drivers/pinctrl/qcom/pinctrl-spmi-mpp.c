// SPDX-License-Identifier: GPL-2.0-only
/*
 * Copyright (c) 2012-2014, The Linux Foundation. All rights reserved.
 */

#include <linux/gpio/driver.h>
#include <linux/module.h>
#include <linux/of.h>
#include <linux/of_irq.h>
#include <linux/pinctrl/pinconf-generic.h>
#include <linux/pinctrl/pinconf.h>
#include <linux/pinctrl/pinmux.h>
#include <linux/platform_device.h>
#include <linux/regmap.h>
#include <linux/slab.h>
#include <linux/types.h>

#include <dt-bindings/pinctrl/qcom,pmic-mpp.h>

#include "../core.h"
#include "../pinctrl-utils.h"

#define PMIC_MPP_ADDRESS_RANGE			0x100

/*
 * Pull Up Values - it indicates whether a pull-up should be
 * applied for bidirectional mode only. The hardware ignores the
 * configuration when operating in other modes.
 */
#define PMIC_MPP_PULL_UP_0P6KOHM		0
#define PMIC_MPP_PULL_UP_10KOHM			1
#define PMIC_MPP_PULL_UP_30KOHM			2
#define PMIC_MPP_PULL_UP_OPEN			3

/* type registers base address bases */
#define PMIC_MPP_REG_TYPE			0x4
#define PMIC_MPP_REG_SUBTYPE			0x5

/* mpp peripheral type and subtype values */
#define PMIC_MPP_TYPE				0x11
#define PMIC_MPP_SUBTYPE_4CH_NO_ANA_OUT		0x3
#define PMIC_MPP_SUBTYPE_ULT_4CH_NO_ANA_OUT	0x4
#define PMIC_MPP_SUBTYPE_4CH_NO_SINK		0x5
#define PMIC_MPP_SUBTYPE_ULT_4CH_NO_SINK	0x6
#define PMIC_MPP_SUBTYPE_4CH_FULL_FUNC		0x7
#define PMIC_MPP_SUBTYPE_8CH_FULL_FUNC		0xf

#define PMIC_MPP_REG_RT_STS			0x10
#define PMIC_MPP_REG_RT_STS_VAL_MASK		0x1

/* control register base address bases */
#define PMIC_MPP_REG_MODE_CTL			0x40
#define PMIC_MPP_REG_DIG_VIN_CTL		0x41
#define PMIC_MPP_REG_DIG_PULL_CTL		0x42
#define PMIC_MPP_REG_DIG_IN_CTL			0x43
#define PMIC_MPP_REG_EN_CTL			0x46
#define PMIC_MPP_REG_AOUT_CTL			0x48
#define PMIC_MPP_REG_AIN_CTL			0x4a
#define PMIC_MPP_REG_SINK_CTL			0x4c

/* PMIC_MPP_REG_MODE_CTL */
#define PMIC_MPP_REG_MODE_VALUE_MASK		0x1
#define PMIC_MPP_REG_MODE_FUNCTION_SHIFT	1
#define PMIC_MPP_REG_MODE_FUNCTION_MASK		0x7
#define PMIC_MPP_REG_MODE_DIR_SHIFT		4
#define PMIC_MPP_REG_MODE_DIR_MASK		0x7

/* PMIC_MPP_REG_DIG_VIN_CTL */
#define PMIC_MPP_REG_VIN_SHIFT			0
#define PMIC_MPP_REG_VIN_MASK			0x7

/* PMIC_MPP_REG_DIG_PULL_CTL */
#define PMIC_MPP_REG_PULL_SHIFT			0
#define PMIC_MPP_REG_PULL_MASK			0x7

/* PMIC_MPP_REG_EN_CTL */
#define PMIC_MPP_REG_MASTER_EN_SHIFT		7

/* PMIC_MPP_REG_AIN_CTL */
#define PMIC_MPP_REG_AIN_ROUTE_SHIFT		0
#define PMIC_MPP_REG_AIN_ROUTE_MASK		0x7

#define PMIC_MPP_MODE_DIGITAL_INPUT		0
#define PMIC_MPP_MODE_DIGITAL_OUTPUT		1
#define PMIC_MPP_MODE_DIGITAL_BIDIR		2
#define PMIC_MPP_MODE_ANALOG_BIDIR		3
#define PMIC_MPP_MODE_ANALOG_INPUT		4
#define PMIC_MPP_MODE_ANALOG_OUTPUT		5
#define PMIC_MPP_MODE_CURRENT_SINK		6

#define PMIC_MPP_SELECTOR_NORMAL		0
#define PMIC_MPP_SELECTOR_PAIRED		1
#define PMIC_MPP_SELECTOR_DTEST_FIRST		4

#define PMIC_MPP_PHYSICAL_OFFSET		1

/* Qualcomm specific pin configurations */
#define PMIC_MPP_CONF_AMUX_ROUTE		(PIN_CONFIG_END + 1)
#define PMIC_MPP_CONF_ANALOG_LEVEL		(PIN_CONFIG_END + 2)
#define PMIC_MPP_CONF_DTEST_SELECTOR		(PIN_CONFIG_END + 3)
#define PMIC_MPP_CONF_PAIRED			(PIN_CONFIG_END + 4)

/**
 * struct pmic_mpp_pad - keep current MPP settings
 * @base: Address base in SPMI device.
 * @is_enabled: Set to false when MPP should be put in high Z state.
 * @out_value: Cached pin output value.
 * @output_enabled: Set to true if MPP output logic is enabled.
 * @input_enabled: Set to true if MPP input buffer logic is enabled.
 * @paired: Pin operates in paired mode
 * @has_pullup: Pin has support to configure pullup
 * @num_sources: Number of power-sources supported by this MPP.
 * @power_source: Current power-source used.
 * @amux_input: Set the source for analog input.
 * @aout_level: Analog output level
 * @pullup: Pullup resistor value. Valid in Bidirectional mode only.
 * @function: See pmic_mpp_functions[].
 * @drive_strength: Amount of current in sink mode
 * @dtest: DTEST route selector
 */
struct pmic_mpp_pad {
	u16		base;
	bool		is_enabled;
	bool		out_value;
	bool		output_enabled;
	bool		input_enabled;
	bool		paired;
	bool		has_pullup;
	unsigned int	num_sources;
	unsigned int	power_source;
	unsigned int	amux_input;
	unsigned int	aout_level;
	unsigned int	pullup;
	unsigned int	function;
	unsigned int	drive_strength;
	unsigned int	dtest;
};

struct pmic_mpp_state {
	struct device	*dev;
	struct regmap	*map;
	struct pinctrl_dev *ctrl;
	struct gpio_chip chip;
	struct irq_chip irq;
};

static const struct pinconf_generic_params pmic_mpp_bindings[] = {
	{"qcom,amux-route",	PMIC_MPP_CONF_AMUX_ROUTE,	0},
	{"qcom,analog-level",	PMIC_MPP_CONF_ANALOG_LEVEL,	0},
	{"qcom,dtest",		PMIC_MPP_CONF_DTEST_SELECTOR,	0},
	{"qcom,paired",		PMIC_MPP_CONF_PAIRED,		0},
};

#ifdef CONFIG_DEBUG_FS
static const struct pin_config_item pmic_conf_items[] = {
	PCONFDUMP(PMIC_MPP_CONF_AMUX_ROUTE, "analog mux", NULL, true),
	PCONFDUMP(PMIC_MPP_CONF_ANALOG_LEVEL, "analog level", NULL, true),
	PCONFDUMP(PMIC_MPP_CONF_DTEST_SELECTOR, "dtest", NULL, true),
	PCONFDUMP(PMIC_MPP_CONF_PAIRED, "paired", NULL, false),
};
#endif

static const char *const pmic_mpp_groups[] = {
	"mpp1", "mpp2", "mpp3", "mpp4", "mpp5", "mpp6", "mpp7", "mpp8",
};

#define PMIC_MPP_DIGITAL	0
#define PMIC_MPP_ANALOG		1
#define PMIC_MPP_SINK		2

static const char *const pmic_mpp_functions[] = {
	"digital", "analog", "sink"
};

static int pmic_mpp_read(struct pmic_mpp_state *state,
			 struct pmic_mpp_pad *pad, unsigned int addr)
{
	unsigned int val;
	int ret;

	ret = regmap_read(state->map, pad->base + addr, &val);
	if (ret < 0)
		dev_err(state->dev, "read 0x%x failed\n", addr);
	else
		ret = val;

	return ret;
}

static int pmic_mpp_write(struct pmic_mpp_state *state,
			  struct pmic_mpp_pad *pad, unsigned int addr,
			  unsigned int val)
{
	int ret;

	ret = regmap_write(state->map, pad->base + addr, val);
	if (ret < 0)
		dev_err(state->dev, "write 0x%x failed\n", addr);

	return ret;
}

static int pmic_mpp_get_groups_count(struct pinctrl_dev *pctldev)
{
	/* Every PIN is a group */
	return pctldev->desc->npins;
}

static const char *pmic_mpp_get_group_name(struct pinctrl_dev *pctldev,
					   unsigned pin)
{
	return pctldev->desc->pins[pin].name;
}

static int pmic_mpp_get_group_pins(struct pinctrl_dev *pctldev,
				   unsigned pin,
				   const unsigned **pins, unsigned *num_pins)
{
	*pins = &pctldev->desc->pins[pin].number;
	*num_pins = 1;
	return 0;
}

static const struct pinctrl_ops pmic_mpp_pinctrl_ops = {
	.get_groups_count	= pmic_mpp_get_groups_count,
	.get_group_name		= pmic_mpp_get_group_name,
	.get_group_pins		= pmic_mpp_get_group_pins,
	.dt_node_to_map		= pinconf_generic_dt_node_to_map_group,
	.dt_free_map		= pinctrl_utils_free_map,
};

static int pmic_mpp_get_functions_count(struct pinctrl_dev *pctldev)
{
	return ARRAY_SIZE(pmic_mpp_functions);
}

static const char *pmic_mpp_get_function_name(struct pinctrl_dev *pctldev,
					      unsigned function)
{
	return pmic_mpp_functions[function];
}

static int pmic_mpp_get_function_groups(struct pinctrl_dev *pctldev,
					unsigned function,
					const char *const **groups,
					unsigned *const num_qgroups)
{
	*groups = pmic_mpp_groups;
	*num_qgroups = pctldev->desc->npins;
	return 0;
}

static int pmic_mpp_write_mode_ctl(struct pmic_mpp_state *state,
				   struct pmic_mpp_pad *pad)
{
	unsigned int mode;
	unsigned int sel;
	unsigned int val;
	unsigned int en;

	switch (pad->function) {
	case PMIC_MPP_ANALOG:
		if (pad->input_enabled && pad->output_enabled)
			mode = PMIC_MPP_MODE_ANALOG_BIDIR;
		else if (pad->input_enabled)
			mode = PMIC_MPP_MODE_ANALOG_INPUT;
		else
			mode = PMIC_MPP_MODE_ANALOG_OUTPUT;
		break;
	case PMIC_MPP_DIGITAL:
		if (pad->input_enabled && pad->output_enabled)
			mode = PMIC_MPP_MODE_DIGITAL_BIDIR;
		else if (pad->input_enabled)
			mode = PMIC_MPP_MODE_DIGITAL_INPUT;
		else
			mode = PMIC_MPP_MODE_DIGITAL_OUTPUT;
		break;
	case PMIC_MPP_SINK:
	default:
		mode = PMIC_MPP_MODE_CURRENT_SINK;
		break;
	}

	if (pad->dtest)
		sel = PMIC_MPP_SELECTOR_DTEST_FIRST + pad->dtest - 1;
	else if (pad->paired)
		sel = PMIC_MPP_SELECTOR_PAIRED;
	else
		sel = PMIC_MPP_SELECTOR_NORMAL;

	en = !!pad->out_value;

	val = mode << PMIC_MPP_REG_MODE_DIR_SHIFT |
	      sel << PMIC_MPP_REG_MODE_FUNCTION_SHIFT |
	      en;

	return pmic_mpp_write(state, pad, PMIC_MPP_REG_MODE_CTL, val);
}

static int pmic_mpp_set_mux(struct pinctrl_dev *pctldev, unsigned function,
				unsigned pin)
{
	struct pmic_mpp_state *state = pinctrl_dev_get_drvdata(pctldev);
	struct pmic_mpp_pad *pad;
	unsigned int val;
	int ret;

	pad = pctldev->desc->pins[pin].drv_data;

	pad->function = function;

	ret = pmic_mpp_write_mode_ctl(state, pad);
	if (ret < 0)
		return ret;

	val = pad->is_enabled << PMIC_MPP_REG_MASTER_EN_SHIFT;

	return pmic_mpp_write(state, pad, PMIC_MPP_REG_EN_CTL, val);
}

static const struct pinmux_ops pmic_mpp_pinmux_ops = {
	.get_functions_count	= pmic_mpp_get_functions_count,
	.get_function_name	= pmic_mpp_get_function_name,
	.get_function_groups	= pmic_mpp_get_function_groups,
	.set_mux		= pmic_mpp_set_mux,
};

static int pmic_mpp_config_get(struct pinctrl_dev *pctldev,
			       unsigned int pin, unsigned long *config)
{
	unsigned param = pinconf_to_config_param(*config);
	struct pmic_mpp_pad *pad;
	unsigned arg = 0;

	pad = pctldev->desc->pins[pin].drv_data;

	switch (param) {
	case PIN_CONFIG_BIAS_DISABLE:
		if (pad->pullup != PMIC_MPP_PULL_UP_OPEN)
			return -EINVAL;
		arg = 1;
		break;
	case PIN_CONFIG_BIAS_PULL_UP:
		switch (pad->pullup) {
		case PMIC_MPP_PULL_UP_0P6KOHM:
			arg = 600;
			break;
		case PMIC_MPP_PULL_UP_10KOHM:
			arg = 10000;
			break;
		case PMIC_MPP_PULL_UP_30KOHM:
			arg = 30000;
			break;
		default:
			return -EINVAL;
		}
		break;
	case PIN_CONFIG_BIAS_HIGH_IMPEDANCE:
		if (pad->is_enabled)
			return -EINVAL;
		arg = 1;
		break;
	case PIN_CONFIG_POWER_SOURCE:
		arg = pad->power_source;
		break;
	case PIN_CONFIG_INPUT_ENABLE:
		if (!pad->input_enabled)
			return -EINVAL;
		arg = 1;
		break;
	case PIN_CONFIG_OUTPUT:
		arg = pad->out_value;
		break;
	case PMIC_MPP_CONF_DTEST_SELECTOR:
		arg = pad->dtest;
		break;
	case PMIC_MPP_CONF_AMUX_ROUTE:
		arg = pad->amux_input;
		break;
	case PMIC_MPP_CONF_PAIRED:
		if (!pad->paired)
			return -EINVAL;
		arg = 1;
		break;
	case PIN_CONFIG_DRIVE_STRENGTH:
		arg = pad->drive_strength;
		break;
	case PMIC_MPP_CONF_ANALOG_LEVEL:
		arg = pad->aout_level;
		break;
	default:
		return -EINVAL;
	}

	/* Convert register value to pinconf value */
	*config = pinconf_to_config_packed(param, arg);
	return 0;
}

static int pmic_mpp_config_set(struct pinctrl_dev *pctldev, unsigned int pin,
			       unsigned long *configs, unsigned nconfs)
{
	struct pmic_mpp_state *state = pinctrl_dev_get_drvdata(pctldev);
	struct pmic_mpp_pad *pad;
	unsigned param, arg;
	unsigned int val;
	int i, ret;

	pad = pctldev->desc->pins[pin].drv_data;

	/* Make it possible to enable the pin, by not setting high impedance */
	pad->is_enabled = true;

	for (i = 0; i < nconfs; i++) {
		param = pinconf_to_config_param(configs[i]);
		arg = pinconf_to_config_argument(configs[i]);

		switch (param) {
		case PIN_CONFIG_BIAS_DISABLE:
			pad->pullup = PMIC_MPP_PULL_UP_OPEN;
			break;
		case PIN_CONFIG_BIAS_PULL_UP:
			switch (arg) {
			case 600:
				pad->pullup = PMIC_MPP_PULL_UP_0P6KOHM;
				break;
			case 10000:
				pad->pullup = PMIC_MPP_PULL_UP_10KOHM;
				break;
			case 30000:
				pad->pullup = PMIC_MPP_PULL_UP_30KOHM;
				break;
			default:
				return -EINVAL;
			}
			break;
		case PIN_CONFIG_BIAS_HIGH_IMPEDANCE:
			pad->is_enabled = false;
			break;
		case PIN_CONFIG_POWER_SOURCE:
			if (arg >= pad->num_sources)
				return -EINVAL;
			pad->power_source = arg;
			break;
		case PIN_CONFIG_INPUT_ENABLE:
			pad->input_enabled = arg ? true : false;
			break;
		case PIN_CONFIG_OUTPUT:
			pad->output_enabled = true;
			pad->out_value = arg;
			break;
		case PMIC_MPP_CONF_DTEST_SELECTOR:
			pad->dtest = arg;
			break;
		case PIN_CONFIG_DRIVE_STRENGTH:
			pad->drive_strength = arg;
			break;
		case PMIC_MPP_CONF_AMUX_ROUTE:
			if (arg >= PMIC_MPP_AMUX_ROUTE_ABUS4)
				return -EINVAL;
			pad->amux_input = arg;
			break;
		case PMIC_MPP_CONF_ANALOG_LEVEL:
			pad->aout_level = arg;
			break;
		case PMIC_MPP_CONF_PAIRED:
			pad->paired = !!arg;
			break;
		default:
			return -EINVAL;
		}
	}

	val = pad->power_source << PMIC_MPP_REG_VIN_SHIFT;

	ret = pmic_mpp_write(state, pad, PMIC_MPP_REG_DIG_VIN_CTL, val);
	if (ret < 0)
		return ret;

	if (pad->has_pullup) {
		val = pad->pullup << PMIC_MPP_REG_PULL_SHIFT;

		ret = pmic_mpp_write(state, pad, PMIC_MPP_REG_DIG_PULL_CTL,
				     val);
		if (ret < 0)
			return ret;
	}

	val = pad->amux_input & PMIC_MPP_REG_AIN_ROUTE_MASK;

	ret = pmic_mpp_write(state, pad, PMIC_MPP_REG_AIN_CTL, val);
	if (ret < 0)
		return ret;

	ret = pmic_mpp_write(state, pad, PMIC_MPP_REG_AOUT_CTL, pad->aout_level);
	if (ret < 0)
		return ret;

	ret = pmic_mpp_write_mode_ctl(state, pad);
	if (ret < 0)
		return ret;

	ret = pmic_mpp_write(state, pad, PMIC_MPP_REG_SINK_CTL, pad->drive_strength);
	if (ret < 0)
		return ret;

	val = pad->is_enabled << PMIC_MPP_REG_MASTER_EN_SHIFT;

	return pmic_mpp_write(state, pad, PMIC_MPP_REG_EN_CTL, val);
}

static void pmic_mpp_config_dbg_show(struct pinctrl_dev *pctldev,
				     struct seq_file *s, unsigned pin)
{
	struct pmic_mpp_state *state = pinctrl_dev_get_drvdata(pctldev);
	struct pmic_mpp_pad *pad;
	int ret;

	static const char *const biases[] = {
		"0.6kOhm", "10kOhm", "30kOhm", "Disabled"
	};

	pad = pctldev->desc->pins[pin].drv_data;

	seq_printf(s, " mpp%-2d:", pin + PMIC_MPP_PHYSICAL_OFFSET);

	if (!pad->is_enabled) {
		seq_puts(s, " ---");
	} else {

		if (pad->input_enabled) {
			ret = pmic_mpp_read(state, pad, PMIC_MPP_REG_RT_STS);
			if (ret < 0)
				return;

			ret &= PMIC_MPP_REG_RT_STS_VAL_MASK;
			pad->out_value = ret;
		}

		seq_printf(s, " %-4s", pad->output_enabled ? "out" : "in");
		seq_printf(s, " %-7s", pmic_mpp_functions[pad->function]);
		seq_printf(s, " vin-%d", pad->power_source);
		seq_printf(s, " %d", pad->aout_level);
		if (pad->has_pullup)
			seq_printf(s, " %-8s", biases[pad->pullup]);
		seq_printf(s, " %-4s", pad->out_value ? "high" : "low");
		if (pad->dtest)
			seq_printf(s, " dtest%d", pad->dtest);
		if (pad->paired)
			seq_puts(s, " paired");
	}
}

static const struct pinconf_ops pmic_mpp_pinconf_ops = {
	.is_generic = true,
	.pin_config_group_get		= pmic_mpp_config_get,
	.pin_config_group_set		= pmic_mpp_config_set,
	.pin_config_group_dbg_show	= pmic_mpp_config_dbg_show,
};

static int pmic_mpp_direction_input(struct gpio_chip *chip, unsigned pin)
{
	struct pmic_mpp_state *state = gpiochip_get_data(chip);
	unsigned long config;

	config = pinconf_to_config_packed(PIN_CONFIG_INPUT_ENABLE, 1);

	return pmic_mpp_config_set(state->ctrl, pin, &config, 1);
}

static int pmic_mpp_direction_output(struct gpio_chip *chip,
				     unsigned pin, int val)
{
	struct pmic_mpp_state *state = gpiochip_get_data(chip);
	unsigned long config;

	config = pinconf_to_config_packed(PIN_CONFIG_OUTPUT, val);

	return pmic_mpp_config_set(state->ctrl, pin, &config, 1);
}

static int pmic_mpp_get(struct gpio_chip *chip, unsigned pin)
{
	struct pmic_mpp_state *state = gpiochip_get_data(chip);
	struct pmic_mpp_pad *pad;
	int ret;

	pad = state->ctrl->desc->pins[pin].drv_data;

	if (pad->input_enabled) {
		ret = pmic_mpp_read(state, pad, PMIC_MPP_REG_RT_STS);
		if (ret < 0)
			return ret;

		pad->out_value = ret & PMIC_MPP_REG_RT_STS_VAL_MASK;
	}

	return !!pad->out_value;
}

static void pmic_mpp_set(struct gpio_chip *chip, unsigned pin, int value)
{
	struct pmic_mpp_state *state = gpiochip_get_data(chip);
	unsigned long config;

	config = pinconf_to_config_packed(PIN_CONFIG_OUTPUT, value);

	pmic_mpp_config_set(state->ctrl, pin, &config, 1);
}

static int pmic_mpp_of_xlate(struct gpio_chip *chip,
			     const struct of_phandle_args *gpio_desc,
			     u32 *flags)
{
	if (chip->of_gpio_n_cells < 2)
		return -EINVAL;

	if (flags)
		*flags = gpio_desc->args[1];

	return gpio_desc->args[0] - PMIC_MPP_PHYSICAL_OFFSET;
}

static void pmic_mpp_dbg_show(struct seq_file *s, struct gpio_chip *chip)
{
	struct pmic_mpp_state *state = gpiochip_get_data(chip);
	unsigned i;

	for (i = 0; i < chip->ngpio; i++) {
		pmic_mpp_config_dbg_show(state->ctrl, s, i);
		seq_puts(s, "\n");
	}
}

static const struct gpio_chip pmic_mpp_gpio_template = {
	.direction_input	= pmic_mpp_direction_input,
	.direction_output	= pmic_mpp_direction_output,
	.get			= pmic_mpp_get,
	.set			= pmic_mpp_set,
	.request		= gpiochip_generic_request,
	.free			= gpiochip_generic_free,
	.of_xlate		= pmic_mpp_of_xlate,
	.dbg_show		= pmic_mpp_dbg_show,
};

static int pmic_mpp_populate(struct pmic_mpp_state *state,
			     struct pmic_mpp_pad *pad)
{
	int type, subtype, val, dir;
	unsigned int sel;

	type = pmic_mpp_read(state, pad, PMIC_MPP_REG_TYPE);
	if (type < 0)
		return type;

	if (type != PMIC_MPP_TYPE) {
		dev_err(state->dev, "incorrect block type 0x%x at 0x%x\n",
			type, pad->base);
		return -ENODEV;
	}

	subtype = pmic_mpp_read(state, pad, PMIC_MPP_REG_SUBTYPE);
	if (subtype < 0)
		return subtype;

	switch (subtype) {
	case PMIC_MPP_SUBTYPE_4CH_NO_ANA_OUT:
	case PMIC_MPP_SUBTYPE_ULT_4CH_NO_ANA_OUT:
	case PMIC_MPP_SUBTYPE_4CH_NO_SINK:
	case PMIC_MPP_SUBTYPE_ULT_4CH_NO_SINK:
	case PMIC_MPP_SUBTYPE_4CH_FULL_FUNC:
		pad->num_sources = 4;
		break;
	case PMIC_MPP_SUBTYPE_8CH_FULL_FUNC:
		pad->num_sources = 8;
		break;
	default:
		dev_err(state->dev, "unknown MPP type 0x%x at 0x%x\n",
			subtype, pad->base);
		return -ENODEV;
	}

	val = pmic_mpp_read(state, pad, PMIC_MPP_REG_MODE_CTL);
	if (val < 0)
		return val;

	pad->out_value = val & PMIC_MPP_REG_MODE_VALUE_MASK;

	dir = val >> PMIC_MPP_REG_MODE_DIR_SHIFT;
	dir &= PMIC_MPP_REG_MODE_DIR_MASK;

	switch (dir) {
	case PMIC_MPP_MODE_DIGITAL_INPUT:
		pad->input_enabled = true;
		pad->output_enabled = false;
		pad->function = PMIC_MPP_DIGITAL;
		break;
	case PMIC_MPP_MODE_DIGITAL_OUTPUT:
		pad->input_enabled = false;
		pad->output_enabled = true;
		pad->function = PMIC_MPP_DIGITAL;
		break;
	case PMIC_MPP_MODE_DIGITAL_BIDIR:
		pad->input_enabled = true;
		pad->output_enabled = true;
		pad->function = PMIC_MPP_DIGITAL;
		break;
	case PMIC_MPP_MODE_ANALOG_BIDIR:
		pad->input_enabled = true;
		pad->output_enabled = true;
		pad->function = PMIC_MPP_ANALOG;
		break;
	case PMIC_MPP_MODE_ANALOG_INPUT:
		pad->input_enabled = true;
		pad->output_enabled = false;
		pad->function = PMIC_MPP_ANALOG;
		break;
	case PMIC_MPP_MODE_ANALOG_OUTPUT:
		pad->input_enabled = false;
		pad->output_enabled = true;
		pad->function = PMIC_MPP_ANALOG;
		break;
	case PMIC_MPP_MODE_CURRENT_SINK:
		pad->input_enabled = false;
		pad->output_enabled = true;
		pad->function = PMIC_MPP_SINK;
		break;
	default:
		dev_err(state->dev, "unknown MPP direction\n");
		return -ENODEV;
	}

	sel = val >> PMIC_MPP_REG_MODE_FUNCTION_SHIFT;
	sel &= PMIC_MPP_REG_MODE_FUNCTION_MASK;

	if (sel >= PMIC_MPP_SELECTOR_DTEST_FIRST)
		pad->dtest = sel + 1;
	else if (sel == PMIC_MPP_SELECTOR_PAIRED)
		pad->paired = true;

	val = pmic_mpp_read(state, pad, PMIC_MPP_REG_DIG_VIN_CTL);
	if (val < 0)
		return val;

	pad->power_source = val >> PMIC_MPP_REG_VIN_SHIFT;
	pad->power_source &= PMIC_MPP_REG_VIN_MASK;

	if (subtype != PMIC_MPP_SUBTYPE_ULT_4CH_NO_ANA_OUT &&
	    subtype != PMIC_MPP_SUBTYPE_ULT_4CH_NO_SINK) {
		val = pmic_mpp_read(state, pad, PMIC_MPP_REG_DIG_PULL_CTL);
		if (val < 0)
			return val;

		pad->pullup = val >> PMIC_MPP_REG_PULL_SHIFT;
		pad->pullup &= PMIC_MPP_REG_PULL_MASK;
		pad->has_pullup = true;
	}

	val = pmic_mpp_read(state, pad, PMIC_MPP_REG_AIN_CTL);
	if (val < 0)
		return val;

	pad->amux_input = val >> PMIC_MPP_REG_AIN_ROUTE_SHIFT;
	pad->amux_input &= PMIC_MPP_REG_AIN_ROUTE_MASK;

	val = pmic_mpp_read(state, pad, PMIC_MPP_REG_SINK_CTL);
	if (val < 0)
		return val;

	pad->drive_strength = val;

	val = pmic_mpp_read(state, pad, PMIC_MPP_REG_AOUT_CTL);
	if (val < 0)
		return val;

	pad->aout_level = val;

	val = pmic_mpp_read(state, pad, PMIC_MPP_REG_EN_CTL);
	if (val < 0)
		return val;

	pad->is_enabled = !!val;

	return 0;
}

static int pmic_mpp_domain_translate(struct irq_domain *domain,
				      struct irq_fwspec *fwspec,
				      unsigned long *hwirq,
				      unsigned int *type)
{
	struct pmic_mpp_state *state = container_of(domain->host_data,
						     struct pmic_mpp_state,
						     chip);

	if (fwspec->param_count != 2 ||
	    fwspec->param[0] < 1 || fwspec->param[0] > state->chip.ngpio)
		return -EINVAL;

	*hwirq = fwspec->param[0] - PMIC_MPP_PHYSICAL_OFFSET;
	*type = fwspec->param[1];

	return 0;
}

static unsigned int pmic_mpp_child_offset_to_irq(struct gpio_chip *chip,
						  unsigned int offset)
{
	return offset + PMIC_MPP_PHYSICAL_OFFSET;
}

static int pmic_mpp_child_to_parent_hwirq(struct gpio_chip *chip,
					   unsigned int child_hwirq,
					   unsigned int child_type,
					   unsigned int *parent_hwirq,
					   unsigned int *parent_type)
{
	*parent_hwirq = child_hwirq + 0xc0;
	*parent_type = child_type;

	return 0;
}

static int pmic_mpp_probe(struct platform_device *pdev)
{
	struct irq_domain *parent_domain;
	struct device_node *parent_node;
	struct device *dev = &pdev->dev;
	struct pinctrl_pin_desc *pindesc;
	struct pinctrl_desc *pctrldesc;
	struct pmic_mpp_pad *pad, *pads;
	struct pmic_mpp_state *state;
	struct gpio_irq_chip *girq;
	int ret, npins, i;
	u32 reg;

	ret = of_property_read_u32(dev->of_node, "reg", &reg);
	if (ret < 0) {
		dev_err(dev, "missing base address");
		return ret;
	}

	npins = (uintptr_t) device_get_match_data(&pdev->dev);

	BUG_ON(npins > ARRAY_SIZE(pmic_mpp_groups));

	state = devm_kzalloc(dev, sizeof(*state), GFP_KERNEL);
	if (!state)
		return -ENOMEM;

	platform_set_drvdata(pdev, state);

	state->dev = &pdev->dev;
	state->map = dev_get_regmap(dev->parent, NULL);

	pindesc = devm_kcalloc(dev, npins, sizeof(*pindesc), GFP_KERNEL);
	if (!pindesc)
		return -ENOMEM;

	pads = devm_kcalloc(dev, npins, sizeof(*pads), GFP_KERNEL);
	if (!pads)
		return -ENOMEM;

	pctrldesc = devm_kzalloc(dev, sizeof(*pctrldesc), GFP_KERNEL);
	if (!pctrldesc)
		return -ENOMEM;

	pctrldesc->pctlops = &pmic_mpp_pinctrl_ops;
	pctrldesc->pmxops = &pmic_mpp_pinmux_ops;
	pctrldesc->confops = &pmic_mpp_pinconf_ops;
	pctrldesc->owner = THIS_MODULE;
	pctrldesc->name = dev_name(dev);
	pctrldesc->pins = pindesc;
	pctrldesc->npins = npins;

	pctrldesc->num_custom_params = ARRAY_SIZE(pmic_mpp_bindings);
	pctrldesc->custom_params = pmic_mpp_bindings;
#ifdef CONFIG_DEBUG_FS
	pctrldesc->custom_conf_items = pmic_conf_items;
#endif

	for (i = 0; i < npins; i++, pindesc++) {
		pad = &pads[i];
		pindesc->drv_data = pad;
		pindesc->number = i;
		pindesc->name = pmic_mpp_groups[i];

		pad->base = reg + i * PMIC_MPP_ADDRESS_RANGE;

		ret = pmic_mpp_populate(state, pad);
		if (ret < 0)
			return ret;
	}

	state->chip = pmic_mpp_gpio_template;
	state->chip.parent = dev;
	state->chip.base = -1;
	state->chip.ngpio = npins;
	state->chip.label = dev_name(dev);
	state->chip.of_gpio_n_cells = 2;
	state->chip.can_sleep = false;

	state->ctrl = devm_pinctrl_register(dev, pctrldesc, state);
	if (IS_ERR(state->ctrl))
		return PTR_ERR(state->ctrl);

	parent_node = of_irq_find_parent(state->dev->of_node);
	if (!parent_node)
		return -ENXIO;

	parent_domain = irq_find_host(parent_node);
	of_node_put(parent_node);
	if (!parent_domain)
		return -ENXIO;

	state->irq.name = "spmi-mpp",
	state->irq.irq_ack = irq_chip_ack_parent,
	state->irq.irq_mask = irq_chip_mask_parent,
	state->irq.irq_unmask = irq_chip_unmask_parent,
	state->irq.irq_set_type = irq_chip_set_type_parent,
	state->irq.irq_set_wake = irq_chip_set_wake_parent,
	state->irq.flags = IRQCHIP_MASK_ON_SUSPEND,

	girq = &state->chip.irq;
	girq->chip = &state->irq;
	girq->default_type = IRQ_TYPE_NONE;
	girq->handler = handle_level_irq;
	girq->fwnode = of_node_to_fwnode(state->dev->of_node);
	girq->parent_domain = parent_domain;
	girq->child_to_parent_hwirq = pmic_mpp_child_to_parent_hwirq;
	girq->populate_parent_alloc_arg = gpiochip_populate_parent_fwspec_fourcell;
	girq->child_offset_to_irq = pmic_mpp_child_offset_to_irq;
	girq->child_irq_domain_ops.translate = pmic_mpp_domain_translate;

	ret = gpiochip_add_data(&state->chip, state);
	if (ret) {
		dev_err(state->dev, "can't add gpio chip\n");
		return ret;
	}

	ret = gpiochip_add_pin_range(&state->chip, dev_name(dev), 0, 0, npins);
	if (ret) {
		dev_err(dev, "failed to add pin range\n");
		goto err_range;
	}

	return 0;

err_range:
	gpiochip_remove(&state->chip);
	return ret;
}

static int pmic_mpp_remove(struct platform_device *pdev)
{
	struct pmic_mpp_state *state = platform_get_drvdata(pdev);

	gpiochip_remove(&state->chip);
	return 0;
}

static const struct of_device_id pmic_mpp_of_match[] = {
<<<<<<< HEAD
	{ .compatible = "qcom,pm8019-mpp" },	/* 6 MPP's */
	{ .compatible = "qcom,pm8841-mpp" },	/* 4 MPP's */
	{ .compatible = "qcom,pm8916-mpp" },	/* 4 MPP's */
	{ .compatible = "qcom,pm8941-mpp" },	/* 8 MPP's */
	{ .compatible = "qcom,pm8950-mpp" },	/* 4 MPP's */
	{ .compatible = "qcom,pmi8950-mpp" },	/* 4 MPP's */
	{ .compatible = "qcom,pm8994-mpp" },	/* 8 MPP's */
	{ .compatible = "qcom,pma8084-mpp" },	/* 8 MPP's */
	{ .compatible = "qcom,pmi8994-mpp" },	/* 4 MPP's */
	{ .compatible = "qcom,spmi-mpp" },	/* Generic */
=======
	{ .compatible = "qcom,pm8019-mpp", .data = (void *) 6 },
	{ .compatible = "qcom,pm8841-mpp", .data = (void *) 4 },
	{ .compatible = "qcom,pm8916-mpp", .data = (void *) 4 },
	{ .compatible = "qcom,pm8941-mpp", .data = (void *) 8 },
	{ .compatible = "qcom,pm8950-mpp", .data = (void *) 4 },
	{ .compatible = "qcom,pmi8950-mpp", .data = (void *) 4 },
	{ .compatible = "qcom,pm8994-mpp", .data = (void *) 8 },
	{ .compatible = "qcom,pma8084-mpp", .data = (void *) 8 },
	{ .compatible = "qcom,pmi8994-mpp", .data = (void *) 4 },
>>>>>>> df0cc57e
	{ },
};

MODULE_DEVICE_TABLE(of, pmic_mpp_of_match);

static struct platform_driver pmic_mpp_driver = {
	.driver = {
		   .name = "qcom-spmi-mpp",
		   .of_match_table = pmic_mpp_of_match,
	},
	.probe	= pmic_mpp_probe,
	.remove = pmic_mpp_remove,
};

module_platform_driver(pmic_mpp_driver);

MODULE_AUTHOR("Ivan T. Ivanov <iivanov@mm-sol.com>");
MODULE_DESCRIPTION("Qualcomm SPMI PMIC MPP pin control driver");
MODULE_ALIAS("platform:qcom-spmi-mpp");
MODULE_LICENSE("GPL v2");<|MERGE_RESOLUTION|>--- conflicted
+++ resolved
@@ -960,18 +960,6 @@
 }
 
 static const struct of_device_id pmic_mpp_of_match[] = {
-<<<<<<< HEAD
-	{ .compatible = "qcom,pm8019-mpp" },	/* 6 MPP's */
-	{ .compatible = "qcom,pm8841-mpp" },	/* 4 MPP's */
-	{ .compatible = "qcom,pm8916-mpp" },	/* 4 MPP's */
-	{ .compatible = "qcom,pm8941-mpp" },	/* 8 MPP's */
-	{ .compatible = "qcom,pm8950-mpp" },	/* 4 MPP's */
-	{ .compatible = "qcom,pmi8950-mpp" },	/* 4 MPP's */
-	{ .compatible = "qcom,pm8994-mpp" },	/* 8 MPP's */
-	{ .compatible = "qcom,pma8084-mpp" },	/* 8 MPP's */
-	{ .compatible = "qcom,pmi8994-mpp" },	/* 4 MPP's */
-	{ .compatible = "qcom,spmi-mpp" },	/* Generic */
-=======
 	{ .compatible = "qcom,pm8019-mpp", .data = (void *) 6 },
 	{ .compatible = "qcom,pm8841-mpp", .data = (void *) 4 },
 	{ .compatible = "qcom,pm8916-mpp", .data = (void *) 4 },
@@ -981,7 +969,6 @@
 	{ .compatible = "qcom,pm8994-mpp", .data = (void *) 8 },
 	{ .compatible = "qcom,pma8084-mpp", .data = (void *) 8 },
 	{ .compatible = "qcom,pmi8994-mpp", .data = (void *) 4 },
->>>>>>> df0cc57e
 	{ },
 };
 
