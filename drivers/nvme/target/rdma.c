/*
 * NVMe over Fabrics RDMA target.
 * Copyright (c) 2015-2016 HGST, a Western Digital Company.
 *
 * This program is free software; you can redistribute it and/or modify it
 * under the terms and conditions of the GNU General Public License,
 * version 2, as published by the Free Software Foundation.
 *
 * This program is distributed in the hope it will be useful, but WITHOUT
 * ANY WARRANTY; without even the implied warranty of MERCHANTABILITY or
 * FITNESS FOR A PARTICULAR PURPOSE.  See the GNU General Public License for
 * more details.
 */
#define pr_fmt(fmt) KBUILD_MODNAME ": " fmt
#include <linux/atomic.h>
#include <linux/ctype.h>
#include <linux/delay.h>
#include <linux/err.h>
#include <linux/init.h>
#include <linux/module.h>
#include <linux/nvme.h>
#include <linux/slab.h>
#include <linux/string.h>
#include <linux/wait.h>
#include <linux/inet.h>
#include <asm/unaligned.h>

#include <rdma/ib_verbs.h>
#include <rdma/rdma_cm.h>
#include <rdma/rw.h>

#include <linux/nvme-rdma.h>
#include "nvmet.h"

/*
 * We allow at least 1 page, up to 4 SGEs, and up to 16KB of inline data
 */
#define NVMET_RDMA_DEFAULT_INLINE_DATA_SIZE	PAGE_SIZE
#define NVMET_RDMA_MAX_INLINE_SGE		4
#define NVMET_RDMA_MAX_INLINE_DATA_SIZE		max_t(int, SZ_16K, PAGE_SIZE)

struct nvmet_rdma_cmd {
	struct ib_sge		sge[NVMET_RDMA_MAX_INLINE_SGE + 1];
	struct ib_cqe		cqe;
	struct ib_recv_wr	wr;
	struct scatterlist	inline_sg[NVMET_RDMA_MAX_INLINE_SGE];
	struct nvme_command     *nvme_cmd;
	struct nvmet_rdma_queue	*queue;
};

enum {
	NVMET_RDMA_REQ_INLINE_DATA	= (1 << 0),
	NVMET_RDMA_REQ_INVALIDATE_RKEY	= (1 << 1),
};

struct nvmet_rdma_rsp {
	struct ib_sge		send_sge;
	struct ib_cqe		send_cqe;
	struct ib_send_wr	send_wr;

	struct nvmet_rdma_cmd	*cmd;
	struct nvmet_rdma_queue	*queue;

	struct ib_cqe		read_cqe;
	struct rdma_rw_ctx	rw;

	struct nvmet_req	req;

	bool			allocated;
	u8			n_rdma;
	u32			flags;
	u32			invalidate_rkey;

	struct list_head	wait_list;
	struct list_head	free_list;
};

enum nvmet_rdma_queue_state {
	NVMET_RDMA_Q_CONNECTING,
	NVMET_RDMA_Q_LIVE,
	NVMET_RDMA_Q_DISCONNECTING,
};

struct nvmet_rdma_queue {
	struct rdma_cm_id	*cm_id;
	struct nvmet_port	*port;
	struct ib_cq		*cq;
	atomic_t		sq_wr_avail;
	struct nvmet_rdma_device *dev;
	spinlock_t		state_lock;
	enum nvmet_rdma_queue_state state;
	struct nvmet_cq		nvme_cq;
	struct nvmet_sq		nvme_sq;

	struct nvmet_rdma_rsp	*rsps;
	struct list_head	free_rsps;
	spinlock_t		rsps_lock;
	struct nvmet_rdma_cmd	*cmds;

	struct work_struct	release_work;
	struct list_head	rsp_wait_list;
	struct list_head	rsp_wr_wait_list;
	spinlock_t		rsp_wr_wait_lock;

	int			idx;
	int			host_qid;
	int			recv_queue_size;
	int			send_queue_size;

	struct list_head	queue_list;
};

struct nvmet_rdma_device {
	struct ib_device	*device;
	struct ib_pd		*pd;
	struct ib_srq		*srq;
	struct nvmet_rdma_cmd	*srq_cmds;
	size_t			srq_size;
	struct kref		ref;
	struct list_head	entry;
	int			inline_data_size;
	int			inline_page_count;
};

static bool nvmet_rdma_use_srq;
module_param_named(use_srq, nvmet_rdma_use_srq, bool, 0444);
MODULE_PARM_DESC(use_srq, "Use shared receive queue.");

static DEFINE_IDA(nvmet_rdma_queue_ida);
static LIST_HEAD(nvmet_rdma_queue_list);
static DEFINE_MUTEX(nvmet_rdma_queue_mutex);

static LIST_HEAD(device_list);
static DEFINE_MUTEX(device_list_mutex);

static bool nvmet_rdma_execute_command(struct nvmet_rdma_rsp *rsp);
static void nvmet_rdma_send_done(struct ib_cq *cq, struct ib_wc *wc);
static void nvmet_rdma_recv_done(struct ib_cq *cq, struct ib_wc *wc);
static void nvmet_rdma_read_data_done(struct ib_cq *cq, struct ib_wc *wc);
static void nvmet_rdma_qp_event(struct ib_event *event, void *priv);
static void nvmet_rdma_queue_disconnect(struct nvmet_rdma_queue *queue);
static void nvmet_rdma_free_rsp(struct nvmet_rdma_device *ndev,
				struct nvmet_rdma_rsp *r);
static int nvmet_rdma_alloc_rsp(struct nvmet_rdma_device *ndev,
				struct nvmet_rdma_rsp *r);

static const struct nvmet_fabrics_ops nvmet_rdma_ops;

static int num_pages(int len)
{
	return 1 + (((len - 1) & PAGE_MASK) >> PAGE_SHIFT);
}

/* XXX: really should move to a generic header sooner or later.. */
static inline u32 get_unaligned_le24(const u8 *p)
{
	return (u32)p[0] | (u32)p[1] << 8 | (u32)p[2] << 16;
}

static inline bool nvmet_rdma_need_data_in(struct nvmet_rdma_rsp *rsp)
{
	return nvme_is_write(rsp->req.cmd) &&
		rsp->req.transfer_len &&
		!(rsp->flags & NVMET_RDMA_REQ_INLINE_DATA);
}

static inline bool nvmet_rdma_need_data_out(struct nvmet_rdma_rsp *rsp)
{
	return !nvme_is_write(rsp->req.cmd) &&
		rsp->req.transfer_len &&
		!rsp->req.rsp->status &&
		!(rsp->flags & NVMET_RDMA_REQ_INLINE_DATA);
}

static inline struct nvmet_rdma_rsp *
nvmet_rdma_get_rsp(struct nvmet_rdma_queue *queue)
{
	struct nvmet_rdma_rsp *rsp;
	unsigned long flags;

	spin_lock_irqsave(&queue->rsps_lock, flags);
	rsp = list_first_entry_or_null(&queue->free_rsps,
				struct nvmet_rdma_rsp, free_list);
	if (likely(rsp))
		list_del(&rsp->free_list);
	spin_unlock_irqrestore(&queue->rsps_lock, flags);

	if (unlikely(!rsp)) {
		int ret;

		rsp = kzalloc(sizeof(*rsp), GFP_KERNEL);
		if (unlikely(!rsp))
			return NULL;
		ret = nvmet_rdma_alloc_rsp(queue->dev, rsp);
		if (unlikely(ret)) {
			kfree(rsp);
			return NULL;
		}

		rsp->allocated = true;
	}

	return rsp;
}

static inline void
nvmet_rdma_put_rsp(struct nvmet_rdma_rsp *rsp)
{
	unsigned long flags;

	if (unlikely(rsp->allocated)) {
<<<<<<< HEAD
=======
		nvmet_rdma_free_rsp(rsp->queue->dev, rsp);
>>>>>>> f17b5f06
		kfree(rsp);
		return;
	}

	spin_lock_irqsave(&rsp->queue->rsps_lock, flags);
	list_add_tail(&rsp->free_list, &rsp->queue->free_rsps);
	spin_unlock_irqrestore(&rsp->queue->rsps_lock, flags);
}

static void nvmet_rdma_free_inline_pages(struct nvmet_rdma_device *ndev,
				struct nvmet_rdma_cmd *c)
{
	struct scatterlist *sg;
	struct ib_sge *sge;
	int i;

	if (!ndev->inline_data_size)
		return;

	sg = c->inline_sg;
	sge = &c->sge[1];

	for (i = 0; i < ndev->inline_page_count; i++, sg++, sge++) {
		if (sge->length)
			ib_dma_unmap_page(ndev->device, sge->addr,
					sge->length, DMA_FROM_DEVICE);
		if (sg_page(sg))
			__free_page(sg_page(sg));
	}
}

static int nvmet_rdma_alloc_inline_pages(struct nvmet_rdma_device *ndev,
				struct nvmet_rdma_cmd *c)
{
	struct scatterlist *sg;
	struct ib_sge *sge;
	struct page *pg;
	int len;
	int i;

	if (!ndev->inline_data_size)
		return 0;

	sg = c->inline_sg;
	sg_init_table(sg, ndev->inline_page_count);
	sge = &c->sge[1];
	len = ndev->inline_data_size;

	for (i = 0; i < ndev->inline_page_count; i++, sg++, sge++) {
		pg = alloc_page(GFP_KERNEL);
		if (!pg)
			goto out_err;
		sg_assign_page(sg, pg);
		sge->addr = ib_dma_map_page(ndev->device,
			pg, 0, PAGE_SIZE, DMA_FROM_DEVICE);
		if (ib_dma_mapping_error(ndev->device, sge->addr))
			goto out_err;
		sge->length = min_t(int, len, PAGE_SIZE);
		sge->lkey = ndev->pd->local_dma_lkey;
		len -= sge->length;
	}

	return 0;
out_err:
	for (; i >= 0; i--, sg--, sge--) {
		if (sge->length)
			ib_dma_unmap_page(ndev->device, sge->addr,
					sge->length, DMA_FROM_DEVICE);
		if (sg_page(sg))
			__free_page(sg_page(sg));
	}
	return -ENOMEM;
}

static int nvmet_rdma_alloc_cmd(struct nvmet_rdma_device *ndev,
			struct nvmet_rdma_cmd *c, bool admin)
{
	/* NVMe command / RDMA RECV */
	c->nvme_cmd = kmalloc(sizeof(*c->nvme_cmd), GFP_KERNEL);
	if (!c->nvme_cmd)
		goto out;

	c->sge[0].addr = ib_dma_map_single(ndev->device, c->nvme_cmd,
			sizeof(*c->nvme_cmd), DMA_FROM_DEVICE);
	if (ib_dma_mapping_error(ndev->device, c->sge[0].addr))
		goto out_free_cmd;

	c->sge[0].length = sizeof(*c->nvme_cmd);
	c->sge[0].lkey = ndev->pd->local_dma_lkey;

	if (!admin && nvmet_rdma_alloc_inline_pages(ndev, c))
		goto out_unmap_cmd;

	c->cqe.done = nvmet_rdma_recv_done;

	c->wr.wr_cqe = &c->cqe;
	c->wr.sg_list = c->sge;
	c->wr.num_sge = admin ? 1 : ndev->inline_page_count + 1;

	return 0;

out_unmap_cmd:
	ib_dma_unmap_single(ndev->device, c->sge[0].addr,
			sizeof(*c->nvme_cmd), DMA_FROM_DEVICE);
out_free_cmd:
	kfree(c->nvme_cmd);

out:
	return -ENOMEM;
}

static void nvmet_rdma_free_cmd(struct nvmet_rdma_device *ndev,
		struct nvmet_rdma_cmd *c, bool admin)
{
	if (!admin)
		nvmet_rdma_free_inline_pages(ndev, c);
	ib_dma_unmap_single(ndev->device, c->sge[0].addr,
				sizeof(*c->nvme_cmd), DMA_FROM_DEVICE);
	kfree(c->nvme_cmd);
}

static struct nvmet_rdma_cmd *
nvmet_rdma_alloc_cmds(struct nvmet_rdma_device *ndev,
		int nr_cmds, bool admin)
{
	struct nvmet_rdma_cmd *cmds;
	int ret = -EINVAL, i;

	cmds = kcalloc(nr_cmds, sizeof(struct nvmet_rdma_cmd), GFP_KERNEL);
	if (!cmds)
		goto out;

	for (i = 0; i < nr_cmds; i++) {
		ret = nvmet_rdma_alloc_cmd(ndev, cmds + i, admin);
		if (ret)
			goto out_free;
	}

	return cmds;

out_free:
	while (--i >= 0)
		nvmet_rdma_free_cmd(ndev, cmds + i, admin);
	kfree(cmds);
out:
	return ERR_PTR(ret);
}

static void nvmet_rdma_free_cmds(struct nvmet_rdma_device *ndev,
		struct nvmet_rdma_cmd *cmds, int nr_cmds, bool admin)
{
	int i;

	for (i = 0; i < nr_cmds; i++)
		nvmet_rdma_free_cmd(ndev, cmds + i, admin);
	kfree(cmds);
}

static int nvmet_rdma_alloc_rsp(struct nvmet_rdma_device *ndev,
		struct nvmet_rdma_rsp *r)
{
	/* NVMe CQE / RDMA SEND */
	r->req.rsp = kmalloc(sizeof(*r->req.rsp), GFP_KERNEL);
	if (!r->req.rsp)
		goto out;

	r->send_sge.addr = ib_dma_map_single(ndev->device, r->req.rsp,
			sizeof(*r->req.rsp), DMA_TO_DEVICE);
	if (ib_dma_mapping_error(ndev->device, r->send_sge.addr))
		goto out_free_rsp;

	r->send_sge.length = sizeof(*r->req.rsp);
	r->send_sge.lkey = ndev->pd->local_dma_lkey;

	r->send_cqe.done = nvmet_rdma_send_done;

	r->send_wr.wr_cqe = &r->send_cqe;
	r->send_wr.sg_list = &r->send_sge;
	r->send_wr.num_sge = 1;
	r->send_wr.send_flags = IB_SEND_SIGNALED;

	/* Data In / RDMA READ */
	r->read_cqe.done = nvmet_rdma_read_data_done;
	return 0;

out_free_rsp:
	kfree(r->req.rsp);
out:
	return -ENOMEM;
}

static void nvmet_rdma_free_rsp(struct nvmet_rdma_device *ndev,
		struct nvmet_rdma_rsp *r)
{
	ib_dma_unmap_single(ndev->device, r->send_sge.addr,
				sizeof(*r->req.rsp), DMA_TO_DEVICE);
	kfree(r->req.rsp);
}

static int
nvmet_rdma_alloc_rsps(struct nvmet_rdma_queue *queue)
{
	struct nvmet_rdma_device *ndev = queue->dev;
	int nr_rsps = queue->recv_queue_size * 2;
	int ret = -EINVAL, i;

	queue->rsps = kcalloc(nr_rsps, sizeof(struct nvmet_rdma_rsp),
			GFP_KERNEL);
	if (!queue->rsps)
		goto out;

	for (i = 0; i < nr_rsps; i++) {
		struct nvmet_rdma_rsp *rsp = &queue->rsps[i];

		ret = nvmet_rdma_alloc_rsp(ndev, rsp);
		if (ret)
			goto out_free;

		list_add_tail(&rsp->free_list, &queue->free_rsps);
	}

	return 0;

out_free:
	while (--i >= 0) {
		struct nvmet_rdma_rsp *rsp = &queue->rsps[i];

		list_del(&rsp->free_list);
		nvmet_rdma_free_rsp(ndev, rsp);
	}
	kfree(queue->rsps);
out:
	return ret;
}

static void nvmet_rdma_free_rsps(struct nvmet_rdma_queue *queue)
{
	struct nvmet_rdma_device *ndev = queue->dev;
	int i, nr_rsps = queue->recv_queue_size * 2;

	for (i = 0; i < nr_rsps; i++) {
		struct nvmet_rdma_rsp *rsp = &queue->rsps[i];

		list_del(&rsp->free_list);
		nvmet_rdma_free_rsp(ndev, rsp);
	}
	kfree(queue->rsps);
}

static int nvmet_rdma_post_recv(struct nvmet_rdma_device *ndev,
		struct nvmet_rdma_cmd *cmd)
{
	int ret;

	ib_dma_sync_single_for_device(ndev->device,
		cmd->sge[0].addr, cmd->sge[0].length,
		DMA_FROM_DEVICE);

	if (ndev->srq)
		ret = ib_post_srq_recv(ndev->srq, &cmd->wr, NULL);
	else
		ret = ib_post_recv(cmd->queue->cm_id->qp, &cmd->wr, NULL);

	if (unlikely(ret))
		pr_err("post_recv cmd failed\n");

	return ret;
}

static void nvmet_rdma_process_wr_wait_list(struct nvmet_rdma_queue *queue)
{
	spin_lock(&queue->rsp_wr_wait_lock);
	while (!list_empty(&queue->rsp_wr_wait_list)) {
		struct nvmet_rdma_rsp *rsp;
		bool ret;

		rsp = list_entry(queue->rsp_wr_wait_list.next,
				struct nvmet_rdma_rsp, wait_list);
		list_del(&rsp->wait_list);

		spin_unlock(&queue->rsp_wr_wait_lock);
		ret = nvmet_rdma_execute_command(rsp);
		spin_lock(&queue->rsp_wr_wait_lock);

		if (!ret) {
			list_add(&rsp->wait_list, &queue->rsp_wr_wait_list);
			break;
		}
	}
	spin_unlock(&queue->rsp_wr_wait_lock);
}


static void nvmet_rdma_release_rsp(struct nvmet_rdma_rsp *rsp)
{
	struct nvmet_rdma_queue *queue = rsp->queue;

	atomic_add(1 + rsp->n_rdma, &queue->sq_wr_avail);

	if (rsp->n_rdma) {
		rdma_rw_ctx_destroy(&rsp->rw, queue->cm_id->qp,
				queue->cm_id->port_num, rsp->req.sg,
				rsp->req.sg_cnt, nvmet_data_dir(&rsp->req));
	}

	if (rsp->req.sg != rsp->cmd->inline_sg)
		nvmet_req_free_sgl(&rsp->req);

	if (unlikely(!list_empty_careful(&queue->rsp_wr_wait_list)))
		nvmet_rdma_process_wr_wait_list(queue);

	nvmet_rdma_put_rsp(rsp);
}

static void nvmet_rdma_error_comp(struct nvmet_rdma_queue *queue)
{
	if (queue->nvme_sq.ctrl) {
		nvmet_ctrl_fatal_error(queue->nvme_sq.ctrl);
	} else {
		/*
		 * we didn't setup the controller yet in case
		 * of admin connect error, just disconnect and
		 * cleanup the queue
		 */
		nvmet_rdma_queue_disconnect(queue);
	}
}

static void nvmet_rdma_send_done(struct ib_cq *cq, struct ib_wc *wc)
{
	struct nvmet_rdma_rsp *rsp =
		container_of(wc->wr_cqe, struct nvmet_rdma_rsp, send_cqe);
	struct nvmet_rdma_queue *queue = cq->cq_context;

	nvmet_rdma_release_rsp(rsp);

	if (unlikely(wc->status != IB_WC_SUCCESS &&
		     wc->status != IB_WC_WR_FLUSH_ERR)) {
		pr_err("SEND for CQE 0x%p failed with status %s (%d).\n",
			wc->wr_cqe, ib_wc_status_msg(wc->status), wc->status);
		nvmet_rdma_error_comp(queue);
	}
}

static void nvmet_rdma_queue_response(struct nvmet_req *req)
{
	struct nvmet_rdma_rsp *rsp =
		container_of(req, struct nvmet_rdma_rsp, req);
	struct rdma_cm_id *cm_id = rsp->queue->cm_id;
	struct ib_send_wr *first_wr;

	if (rsp->flags & NVMET_RDMA_REQ_INVALIDATE_RKEY) {
		rsp->send_wr.opcode = IB_WR_SEND_WITH_INV;
		rsp->send_wr.ex.invalidate_rkey = rsp->invalidate_rkey;
	} else {
		rsp->send_wr.opcode = IB_WR_SEND;
	}

	if (nvmet_rdma_need_data_out(rsp))
		first_wr = rdma_rw_ctx_wrs(&rsp->rw, cm_id->qp,
				cm_id->port_num, NULL, &rsp->send_wr);
	else
		first_wr = &rsp->send_wr;

	nvmet_rdma_post_recv(rsp->queue->dev, rsp->cmd);

	ib_dma_sync_single_for_device(rsp->queue->dev->device,
		rsp->send_sge.addr, rsp->send_sge.length,
		DMA_TO_DEVICE);

	if (unlikely(ib_post_send(cm_id->qp, first_wr, NULL))) {
		pr_err("sending cmd response failed\n");
		nvmet_rdma_release_rsp(rsp);
	}
}

static void nvmet_rdma_read_data_done(struct ib_cq *cq, struct ib_wc *wc)
{
	struct nvmet_rdma_rsp *rsp =
		container_of(wc->wr_cqe, struct nvmet_rdma_rsp, read_cqe);
	struct nvmet_rdma_queue *queue = cq->cq_context;

	WARN_ON(rsp->n_rdma <= 0);
	atomic_add(rsp->n_rdma, &queue->sq_wr_avail);
	rdma_rw_ctx_destroy(&rsp->rw, queue->cm_id->qp,
			queue->cm_id->port_num, rsp->req.sg,
			rsp->req.sg_cnt, nvmet_data_dir(&rsp->req));
	rsp->n_rdma = 0;

	if (unlikely(wc->status != IB_WC_SUCCESS)) {
		nvmet_req_uninit(&rsp->req);
		nvmet_rdma_release_rsp(rsp);
		if (wc->status != IB_WC_WR_FLUSH_ERR) {
			pr_info("RDMA READ for CQE 0x%p failed with status %s (%d).\n",
				wc->wr_cqe, ib_wc_status_msg(wc->status), wc->status);
			nvmet_rdma_error_comp(queue);
		}
		return;
	}

	nvmet_req_execute(&rsp->req);
}

static void nvmet_rdma_use_inline_sg(struct nvmet_rdma_rsp *rsp, u32 len,
		u64 off)
{
	int sg_count = num_pages(len);
	struct scatterlist *sg;
	int i;

	sg = rsp->cmd->inline_sg;
	for (i = 0; i < sg_count; i++, sg++) {
		if (i < sg_count - 1)
			sg_unmark_end(sg);
		else
			sg_mark_end(sg);
		sg->offset = off;
		sg->length = min_t(int, len, PAGE_SIZE - off);
		len -= sg->length;
		if (!i)
			off = 0;
	}

	rsp->req.sg = rsp->cmd->inline_sg;
	rsp->req.sg_cnt = sg_count;
}

static u16 nvmet_rdma_map_sgl_inline(struct nvmet_rdma_rsp *rsp)
{
	struct nvme_sgl_desc *sgl = &rsp->req.cmd->common.dptr.sgl;
	u64 off = le64_to_cpu(sgl->addr);
	u32 len = le32_to_cpu(sgl->length);

	if (!nvme_is_write(rsp->req.cmd)) {
		rsp->req.error_loc =
			offsetof(struct nvme_common_command, opcode);
		return NVME_SC_INVALID_FIELD | NVME_SC_DNR;
	}

	if (off + len > rsp->queue->dev->inline_data_size) {
		pr_err("invalid inline data offset!\n");
		return NVME_SC_SGL_INVALID_OFFSET | NVME_SC_DNR;
	}

	/* no data command? */
	if (!len)
		return 0;

	nvmet_rdma_use_inline_sg(rsp, len, off);
	rsp->flags |= NVMET_RDMA_REQ_INLINE_DATA;
	rsp->req.transfer_len += len;
	return 0;
}

static u16 nvmet_rdma_map_sgl_keyed(struct nvmet_rdma_rsp *rsp,
		struct nvme_keyed_sgl_desc *sgl, bool invalidate)
{
	struct rdma_cm_id *cm_id = rsp->queue->cm_id;
	u64 addr = le64_to_cpu(sgl->addr);
	u32 key = get_unaligned_le32(sgl->key);
	int ret;

	rsp->req.transfer_len = get_unaligned_le24(sgl->length);

	/* no data command? */
	if (!rsp->req.transfer_len)
		return 0;

	ret = nvmet_req_alloc_sgl(&rsp->req);
	if (ret < 0)
		goto error_out;

	ret = rdma_rw_ctx_init(&rsp->rw, cm_id->qp, cm_id->port_num,
			rsp->req.sg, rsp->req.sg_cnt, 0, addr, key,
			nvmet_data_dir(&rsp->req));
	if (ret < 0)
		goto error_out;
	rsp->n_rdma += ret;

	if (invalidate) {
		rsp->invalidate_rkey = key;
		rsp->flags |= NVMET_RDMA_REQ_INVALIDATE_RKEY;
	}

	return 0;

error_out:
	rsp->req.transfer_len = 0;
	return NVME_SC_INTERNAL;
}

static u16 nvmet_rdma_map_sgl(struct nvmet_rdma_rsp *rsp)
{
	struct nvme_keyed_sgl_desc *sgl = &rsp->req.cmd->common.dptr.ksgl;

	switch (sgl->type >> 4) {
	case NVME_SGL_FMT_DATA_DESC:
		switch (sgl->type & 0xf) {
		case NVME_SGL_FMT_OFFSET:
			return nvmet_rdma_map_sgl_inline(rsp);
		default:
			pr_err("invalid SGL subtype: %#x\n", sgl->type);
			rsp->req.error_loc =
				offsetof(struct nvme_common_command, dptr);
			return NVME_SC_INVALID_FIELD | NVME_SC_DNR;
		}
	case NVME_KEY_SGL_FMT_DATA_DESC:
		switch (sgl->type & 0xf) {
		case NVME_SGL_FMT_ADDRESS | NVME_SGL_FMT_INVALIDATE:
			return nvmet_rdma_map_sgl_keyed(rsp, sgl, true);
		case NVME_SGL_FMT_ADDRESS:
			return nvmet_rdma_map_sgl_keyed(rsp, sgl, false);
		default:
			pr_err("invalid SGL subtype: %#x\n", sgl->type);
			rsp->req.error_loc =
				offsetof(struct nvme_common_command, dptr);
			return NVME_SC_INVALID_FIELD | NVME_SC_DNR;
		}
	default:
		pr_err("invalid SGL type: %#x\n", sgl->type);
		rsp->req.error_loc = offsetof(struct nvme_common_command, dptr);
		return NVME_SC_SGL_INVALID_TYPE | NVME_SC_DNR;
	}
}

static bool nvmet_rdma_execute_command(struct nvmet_rdma_rsp *rsp)
{
	struct nvmet_rdma_queue *queue = rsp->queue;

	if (unlikely(atomic_sub_return(1 + rsp->n_rdma,
			&queue->sq_wr_avail) < 0)) {
		pr_debug("IB send queue full (needed %d): queue %u cntlid %u\n",
				1 + rsp->n_rdma, queue->idx,
				queue->nvme_sq.ctrl->cntlid);
		atomic_add(1 + rsp->n_rdma, &queue->sq_wr_avail);
		return false;
	}

	if (nvmet_rdma_need_data_in(rsp)) {
		if (rdma_rw_ctx_post(&rsp->rw, queue->cm_id->qp,
				queue->cm_id->port_num, &rsp->read_cqe, NULL))
			nvmet_req_complete(&rsp->req, NVME_SC_DATA_XFER_ERROR);
	} else {
		nvmet_req_execute(&rsp->req);
	}

	return true;
}

static void nvmet_rdma_handle_command(struct nvmet_rdma_queue *queue,
		struct nvmet_rdma_rsp *cmd)
{
	u16 status;

	ib_dma_sync_single_for_cpu(queue->dev->device,
		cmd->cmd->sge[0].addr, cmd->cmd->sge[0].length,
		DMA_FROM_DEVICE);
	ib_dma_sync_single_for_cpu(queue->dev->device,
		cmd->send_sge.addr, cmd->send_sge.length,
		DMA_TO_DEVICE);

	cmd->req.p2p_client = &queue->dev->device->dev;

	if (!nvmet_req_init(&cmd->req, &queue->nvme_cq,
			&queue->nvme_sq, &nvmet_rdma_ops))
		return;

	status = nvmet_rdma_map_sgl(cmd);
	if (status)
		goto out_err;

	if (unlikely(!nvmet_rdma_execute_command(cmd))) {
		spin_lock(&queue->rsp_wr_wait_lock);
		list_add_tail(&cmd->wait_list, &queue->rsp_wr_wait_list);
		spin_unlock(&queue->rsp_wr_wait_lock);
	}

	return;

out_err:
	nvmet_req_complete(&cmd->req, status);
}

static void nvmet_rdma_recv_done(struct ib_cq *cq, struct ib_wc *wc)
{
	struct nvmet_rdma_cmd *cmd =
		container_of(wc->wr_cqe, struct nvmet_rdma_cmd, cqe);
	struct nvmet_rdma_queue *queue = cq->cq_context;
	struct nvmet_rdma_rsp *rsp;

	if (unlikely(wc->status != IB_WC_SUCCESS)) {
		if (wc->status != IB_WC_WR_FLUSH_ERR) {
			pr_err("RECV for CQE 0x%p failed with status %s (%d)\n",
				wc->wr_cqe, ib_wc_status_msg(wc->status),
				wc->status);
			nvmet_rdma_error_comp(queue);
		}
		return;
	}

	if (unlikely(wc->byte_len < sizeof(struct nvme_command))) {
		pr_err("Ctrl Fatal Error: capsule size less than 64 bytes\n");
		nvmet_rdma_error_comp(queue);
		return;
	}

	cmd->queue = queue;
	rsp = nvmet_rdma_get_rsp(queue);
	if (unlikely(!rsp)) {
		/*
		 * we get here only under memory pressure,
		 * silently drop and have the host retry
		 * as we can't even fail it.
		 */
		nvmet_rdma_post_recv(queue->dev, cmd);
		return;
	}
	rsp->queue = queue;
	rsp->cmd = cmd;
	rsp->flags = 0;
	rsp->req.cmd = cmd->nvme_cmd;
	rsp->req.port = queue->port;
	rsp->n_rdma = 0;

	if (unlikely(queue->state != NVMET_RDMA_Q_LIVE)) {
		unsigned long flags;

		spin_lock_irqsave(&queue->state_lock, flags);
		if (queue->state == NVMET_RDMA_Q_CONNECTING)
			list_add_tail(&rsp->wait_list, &queue->rsp_wait_list);
		else
			nvmet_rdma_put_rsp(rsp);
		spin_unlock_irqrestore(&queue->state_lock, flags);
		return;
	}

	nvmet_rdma_handle_command(queue, rsp);
}

static void nvmet_rdma_destroy_srq(struct nvmet_rdma_device *ndev)
{
	if (!ndev->srq)
		return;

	nvmet_rdma_free_cmds(ndev, ndev->srq_cmds, ndev->srq_size, false);
	ib_destroy_srq(ndev->srq);
}

static int nvmet_rdma_init_srq(struct nvmet_rdma_device *ndev)
{
	struct ib_srq_init_attr srq_attr = { NULL, };
	struct ib_srq *srq;
	size_t srq_size;
	int ret, i;

	srq_size = 4095;	/* XXX: tune */

	srq_attr.attr.max_wr = srq_size;
	srq_attr.attr.max_sge = 1 + ndev->inline_page_count;
	srq_attr.attr.srq_limit = 0;
	srq_attr.srq_type = IB_SRQT_BASIC;
	srq = ib_create_srq(ndev->pd, &srq_attr);
	if (IS_ERR(srq)) {
		/*
		 * If SRQs aren't supported we just go ahead and use normal
		 * non-shared receive queues.
		 */
		pr_info("SRQ requested but not supported.\n");
		return 0;
	}

	ndev->srq_cmds = nvmet_rdma_alloc_cmds(ndev, srq_size, false);
	if (IS_ERR(ndev->srq_cmds)) {
		ret = PTR_ERR(ndev->srq_cmds);
		goto out_destroy_srq;
	}

	ndev->srq = srq;
	ndev->srq_size = srq_size;

	for (i = 0; i < srq_size; i++) {
		ret = nvmet_rdma_post_recv(ndev, &ndev->srq_cmds[i]);
		if (ret)
			goto out_free_cmds;
	}

	return 0;

out_free_cmds:
	nvmet_rdma_free_cmds(ndev, ndev->srq_cmds, ndev->srq_size, false);
out_destroy_srq:
	ib_destroy_srq(srq);
	return ret;
}

static void nvmet_rdma_free_dev(struct kref *ref)
{
	struct nvmet_rdma_device *ndev =
		container_of(ref, struct nvmet_rdma_device, ref);

	mutex_lock(&device_list_mutex);
	list_del(&ndev->entry);
	mutex_unlock(&device_list_mutex);

	nvmet_rdma_destroy_srq(ndev);
	ib_dealloc_pd(ndev->pd);

	kfree(ndev);
}

static struct nvmet_rdma_device *
nvmet_rdma_find_get_device(struct rdma_cm_id *cm_id)
{
	struct nvmet_port *port = cm_id->context;
	struct nvmet_rdma_device *ndev;
	int inline_page_count;
	int inline_sge_count;
	int ret;

	mutex_lock(&device_list_mutex);
	list_for_each_entry(ndev, &device_list, entry) {
		if (ndev->device->node_guid == cm_id->device->node_guid &&
		    kref_get_unless_zero(&ndev->ref))
			goto out_unlock;
	}

	ndev = kzalloc(sizeof(*ndev), GFP_KERNEL);
	if (!ndev)
		goto out_err;

	inline_page_count = num_pages(port->inline_data_size);
	inline_sge_count = max(cm_id->device->attrs.max_sge_rd,
				cm_id->device->attrs.max_recv_sge) - 1;
	if (inline_page_count > inline_sge_count) {
		pr_warn("inline_data_size %d cannot be supported by device %s. Reducing to %lu.\n",
			port->inline_data_size, cm_id->device->name,
			inline_sge_count * PAGE_SIZE);
		port->inline_data_size = inline_sge_count * PAGE_SIZE;
		inline_page_count = inline_sge_count;
	}
	ndev->inline_data_size = port->inline_data_size;
	ndev->inline_page_count = inline_page_count;
	ndev->device = cm_id->device;
	kref_init(&ndev->ref);

	ndev->pd = ib_alloc_pd(ndev->device, 0);
	if (IS_ERR(ndev->pd))
		goto out_free_dev;

	if (nvmet_rdma_use_srq) {
		ret = nvmet_rdma_init_srq(ndev);
		if (ret)
			goto out_free_pd;
	}

	list_add(&ndev->entry, &device_list);
out_unlock:
	mutex_unlock(&device_list_mutex);
	pr_debug("added %s.\n", ndev->device->name);
	return ndev;

out_free_pd:
	ib_dealloc_pd(ndev->pd);
out_free_dev:
	kfree(ndev);
out_err:
	mutex_unlock(&device_list_mutex);
	return NULL;
}

static int nvmet_rdma_create_queue_ib(struct nvmet_rdma_queue *queue)
{
	struct ib_qp_init_attr qp_attr;
	struct nvmet_rdma_device *ndev = queue->dev;
	int comp_vector, nr_cqe, ret, i;

	/*
	 * Spread the io queues across completion vectors,
	 * but still keep all admin queues on vector 0.
	 */
	comp_vector = !queue->host_qid ? 0 :
		queue->idx % ndev->device->num_comp_vectors;

	/*
	 * Reserve CQ slots for RECV + RDMA_READ/RDMA_WRITE + RDMA_SEND.
	 */
	nr_cqe = queue->recv_queue_size + 2 * queue->send_queue_size;

	queue->cq = ib_alloc_cq(ndev->device, queue,
			nr_cqe + 1, comp_vector,
			IB_POLL_WORKQUEUE);
	if (IS_ERR(queue->cq)) {
		ret = PTR_ERR(queue->cq);
		pr_err("failed to create CQ cqe= %d ret= %d\n",
		       nr_cqe + 1, ret);
		goto out;
	}

	memset(&qp_attr, 0, sizeof(qp_attr));
	qp_attr.qp_context = queue;
	qp_attr.event_handler = nvmet_rdma_qp_event;
	qp_attr.send_cq = queue->cq;
	qp_attr.recv_cq = queue->cq;
	qp_attr.sq_sig_type = IB_SIGNAL_REQ_WR;
	qp_attr.qp_type = IB_QPT_RC;
	/* +1 for drain */
	qp_attr.cap.max_send_wr = queue->send_queue_size + 1;
	qp_attr.cap.max_rdma_ctxs = queue->send_queue_size;
	qp_attr.cap.max_send_sge = max(ndev->device->attrs.max_sge_rd,
					ndev->device->attrs.max_send_sge);

	if (ndev->srq) {
		qp_attr.srq = ndev->srq;
	} else {
		/* +1 for drain */
		qp_attr.cap.max_recv_wr = 1 + queue->recv_queue_size;
		qp_attr.cap.max_recv_sge = 1 + ndev->inline_page_count;
	}

	ret = rdma_create_qp(queue->cm_id, ndev->pd, &qp_attr);
	if (ret) {
		pr_err("failed to create_qp ret= %d\n", ret);
		goto err_destroy_cq;
	}

	atomic_set(&queue->sq_wr_avail, qp_attr.cap.max_send_wr);

	pr_debug("%s: max_cqe= %d max_sge= %d sq_size = %d cm_id= %p\n",
		 __func__, queue->cq->cqe, qp_attr.cap.max_send_sge,
		 qp_attr.cap.max_send_wr, queue->cm_id);

	if (!ndev->srq) {
		for (i = 0; i < queue->recv_queue_size; i++) {
			queue->cmds[i].queue = queue;
			ret = nvmet_rdma_post_recv(ndev, &queue->cmds[i]);
			if (ret)
				goto err_destroy_qp;
		}
	}

out:
	return ret;

err_destroy_qp:
	rdma_destroy_qp(queue->cm_id);
err_destroy_cq:
	ib_free_cq(queue->cq);
	goto out;
}

static void nvmet_rdma_destroy_queue_ib(struct nvmet_rdma_queue *queue)
{
	struct ib_qp *qp = queue->cm_id->qp;

	ib_drain_qp(qp);
	rdma_destroy_id(queue->cm_id);
	ib_destroy_qp(qp);
	ib_free_cq(queue->cq);
}

static void nvmet_rdma_free_queue(struct nvmet_rdma_queue *queue)
{
	pr_debug("freeing queue %d\n", queue->idx);

	nvmet_sq_destroy(&queue->nvme_sq);

	nvmet_rdma_destroy_queue_ib(queue);
	if (!queue->dev->srq) {
		nvmet_rdma_free_cmds(queue->dev, queue->cmds,
				queue->recv_queue_size,
				!queue->host_qid);
	}
	nvmet_rdma_free_rsps(queue);
	ida_simple_remove(&nvmet_rdma_queue_ida, queue->idx);
	kfree(queue);
}

static void nvmet_rdma_release_queue_work(struct work_struct *w)
{
	struct nvmet_rdma_queue *queue =
		container_of(w, struct nvmet_rdma_queue, release_work);
	struct nvmet_rdma_device *dev = queue->dev;

	nvmet_rdma_free_queue(queue);

	kref_put(&dev->ref, nvmet_rdma_free_dev);
}

static int
nvmet_rdma_parse_cm_connect_req(struct rdma_conn_param *conn,
				struct nvmet_rdma_queue *queue)
{
	struct nvme_rdma_cm_req *req;

	req = (struct nvme_rdma_cm_req *)conn->private_data;
	if (!req || conn->private_data_len == 0)
		return NVME_RDMA_CM_INVALID_LEN;

	if (le16_to_cpu(req->recfmt) != NVME_RDMA_CM_FMT_1_0)
		return NVME_RDMA_CM_INVALID_RECFMT;

	queue->host_qid = le16_to_cpu(req->qid);

	/*
	 * req->hsqsize corresponds to our recv queue size plus 1
	 * req->hrqsize corresponds to our send queue size
	 */
	queue->recv_queue_size = le16_to_cpu(req->hsqsize) + 1;
	queue->send_queue_size = le16_to_cpu(req->hrqsize);

	if (!queue->host_qid && queue->recv_queue_size > NVME_AQ_DEPTH)
		return NVME_RDMA_CM_INVALID_HSQSIZE;

	/* XXX: Should we enforce some kind of max for IO queues? */

	return 0;
}

static int nvmet_rdma_cm_reject(struct rdma_cm_id *cm_id,
				enum nvme_rdma_cm_status status)
{
	struct nvme_rdma_cm_rej rej;

	pr_debug("rejecting connect request: status %d (%s)\n",
		 status, nvme_rdma_cm_msg(status));

	rej.recfmt = cpu_to_le16(NVME_RDMA_CM_FMT_1_0);
	rej.sts = cpu_to_le16(status);

	return rdma_reject(cm_id, (void *)&rej, sizeof(rej));
}

static struct nvmet_rdma_queue *
nvmet_rdma_alloc_queue(struct nvmet_rdma_device *ndev,
		struct rdma_cm_id *cm_id,
		struct rdma_cm_event *event)
{
	struct nvmet_rdma_queue *queue;
	int ret;

	queue = kzalloc(sizeof(*queue), GFP_KERNEL);
	if (!queue) {
		ret = NVME_RDMA_CM_NO_RSC;
		goto out_reject;
	}

	ret = nvmet_sq_init(&queue->nvme_sq);
	if (ret) {
		ret = NVME_RDMA_CM_NO_RSC;
		goto out_free_queue;
	}

	ret = nvmet_rdma_parse_cm_connect_req(&event->param.conn, queue);
	if (ret)
		goto out_destroy_sq;

	/*
	 * Schedules the actual release because calling rdma_destroy_id from
	 * inside a CM callback would trigger a deadlock. (great API design..)
	 */
	INIT_WORK(&queue->release_work, nvmet_rdma_release_queue_work);
	queue->dev = ndev;
	queue->cm_id = cm_id;

	spin_lock_init(&queue->state_lock);
	queue->state = NVMET_RDMA_Q_CONNECTING;
	INIT_LIST_HEAD(&queue->rsp_wait_list);
	INIT_LIST_HEAD(&queue->rsp_wr_wait_list);
	spin_lock_init(&queue->rsp_wr_wait_lock);
	INIT_LIST_HEAD(&queue->free_rsps);
	spin_lock_init(&queue->rsps_lock);
	INIT_LIST_HEAD(&queue->queue_list);

	queue->idx = ida_simple_get(&nvmet_rdma_queue_ida, 0, 0, GFP_KERNEL);
	if (queue->idx < 0) {
		ret = NVME_RDMA_CM_NO_RSC;
		goto out_destroy_sq;
	}

	ret = nvmet_rdma_alloc_rsps(queue);
	if (ret) {
		ret = NVME_RDMA_CM_NO_RSC;
		goto out_ida_remove;
	}

	if (!ndev->srq) {
		queue->cmds = nvmet_rdma_alloc_cmds(ndev,
				queue->recv_queue_size,
				!queue->host_qid);
		if (IS_ERR(queue->cmds)) {
			ret = NVME_RDMA_CM_NO_RSC;
			goto out_free_responses;
		}
	}

	ret = nvmet_rdma_create_queue_ib(queue);
	if (ret) {
		pr_err("%s: creating RDMA queue failed (%d).\n",
			__func__, ret);
		ret = NVME_RDMA_CM_NO_RSC;
		goto out_free_cmds;
	}

	return queue;

out_free_cmds:
	if (!ndev->srq) {
		nvmet_rdma_free_cmds(queue->dev, queue->cmds,
				queue->recv_queue_size,
				!queue->host_qid);
	}
out_free_responses:
	nvmet_rdma_free_rsps(queue);
out_ida_remove:
	ida_simple_remove(&nvmet_rdma_queue_ida, queue->idx);
out_destroy_sq:
	nvmet_sq_destroy(&queue->nvme_sq);
out_free_queue:
	kfree(queue);
out_reject:
	nvmet_rdma_cm_reject(cm_id, ret);
	return NULL;
}

static void nvmet_rdma_qp_event(struct ib_event *event, void *priv)
{
	struct nvmet_rdma_queue *queue = priv;

	switch (event->event) {
	case IB_EVENT_COMM_EST:
		rdma_notify(queue->cm_id, event->event);
		break;
	default:
		pr_err("received IB QP event: %s (%d)\n",
		       ib_event_msg(event->event), event->event);
		break;
	}
}

static int nvmet_rdma_cm_accept(struct rdma_cm_id *cm_id,
		struct nvmet_rdma_queue *queue,
		struct rdma_conn_param *p)
{
	struct rdma_conn_param  param = { };
	struct nvme_rdma_cm_rep priv = { };
	int ret = -ENOMEM;

	param.rnr_retry_count = 7;
	param.flow_control = 1;
	param.initiator_depth = min_t(u8, p->initiator_depth,
		queue->dev->device->attrs.max_qp_init_rd_atom);
	param.private_data = &priv;
	param.private_data_len = sizeof(priv);
	priv.recfmt = cpu_to_le16(NVME_RDMA_CM_FMT_1_0);
	priv.crqsize = cpu_to_le16(queue->recv_queue_size);

	ret = rdma_accept(cm_id, &param);
	if (ret)
		pr_err("rdma_accept failed (error code = %d)\n", ret);

	return ret;
}

static int nvmet_rdma_queue_connect(struct rdma_cm_id *cm_id,
		struct rdma_cm_event *event)
{
	struct nvmet_rdma_device *ndev;
	struct nvmet_rdma_queue *queue;
	int ret = -EINVAL;

	ndev = nvmet_rdma_find_get_device(cm_id);
	if (!ndev) {
		nvmet_rdma_cm_reject(cm_id, NVME_RDMA_CM_NO_RSC);
		return -ECONNREFUSED;
	}

	queue = nvmet_rdma_alloc_queue(ndev, cm_id, event);
	if (!queue) {
		ret = -ENOMEM;
		goto put_device;
	}
	queue->port = cm_id->context;

	if (queue->host_qid == 0) {
		/* Let inflight controller teardown complete */
		flush_scheduled_work();
	}

	ret = nvmet_rdma_cm_accept(cm_id, queue, &event->param.conn);
	if (ret) {
		schedule_work(&queue->release_work);
		/* Destroying rdma_cm id is not needed here */
		return 0;
	}

	mutex_lock(&nvmet_rdma_queue_mutex);
	list_add_tail(&queue->queue_list, &nvmet_rdma_queue_list);
	mutex_unlock(&nvmet_rdma_queue_mutex);

	return 0;

put_device:
	kref_put(&ndev->ref, nvmet_rdma_free_dev);

	return ret;
}

static void nvmet_rdma_queue_established(struct nvmet_rdma_queue *queue)
{
	unsigned long flags;

	spin_lock_irqsave(&queue->state_lock, flags);
	if (queue->state != NVMET_RDMA_Q_CONNECTING) {
		pr_warn("trying to establish a connected queue\n");
		goto out_unlock;
	}
	queue->state = NVMET_RDMA_Q_LIVE;

	while (!list_empty(&queue->rsp_wait_list)) {
		struct nvmet_rdma_rsp *cmd;

		cmd = list_first_entry(&queue->rsp_wait_list,
					struct nvmet_rdma_rsp, wait_list);
		list_del(&cmd->wait_list);

		spin_unlock_irqrestore(&queue->state_lock, flags);
		nvmet_rdma_handle_command(queue, cmd);
		spin_lock_irqsave(&queue->state_lock, flags);
	}

out_unlock:
	spin_unlock_irqrestore(&queue->state_lock, flags);
}

static void __nvmet_rdma_queue_disconnect(struct nvmet_rdma_queue *queue)
{
	bool disconnect = false;
	unsigned long flags;

	pr_debug("cm_id= %p queue->state= %d\n", queue->cm_id, queue->state);

	spin_lock_irqsave(&queue->state_lock, flags);
	switch (queue->state) {
	case NVMET_RDMA_Q_CONNECTING:
	case NVMET_RDMA_Q_LIVE:
		queue->state = NVMET_RDMA_Q_DISCONNECTING;
		disconnect = true;
		break;
	case NVMET_RDMA_Q_DISCONNECTING:
		break;
	}
	spin_unlock_irqrestore(&queue->state_lock, flags);

	if (disconnect) {
		rdma_disconnect(queue->cm_id);
		schedule_work(&queue->release_work);
	}
}

static void nvmet_rdma_queue_disconnect(struct nvmet_rdma_queue *queue)
{
	bool disconnect = false;

	mutex_lock(&nvmet_rdma_queue_mutex);
	if (!list_empty(&queue->queue_list)) {
		list_del_init(&queue->queue_list);
		disconnect = true;
	}
	mutex_unlock(&nvmet_rdma_queue_mutex);

	if (disconnect)
		__nvmet_rdma_queue_disconnect(queue);
}

static void nvmet_rdma_queue_connect_fail(struct rdma_cm_id *cm_id,
		struct nvmet_rdma_queue *queue)
{
	WARN_ON_ONCE(queue->state != NVMET_RDMA_Q_CONNECTING);

	mutex_lock(&nvmet_rdma_queue_mutex);
	if (!list_empty(&queue->queue_list))
		list_del_init(&queue->queue_list);
	mutex_unlock(&nvmet_rdma_queue_mutex);

	pr_err("failed to connect queue %d\n", queue->idx);
	schedule_work(&queue->release_work);
}

/**
 * nvme_rdma_device_removal() - Handle RDMA device removal
 * @cm_id:	rdma_cm id, used for nvmet port
 * @queue:      nvmet rdma queue (cm id qp_context)
 *
 * DEVICE_REMOVAL event notifies us that the RDMA device is about
 * to unplug. Note that this event can be generated on a normal
 * queue cm_id and/or a device bound listener cm_id (where in this
 * case queue will be null).
 *
 * We registered an ib_client to handle device removal for queues,
 * so we only need to handle the listening port cm_ids. In this case
 * we nullify the priv to prevent double cm_id destruction and destroying
 * the cm_id implicitely by returning a non-zero rc to the callout.
 */
static int nvmet_rdma_device_removal(struct rdma_cm_id *cm_id,
		struct nvmet_rdma_queue *queue)
{
	struct nvmet_port *port;

	if (queue) {
		/*
		 * This is a queue cm_id. we have registered
		 * an ib_client to handle queues removal
		 * so don't interfear and just return.
		 */
		return 0;
	}

	port = cm_id->context;

	/*
	 * This is a listener cm_id. Make sure that
	 * future remove_port won't invoke a double
	 * cm_id destroy. use atomic xchg to make sure
	 * we don't compete with remove_port.
	 */
	if (xchg(&port->priv, NULL) != cm_id)
		return 0;

	/*
	 * We need to return 1 so that the core will destroy
	 * it's own ID.  What a great API design..
	 */
	return 1;
}

static int nvmet_rdma_cm_handler(struct rdma_cm_id *cm_id,
		struct rdma_cm_event *event)
{
	struct nvmet_rdma_queue *queue = NULL;
	int ret = 0;

	if (cm_id->qp)
		queue = cm_id->qp->qp_context;

	pr_debug("%s (%d): status %d id %p\n",
		rdma_event_msg(event->event), event->event,
		event->status, cm_id);

	switch (event->event) {
	case RDMA_CM_EVENT_CONNECT_REQUEST:
		ret = nvmet_rdma_queue_connect(cm_id, event);
		break;
	case RDMA_CM_EVENT_ESTABLISHED:
		nvmet_rdma_queue_established(queue);
		break;
	case RDMA_CM_EVENT_ADDR_CHANGE:
	case RDMA_CM_EVENT_DISCONNECTED:
	case RDMA_CM_EVENT_TIMEWAIT_EXIT:
		nvmet_rdma_queue_disconnect(queue);
		break;
	case RDMA_CM_EVENT_DEVICE_REMOVAL:
		ret = nvmet_rdma_device_removal(cm_id, queue);
		break;
	case RDMA_CM_EVENT_REJECTED:
		pr_debug("Connection rejected: %s\n",
			 rdma_reject_msg(cm_id, event->status));
		/* FALLTHROUGH */
	case RDMA_CM_EVENT_UNREACHABLE:
	case RDMA_CM_EVENT_CONNECT_ERROR:
		nvmet_rdma_queue_connect_fail(cm_id, queue);
		break;
	default:
		pr_err("received unrecognized RDMA CM event %d\n",
			event->event);
		break;
	}

	return ret;
}

static void nvmet_rdma_delete_ctrl(struct nvmet_ctrl *ctrl)
{
	struct nvmet_rdma_queue *queue;

restart:
	mutex_lock(&nvmet_rdma_queue_mutex);
	list_for_each_entry(queue, &nvmet_rdma_queue_list, queue_list) {
		if (queue->nvme_sq.ctrl == ctrl) {
			list_del_init(&queue->queue_list);
			mutex_unlock(&nvmet_rdma_queue_mutex);

			__nvmet_rdma_queue_disconnect(queue);
			goto restart;
		}
	}
	mutex_unlock(&nvmet_rdma_queue_mutex);
}

static int nvmet_rdma_add_port(struct nvmet_port *port)
{
	struct rdma_cm_id *cm_id;
	struct sockaddr_storage addr = { };
	__kernel_sa_family_t af;
	int ret;

	switch (port->disc_addr.adrfam) {
	case NVMF_ADDR_FAMILY_IP4:
		af = AF_INET;
		break;
	case NVMF_ADDR_FAMILY_IP6:
		af = AF_INET6;
		break;
	default:
		pr_err("address family %d not supported\n",
				port->disc_addr.adrfam);
		return -EINVAL;
	}

	if (port->inline_data_size < 0) {
		port->inline_data_size = NVMET_RDMA_DEFAULT_INLINE_DATA_SIZE;
	} else if (port->inline_data_size > NVMET_RDMA_MAX_INLINE_DATA_SIZE) {
		pr_warn("inline_data_size %u is too large, reducing to %u\n",
			port->inline_data_size,
			NVMET_RDMA_MAX_INLINE_DATA_SIZE);
		port->inline_data_size = NVMET_RDMA_MAX_INLINE_DATA_SIZE;
	}

	ret = inet_pton_with_scope(&init_net, af, port->disc_addr.traddr,
			port->disc_addr.trsvcid, &addr);
	if (ret) {
		pr_err("malformed ip/port passed: %s:%s\n",
			port->disc_addr.traddr, port->disc_addr.trsvcid);
		return ret;
	}

	cm_id = rdma_create_id(&init_net, nvmet_rdma_cm_handler, port,
			RDMA_PS_TCP, IB_QPT_RC);
	if (IS_ERR(cm_id)) {
		pr_err("CM ID creation failed\n");
		return PTR_ERR(cm_id);
	}

	/*
	 * Allow both IPv4 and IPv6 sockets to bind a single port
	 * at the same time.
	 */
	ret = rdma_set_afonly(cm_id, 1);
	if (ret) {
		pr_err("rdma_set_afonly failed (%d)\n", ret);
		goto out_destroy_id;
	}

	ret = rdma_bind_addr(cm_id, (struct sockaddr *)&addr);
	if (ret) {
		pr_err("binding CM ID to %pISpcs failed (%d)\n",
			(struct sockaddr *)&addr, ret);
		goto out_destroy_id;
	}

	ret = rdma_listen(cm_id, 128);
	if (ret) {
		pr_err("listening to %pISpcs failed (%d)\n",
			(struct sockaddr *)&addr, ret);
		goto out_destroy_id;
	}

	pr_info("enabling port %d (%pISpcs)\n",
		le16_to_cpu(port->disc_addr.portid), (struct sockaddr *)&addr);
	port->priv = cm_id;
	return 0;

out_destroy_id:
	rdma_destroy_id(cm_id);
	return ret;
}

static void nvmet_rdma_remove_port(struct nvmet_port *port)
{
	struct rdma_cm_id *cm_id = xchg(&port->priv, NULL);

	if (cm_id)
		rdma_destroy_id(cm_id);
}

static void nvmet_rdma_disc_port_addr(struct nvmet_req *req,
		struct nvmet_port *port, char *traddr)
{
	struct rdma_cm_id *cm_id = port->priv;

	if (inet_addr_is_any((struct sockaddr *)&cm_id->route.addr.src_addr)) {
		struct nvmet_rdma_rsp *rsp =
			container_of(req, struct nvmet_rdma_rsp, req);
		struct rdma_cm_id *req_cm_id = rsp->queue->cm_id;
		struct sockaddr *addr = (void *)&req_cm_id->route.addr.src_addr;

		sprintf(traddr, "%pISc", addr);
	} else {
		memcpy(traddr, port->disc_addr.traddr, NVMF_TRADDR_SIZE);
	}
}

static const struct nvmet_fabrics_ops nvmet_rdma_ops = {
	.owner			= THIS_MODULE,
	.type			= NVMF_TRTYPE_RDMA,
	.msdbd			= 1,
	.has_keyed_sgls		= 1,
	.add_port		= nvmet_rdma_add_port,
	.remove_port		= nvmet_rdma_remove_port,
	.queue_response		= nvmet_rdma_queue_response,
	.delete_ctrl		= nvmet_rdma_delete_ctrl,
	.disc_traddr		= nvmet_rdma_disc_port_addr,
};

static void nvmet_rdma_remove_one(struct ib_device *ib_device, void *client_data)
{
	struct nvmet_rdma_queue *queue, *tmp;
	struct nvmet_rdma_device *ndev;
	bool found = false;

	mutex_lock(&device_list_mutex);
	list_for_each_entry(ndev, &device_list, entry) {
		if (ndev->device == ib_device) {
			found = true;
			break;
		}
	}
	mutex_unlock(&device_list_mutex);

	if (!found)
		return;

	/*
	 * IB Device that is used by nvmet controllers is being removed,
	 * delete all queues using this device.
	 */
	mutex_lock(&nvmet_rdma_queue_mutex);
	list_for_each_entry_safe(queue, tmp, &nvmet_rdma_queue_list,
				 queue_list) {
		if (queue->dev->device != ib_device)
			continue;

		pr_info("Removing queue %d\n", queue->idx);
		list_del_init(&queue->queue_list);
		__nvmet_rdma_queue_disconnect(queue);
	}
	mutex_unlock(&nvmet_rdma_queue_mutex);

	flush_scheduled_work();
}

static struct ib_client nvmet_rdma_ib_client = {
	.name   = "nvmet_rdma",
	.remove = nvmet_rdma_remove_one
};

static int __init nvmet_rdma_init(void)
{
	int ret;

	ret = ib_register_client(&nvmet_rdma_ib_client);
	if (ret)
		return ret;

	ret = nvmet_register_transport(&nvmet_rdma_ops);
	if (ret)
		goto err_ib_client;

	return 0;

err_ib_client:
	ib_unregister_client(&nvmet_rdma_ib_client);
	return ret;
}

static void __exit nvmet_rdma_exit(void)
{
	nvmet_unregister_transport(&nvmet_rdma_ops);
	ib_unregister_client(&nvmet_rdma_ib_client);
	WARN_ON_ONCE(!list_empty(&nvmet_rdma_queue_list));
	ida_destroy(&nvmet_rdma_queue_ida);
}

module_init(nvmet_rdma_init);
module_exit(nvmet_rdma_exit);

MODULE_LICENSE("GPL v2");
MODULE_ALIAS("nvmet-transport-1"); /* 1 == NVMF_TRTYPE_RDMA */<|MERGE_RESOLUTION|>--- conflicted
+++ resolved
@@ -209,10 +209,7 @@
 	unsigned long flags;
 
 	if (unlikely(rsp->allocated)) {
-<<<<<<< HEAD
-=======
 		nvmet_rdma_free_rsp(rsp->queue->dev, rsp);
->>>>>>> f17b5f06
 		kfree(rsp);
 		return;
 	}
