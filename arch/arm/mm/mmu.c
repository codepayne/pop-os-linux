/*
 *  linux/arch/arm/mm/mmu.c
 *
 *  Copyright (C) 1995-2005 Russell King
 *
 * This program is free software; you can redistribute it and/or modify
 * it under the terms of the GNU General Public License version 2 as
 * published by the Free Software Foundation.
 */
#include <linux/module.h>
#include <linux/kernel.h>
#include <linux/errno.h>
#include <linux/init.h>
#include <linux/mman.h>
#include <linux/nodemask.h>
#include <linux/memblock.h>
#include <linux/fs.h>
#include <linux/vmalloc.h>
#include <linux/sizes.h>

#include <asm/cp15.h>
#include <asm/cputype.h>
#include <asm/sections.h>
#include <asm/cachetype.h>
#include <asm/setup.h>
#include <asm/smp_plat.h>
#include <asm/tlb.h>
#include <asm/highmem.h>
#include <asm/system_info.h>
#include <asm/traps.h>

#include <asm/mach/arch.h>
#include <asm/mach/map.h>
#include <asm/mach/pci.h>

#include "mm.h"

/*
 * empty_zero_page is a special page that is used for
 * zero-initialized data and COW.
 */
struct page *empty_zero_page;
EXPORT_SYMBOL(empty_zero_page);

/*
 * The pmd table for the upper-most set of pages.
 */
pmd_t *top_pmd;

#define CPOLICY_UNCACHED	0
#define CPOLICY_BUFFERED	1
#define CPOLICY_WRITETHROUGH	2
#define CPOLICY_WRITEBACK	3
#define CPOLICY_WRITEALLOC	4

static unsigned int cachepolicy __initdata = CPOLICY_WRITEBACK;
static unsigned int ecc_mask __initdata = 0;
pgprot_t pgprot_user;
pgprot_t pgprot_kernel;

EXPORT_SYMBOL(pgprot_user);
EXPORT_SYMBOL(pgprot_kernel);

struct cachepolicy {
	const char	policy[16];
	unsigned int	cr_mask;
	pmdval_t	pmd;
	pteval_t	pte;
};

static struct cachepolicy cache_policies[] __initdata = {
	{
		.policy		= "uncached",
		.cr_mask	= CR_W|CR_C,
		.pmd		= PMD_SECT_UNCACHED,
		.pte		= L_PTE_MT_UNCACHED,
	}, {
		.policy		= "buffered",
		.cr_mask	= CR_C,
		.pmd		= PMD_SECT_BUFFERED,
		.pte		= L_PTE_MT_BUFFERABLE,
	}, {
		.policy		= "writethrough",
		.cr_mask	= 0,
		.pmd		= PMD_SECT_WT,
		.pte		= L_PTE_MT_WRITETHROUGH,
	}, {
		.policy		= "writeback",
		.cr_mask	= 0,
		.pmd		= PMD_SECT_WB,
		.pte		= L_PTE_MT_WRITEBACK,
	}, {
		.policy		= "writealloc",
		.cr_mask	= 0,
		.pmd		= PMD_SECT_WBWA,
		.pte		= L_PTE_MT_WRITEALLOC,
	}
};

/*
 * These are useful for identifying cache coherency
 * problems by allowing the cache or the cache and
 * writebuffer to be turned off.  (Note: the write
 * buffer should not be on and the cache off).
 */
static int __init early_cachepolicy(char *p)
{
	int i;

	for (i = 0; i < ARRAY_SIZE(cache_policies); i++) {
		int len = strlen(cache_policies[i].policy);

		if (memcmp(p, cache_policies[i].policy, len) == 0) {
			cachepolicy = i;
			cr_alignment &= ~cache_policies[i].cr_mask;
			cr_no_alignment &= ~cache_policies[i].cr_mask;
			break;
		}
	}
	if (i == ARRAY_SIZE(cache_policies))
		printk(KERN_ERR "ERROR: unknown or unsupported cache policy\n");
	/*
	 * This restriction is partly to do with the way we boot; it is
	 * unpredictable to have memory mapped using two different sets of
	 * memory attributes (shared, type, and cache attribs).  We can not
	 * change these attributes once the initial assembly has setup the
	 * page tables.
	 */
	if (cpu_architecture() >= CPU_ARCH_ARMv6) {
		printk(KERN_WARNING "Only cachepolicy=writeback supported on ARMv6 and later\n");
		cachepolicy = CPOLICY_WRITEBACK;
	}
	flush_cache_all();
	set_cr(cr_alignment);
	return 0;
}
early_param("cachepolicy", early_cachepolicy);

static int __init early_nocache(char *__unused)
{
	char *p = "buffered";
	printk(KERN_WARNING "nocache is deprecated; use cachepolicy=%s\n", p);
	early_cachepolicy(p);
	return 0;
}
early_param("nocache", early_nocache);

static int __init early_nowrite(char *__unused)
{
	char *p = "uncached";
	printk(KERN_WARNING "nowb is deprecated; use cachepolicy=%s\n", p);
	early_cachepolicy(p);
	return 0;
}
early_param("nowb", early_nowrite);

#ifndef CONFIG_ARM_LPAE
static int __init early_ecc(char *p)
{
	if (memcmp(p, "on", 2) == 0)
		ecc_mask = PMD_PROTECTION;
	else if (memcmp(p, "off", 3) == 0)
		ecc_mask = 0;
	return 0;
}
early_param("ecc", early_ecc);
#endif

static int __init noalign_setup(char *__unused)
{
	cr_alignment &= ~CR_A;
	cr_no_alignment &= ~CR_A;
	set_cr(cr_alignment);
	return 1;
}
__setup("noalign", noalign_setup);

#ifndef CONFIG_SMP
void adjust_cr(unsigned long mask, unsigned long set)
{
	unsigned long flags;

	mask &= ~CR_A;

	set &= mask;

	local_irq_save(flags);

	cr_no_alignment = (cr_no_alignment & ~mask) | set;
	cr_alignment = (cr_alignment & ~mask) | set;

	set_cr((get_cr() & ~mask) | set);

	local_irq_restore(flags);
}
#endif

#define PROT_PTE_DEVICE		L_PTE_PRESENT|L_PTE_YOUNG|L_PTE_DIRTY|L_PTE_XN
#define PROT_SECT_DEVICE	PMD_TYPE_SECT|PMD_SECT_AP_WRITE

static struct mem_type mem_types[] = {
	[MT_DEVICE] = {		  /* Strongly ordered / ARMv6 shared device */
		.prot_pte	= PROT_PTE_DEVICE | L_PTE_MT_DEV_SHARED |
				  L_PTE_SHARED,
		.prot_l1	= PMD_TYPE_TABLE,
		.prot_sect	= PROT_SECT_DEVICE | PMD_SECT_S,
		.domain		= DOMAIN_IO,
	},
	[MT_DEVICE_NONSHARED] = { /* ARMv6 non-shared device */
		.prot_pte	= PROT_PTE_DEVICE | L_PTE_MT_DEV_NONSHARED,
		.prot_l1	= PMD_TYPE_TABLE,
		.prot_sect	= PROT_SECT_DEVICE,
		.domain		= DOMAIN_IO,
	},
	[MT_DEVICE_CACHED] = {	  /* ioremap_cached */
		.prot_pte	= PROT_PTE_DEVICE | L_PTE_MT_DEV_CACHED,
		.prot_l1	= PMD_TYPE_TABLE,
		.prot_sect	= PROT_SECT_DEVICE | PMD_SECT_WB,
		.domain		= DOMAIN_IO,
	},
	[MT_DEVICE_WC] = {	/* ioremap_wc */
		.prot_pte	= PROT_PTE_DEVICE | L_PTE_MT_DEV_WC,
		.prot_l1	= PMD_TYPE_TABLE,
		.prot_sect	= PROT_SECT_DEVICE,
		.domain		= DOMAIN_IO,
	},
	[MT_UNCACHED] = {
		.prot_pte	= PROT_PTE_DEVICE,
		.prot_l1	= PMD_TYPE_TABLE,
		.prot_sect	= PMD_TYPE_SECT | PMD_SECT_XN,
		.domain		= DOMAIN_IO,
	},
	[MT_CACHECLEAN] = {
		.prot_sect = PMD_TYPE_SECT | PMD_SECT_XN,
		.domain    = DOMAIN_KERNEL,
	},
#ifndef CONFIG_ARM_LPAE
	[MT_MINICLEAN] = {
		.prot_sect = PMD_TYPE_SECT | PMD_SECT_XN | PMD_SECT_MINICACHE,
		.domain    = DOMAIN_KERNEL,
	},
#endif
	[MT_LOW_VECTORS] = {
		.prot_pte  = L_PTE_PRESENT | L_PTE_YOUNG | L_PTE_DIRTY |
				L_PTE_RDONLY,
		.prot_l1   = PMD_TYPE_TABLE,
		.domain    = DOMAIN_USER,
	},
	[MT_HIGH_VECTORS] = {
		.prot_pte  = L_PTE_PRESENT | L_PTE_YOUNG | L_PTE_DIRTY |
				L_PTE_USER | L_PTE_RDONLY,
		.prot_l1   = PMD_TYPE_TABLE,
		.domain    = DOMAIN_USER,
	},
	[MT_MEMORY] = {
		.prot_pte  = L_PTE_PRESENT | L_PTE_YOUNG | L_PTE_DIRTY,
		.prot_l1   = PMD_TYPE_TABLE,
		.prot_sect = PMD_TYPE_SECT | PMD_SECT_AP_WRITE,
		.domain    = DOMAIN_KERNEL,
	},
	[MT_ROM] = {
		.prot_sect = PMD_TYPE_SECT,
		.domain    = DOMAIN_KERNEL,
	},
	[MT_MEMORY_NONCACHED] = {
		.prot_pte  = L_PTE_PRESENT | L_PTE_YOUNG | L_PTE_DIRTY |
				L_PTE_MT_BUFFERABLE,
		.prot_l1   = PMD_TYPE_TABLE,
		.prot_sect = PMD_TYPE_SECT | PMD_SECT_AP_WRITE,
		.domain    = DOMAIN_KERNEL,
	},
	[MT_MEMORY_DTCM] = {
		.prot_pte  = L_PTE_PRESENT | L_PTE_YOUNG | L_PTE_DIRTY |
				L_PTE_XN,
		.prot_l1   = PMD_TYPE_TABLE,
		.prot_sect = PMD_TYPE_SECT | PMD_SECT_XN,
		.domain    = DOMAIN_KERNEL,
	},
	[MT_MEMORY_ITCM] = {
		.prot_pte  = L_PTE_PRESENT | L_PTE_YOUNG | L_PTE_DIRTY,
		.prot_l1   = PMD_TYPE_TABLE,
		.domain    = DOMAIN_KERNEL,
	},
	[MT_MEMORY_SO] = {
		.prot_pte  = L_PTE_PRESENT | L_PTE_YOUNG | L_PTE_DIRTY |
				L_PTE_MT_UNCACHED,
		.prot_l1   = PMD_TYPE_TABLE,
		.prot_sect = PMD_TYPE_SECT | PMD_SECT_AP_WRITE | PMD_SECT_S |
				PMD_SECT_UNCACHED | PMD_SECT_XN,
		.domain    = DOMAIN_KERNEL,
	},
	[MT_MEMORY_DMA_READY] = {
		.prot_pte  = L_PTE_PRESENT | L_PTE_YOUNG | L_PTE_DIRTY,
		.prot_l1   = PMD_TYPE_TABLE,
		.domain    = DOMAIN_KERNEL,
	},
};

const struct mem_type *get_mem_type(unsigned int type)
{
	return type < ARRAY_SIZE(mem_types) ? &mem_types[type] : NULL;
}
EXPORT_SYMBOL(get_mem_type);

/*
 * Adjust the PMD section entries according to the CPU in use.
 */
static void __init build_mem_type_table(void)
{
	struct cachepolicy *cp;
	unsigned int cr = get_cr();
	pteval_t user_pgprot, kern_pgprot, vecs_pgprot;
	int cpu_arch = cpu_architecture();
	int i;

	if (cpu_arch < CPU_ARCH_ARMv6) {
#if defined(CONFIG_CPU_DCACHE_DISABLE)
		if (cachepolicy > CPOLICY_BUFFERED)
			cachepolicy = CPOLICY_BUFFERED;
#elif defined(CONFIG_CPU_DCACHE_WRITETHROUGH)
		if (cachepolicy > CPOLICY_WRITETHROUGH)
			cachepolicy = CPOLICY_WRITETHROUGH;
#endif
	}
	if (cpu_arch < CPU_ARCH_ARMv5) {
		if (cachepolicy >= CPOLICY_WRITEALLOC)
			cachepolicy = CPOLICY_WRITEBACK;
		ecc_mask = 0;
	}
	if (is_smp())
		cachepolicy = CPOLICY_WRITEALLOC;

	/*
	 * Strip out features not present on earlier architectures.
	 * Pre-ARMv5 CPUs don't have TEX bits.  Pre-ARMv6 CPUs or those
	 * without extended page tables don't have the 'Shared' bit.
	 */
	if (cpu_arch < CPU_ARCH_ARMv5)
		for (i = 0; i < ARRAY_SIZE(mem_types); i++)
			mem_types[i].prot_sect &= ~PMD_SECT_TEX(7);
	if ((cpu_arch < CPU_ARCH_ARMv6 || !(cr & CR_XP)) && !cpu_is_xsc3())
		for (i = 0; i < ARRAY_SIZE(mem_types); i++)
			mem_types[i].prot_sect &= ~PMD_SECT_S;

	/*
	 * ARMv5 and lower, bit 4 must be set for page tables (was: cache
	 * "update-able on write" bit on ARM610).  However, Xscale and
	 * Xscale3 require this bit to be cleared.
	 */
	if (cpu_is_xscale() || cpu_is_xsc3()) {
		for (i = 0; i < ARRAY_SIZE(mem_types); i++) {
			mem_types[i].prot_sect &= ~PMD_BIT4;
			mem_types[i].prot_l1 &= ~PMD_BIT4;
		}
	} else if (cpu_arch < CPU_ARCH_ARMv6) {
		for (i = 0; i < ARRAY_SIZE(mem_types); i++) {
			if (mem_types[i].prot_l1)
				mem_types[i].prot_l1 |= PMD_BIT4;
			if (mem_types[i].prot_sect)
				mem_types[i].prot_sect |= PMD_BIT4;
		}
	}

	/*
	 * Mark the device areas according to the CPU/architecture.
	 */
	if (cpu_is_xsc3() || (cpu_arch >= CPU_ARCH_ARMv6 && (cr & CR_XP))) {
		if (!cpu_is_xsc3()) {
			/*
			 * Mark device regions on ARMv6+ as execute-never
			 * to prevent speculative instruction fetches.
			 */
			mem_types[MT_DEVICE].prot_sect |= PMD_SECT_XN;
			mem_types[MT_DEVICE_NONSHARED].prot_sect |= PMD_SECT_XN;
			mem_types[MT_DEVICE_CACHED].prot_sect |= PMD_SECT_XN;
			mem_types[MT_DEVICE_WC].prot_sect |= PMD_SECT_XN;
		}
		if (cpu_arch >= CPU_ARCH_ARMv7 && (cr & CR_TRE)) {
			/*
			 * For ARMv7 with TEX remapping,
			 * - shared device is SXCB=1100
			 * - nonshared device is SXCB=0100
			 * - write combine device mem is SXCB=0001
			 * (Uncached Normal memory)
			 */
			mem_types[MT_DEVICE].prot_sect |= PMD_SECT_TEX(1);
			mem_types[MT_DEVICE_NONSHARED].prot_sect |= PMD_SECT_TEX(1);
			mem_types[MT_DEVICE_WC].prot_sect |= PMD_SECT_BUFFERABLE;
		} else if (cpu_is_xsc3()) {
			/*
			 * For Xscale3,
			 * - shared device is TEXCB=00101
			 * - nonshared device is TEXCB=01000
			 * - write combine device mem is TEXCB=00100
			 * (Inner/Outer Uncacheable in xsc3 parlance)
			 */
			mem_types[MT_DEVICE].prot_sect |= PMD_SECT_TEX(1) | PMD_SECT_BUFFERED;
			mem_types[MT_DEVICE_NONSHARED].prot_sect |= PMD_SECT_TEX(2);
			mem_types[MT_DEVICE_WC].prot_sect |= PMD_SECT_TEX(1);
		} else {
			/*
			 * For ARMv6 and ARMv7 without TEX remapping,
			 * - shared device is TEXCB=00001
			 * - nonshared device is TEXCB=01000
			 * - write combine device mem is TEXCB=00100
			 * (Uncached Normal in ARMv6 parlance).
			 */
			mem_types[MT_DEVICE].prot_sect |= PMD_SECT_BUFFERED;
			mem_types[MT_DEVICE_NONSHARED].prot_sect |= PMD_SECT_TEX(2);
			mem_types[MT_DEVICE_WC].prot_sect |= PMD_SECT_TEX(1);
		}
	} else {
		/*
		 * On others, write combining is "Uncached/Buffered"
		 */
		mem_types[MT_DEVICE_WC].prot_sect |= PMD_SECT_BUFFERABLE;
	}

	/*
	 * Now deal with the memory-type mappings
	 */
	cp = &cache_policies[cachepolicy];
	vecs_pgprot = kern_pgprot = user_pgprot = cp->pte;

	/*
	 * Enable CPU-specific coherency if supported.
	 * (Only available on XSC3 at the moment.)
	 */
	if (arch_is_coherent() && cpu_is_xsc3()) {
		mem_types[MT_MEMORY].prot_sect |= PMD_SECT_S;
		mem_types[MT_MEMORY].prot_pte |= L_PTE_SHARED;
		mem_types[MT_MEMORY_DMA_READY].prot_pte |= L_PTE_SHARED;
		mem_types[MT_MEMORY_NONCACHED].prot_sect |= PMD_SECT_S;
		mem_types[MT_MEMORY_NONCACHED].prot_pte |= L_PTE_SHARED;
	}
	/*
	 * ARMv6 and above have extended page tables.
	 */
	if (cpu_arch >= CPU_ARCH_ARMv6 && (cr & CR_XP)) {
#ifndef CONFIG_ARM_LPAE
		/*
		 * Mark cache clean areas and XIP ROM read only
		 * from SVC mode and no access from userspace.
		 */
		mem_types[MT_ROM].prot_sect |= PMD_SECT_APX|PMD_SECT_AP_WRITE;
		mem_types[MT_MINICLEAN].prot_sect |= PMD_SECT_APX|PMD_SECT_AP_WRITE;
		mem_types[MT_CACHECLEAN].prot_sect |= PMD_SECT_APX|PMD_SECT_AP_WRITE;
#endif

		if (is_smp()) {
			/*
			 * Mark memory with the "shared" attribute
			 * for SMP systems
			 */
			user_pgprot |= L_PTE_SHARED;
			kern_pgprot |= L_PTE_SHARED;
			vecs_pgprot |= L_PTE_SHARED;
			mem_types[MT_DEVICE_WC].prot_sect |= PMD_SECT_S;
			mem_types[MT_DEVICE_WC].prot_pte |= L_PTE_SHARED;
			mem_types[MT_DEVICE_CACHED].prot_sect |= PMD_SECT_S;
			mem_types[MT_DEVICE_CACHED].prot_pte |= L_PTE_SHARED;
			mem_types[MT_MEMORY].prot_sect |= PMD_SECT_S;
			mem_types[MT_MEMORY].prot_pte |= L_PTE_SHARED;
			mem_types[MT_MEMORY_DMA_READY].prot_pte |= L_PTE_SHARED;
			mem_types[MT_MEMORY_NONCACHED].prot_sect |= PMD_SECT_S;
			mem_types[MT_MEMORY_NONCACHED].prot_pte |= L_PTE_SHARED;
		}
	}

	/*
	 * Non-cacheable Normal - intended for memory areas that must
	 * not cause dirty cache line writebacks when used
	 */
	if (cpu_arch >= CPU_ARCH_ARMv6) {
		if (cpu_arch >= CPU_ARCH_ARMv7 && (cr & CR_TRE)) {
			/* Non-cacheable Normal is XCB = 001 */
			mem_types[MT_MEMORY_NONCACHED].prot_sect |=
				PMD_SECT_BUFFERED;
		} else {
			/* For both ARMv6 and non-TEX-remapping ARMv7 */
			mem_types[MT_MEMORY_NONCACHED].prot_sect |=
				PMD_SECT_TEX(1);
		}
	} else {
		mem_types[MT_MEMORY_NONCACHED].prot_sect |= PMD_SECT_BUFFERABLE;
	}

#ifdef CONFIG_ARM_LPAE
	/*
	 * Do not generate access flag faults for the kernel mappings.
	 */
	for (i = 0; i < ARRAY_SIZE(mem_types); i++) {
		mem_types[i].prot_pte |= PTE_EXT_AF;
		if (mem_types[i].prot_sect)
			mem_types[i].prot_sect |= PMD_SECT_AF;
	}
	kern_pgprot |= PTE_EXT_AF;
	vecs_pgprot |= PTE_EXT_AF;
#endif

	for (i = 0; i < 16; i++) {
		unsigned long v = pgprot_val(protection_map[i]);
		protection_map[i] = __pgprot(v | user_pgprot);
	}

	mem_types[MT_LOW_VECTORS].prot_pte |= vecs_pgprot;
	mem_types[MT_HIGH_VECTORS].prot_pte |= vecs_pgprot;

	pgprot_user   = __pgprot(L_PTE_PRESENT | L_PTE_YOUNG | user_pgprot);
	pgprot_kernel = __pgprot(L_PTE_PRESENT | L_PTE_YOUNG |
				 L_PTE_DIRTY | kern_pgprot);

	mem_types[MT_LOW_VECTORS].prot_l1 |= ecc_mask;
	mem_types[MT_HIGH_VECTORS].prot_l1 |= ecc_mask;
	mem_types[MT_MEMORY].prot_sect |= ecc_mask | cp->pmd;
	mem_types[MT_MEMORY].prot_pte |= kern_pgprot;
	mem_types[MT_MEMORY_DMA_READY].prot_pte |= kern_pgprot;
	mem_types[MT_MEMORY_NONCACHED].prot_sect |= ecc_mask;
	mem_types[MT_ROM].prot_sect |= cp->pmd;

	switch (cp->pmd) {
	case PMD_SECT_WT:
		mem_types[MT_CACHECLEAN].prot_sect |= PMD_SECT_WT;
		break;
	case PMD_SECT_WB:
	case PMD_SECT_WBWA:
		mem_types[MT_CACHECLEAN].prot_sect |= PMD_SECT_WB;
		break;
	}
	printk("Memory policy: ECC %sabled, Data cache %s\n",
		ecc_mask ? "en" : "dis", cp->policy);

	for (i = 0; i < ARRAY_SIZE(mem_types); i++) {
		struct mem_type *t = &mem_types[i];
		if (t->prot_l1)
			t->prot_l1 |= PMD_DOMAIN(t->domain);
		if (t->prot_sect)
			t->prot_sect |= PMD_DOMAIN(t->domain);
	}
}

#ifdef CONFIG_ARM_DMA_MEM_BUFFERABLE
pgprot_t phys_mem_access_prot(struct file *file, unsigned long pfn,
			      unsigned long size, pgprot_t vma_prot)
{
	if (!pfn_valid(pfn))
		return pgprot_noncached(vma_prot);
	else if (file->f_flags & O_SYNC)
		return pgprot_writecombine(vma_prot);
	return vma_prot;
}
EXPORT_SYMBOL(phys_mem_access_prot);
#endif

#define vectors_base()	(vectors_high() ? 0xffff0000 : 0)

static void __init *early_alloc_aligned(unsigned long sz, unsigned long align)
{
	void *ptr = __va(memblock_alloc(sz, align));
	memset(ptr, 0, sz);
	return ptr;
}

static void __init *early_alloc(unsigned long sz)
{
	return early_alloc_aligned(sz, sz);
}

static pte_t * __init early_pte_alloc(pmd_t *pmd, unsigned long addr, unsigned long prot)
{
	if (pmd_none(*pmd)) {
		pte_t *pte = early_alloc(PTE_HWTABLE_OFF + PTE_HWTABLE_SIZE);
		__pmd_populate(pmd, __pa(pte), prot);
	}
	BUG_ON(pmd_bad(*pmd));
	return pte_offset_kernel(pmd, addr);
}

static void __init alloc_init_pte(pmd_t *pmd, unsigned long addr,
				  unsigned long end, unsigned long pfn,
				  const struct mem_type *type)
{
	pte_t *pte = early_pte_alloc(pmd, addr, type->prot_l1);
	do {
		set_pte_ext(pte, pfn_pte(pfn, __pgprot(type->prot_pte)), 0);
		pfn++;
	} while (pte++, addr += PAGE_SIZE, addr != end);
}

static void __init alloc_init_section(pud_t *pud, unsigned long addr,
				      unsigned long end, phys_addr_t phys,
				      const struct mem_type *type)
{
	pmd_t *pmd = pmd_offset(pud, addr);

	/*
	 * Try a section mapping - end, addr and phys must all be aligned
	 * to a section boundary.  Note that PMDs refer to the individual
	 * L1 entries, whereas PGDs refer to a group of L1 entries making
	 * up one logical pointer to an L2 table.
	 */
	if (type->prot_sect && ((addr | end | phys) & ~SECTION_MASK) == 0) {
		pmd_t *p = pmd;

#ifndef CONFIG_ARM_LPAE
		if (addr & SECTION_SIZE)
			pmd++;
#endif

		do {
			*pmd = __pmd(phys | type->prot_sect);
			phys += SECTION_SIZE;
		} while (pmd++, addr += SECTION_SIZE, addr != end);

		flush_pmd_entry(p);
	} else {
		/*
		 * No need to loop; pte's aren't interested in the
		 * individual L1 entries.
		 */
		alloc_init_pte(pmd, addr, end, __phys_to_pfn(phys), type);
	}
}

static void __init alloc_init_pud(pgd_t *pgd, unsigned long addr,
	unsigned long end, unsigned long phys, const struct mem_type *type)
{
	pud_t *pud = pud_offset(pgd, addr);
	unsigned long next;

	do {
		next = pud_addr_end(addr, end);
		alloc_init_section(pud, addr, next, phys, type);
		phys += next - addr;
	} while (pud++, addr = next, addr != end);
}

#ifndef CONFIG_ARM_LPAE
static void __init create_36bit_mapping(struct map_desc *md,
					const struct mem_type *type)
{
	unsigned long addr, length, end;
	phys_addr_t phys;
	pgd_t *pgd;

	addr = md->virtual;
	phys = __pfn_to_phys(md->pfn);
	length = PAGE_ALIGN(md->length);

	if (!(cpu_architecture() >= CPU_ARCH_ARMv6 || cpu_is_xsc3())) {
		printk(KERN_ERR "MM: CPU does not support supersection "
		       "mapping for 0x%08llx at 0x%08lx\n",
		       (long long)__pfn_to_phys((u64)md->pfn), addr);
		return;
	}

	/* N.B.	ARMv6 supersections are only defined to work with domain 0.
	 *	Since domain assignments can in fact be arbitrary, the
	 *	'domain == 0' check below is required to insure that ARMv6
	 *	supersections are only allocated for domain 0 regardless
	 *	of the actual domain assignments in use.
	 */
	if (type->domain) {
		printk(KERN_ERR "MM: invalid domain in supersection "
		       "mapping for 0x%08llx at 0x%08lx\n",
		       (long long)__pfn_to_phys((u64)md->pfn), addr);
		return;
	}

	if ((addr | length | __pfn_to_phys(md->pfn)) & ~SUPERSECTION_MASK) {
		printk(KERN_ERR "MM: cannot create mapping for 0x%08llx"
		       " at 0x%08lx invalid alignment\n",
		       (long long)__pfn_to_phys((u64)md->pfn), addr);
		return;
	}

	/*
	 * Shift bits [35:32] of address into bits [23:20] of PMD
	 * (See ARMv6 spec).
	 */
	phys |= (((md->pfn >> (32 - PAGE_SHIFT)) & 0xF) << 20);

	pgd = pgd_offset_k(addr);
	end = addr + length;
	do {
		pud_t *pud = pud_offset(pgd, addr);
		pmd_t *pmd = pmd_offset(pud, addr);
		int i;

		for (i = 0; i < 16; i++)
			*pmd++ = __pmd(phys | type->prot_sect | PMD_SECT_SUPER);

		addr += SUPERSECTION_SIZE;
		phys += SUPERSECTION_SIZE;
		pgd += SUPERSECTION_SIZE >> PGDIR_SHIFT;
	} while (addr != end);
}
#endif	/* !CONFIG_ARM_LPAE */

/*
 * Create the page directory entries and any necessary
 * page tables for the mapping specified by `md'.  We
 * are able to cope here with varying sizes and address
 * offsets, and we take full advantage of sections and
 * supersections.
 */
static void __init create_mapping(struct map_desc *md)
{
	unsigned long addr, length, end;
	phys_addr_t phys;
	const struct mem_type *type;
	pgd_t *pgd;

	if (md->virtual != vectors_base() && md->virtual < TASK_SIZE) {
		printk(KERN_WARNING "BUG: not creating mapping for 0x%08llx"
		       " at 0x%08lx in user region\n",
		       (long long)__pfn_to_phys((u64)md->pfn), md->virtual);
		return;
	}

	if ((md->type == MT_DEVICE || md->type == MT_ROM) &&
	    md->virtual >= PAGE_OFFSET &&
	    (md->virtual < VMALLOC_START || md->virtual >= VMALLOC_END)) {
		printk(KERN_WARNING "BUG: mapping for 0x%08llx"
		       " at 0x%08lx out of vmalloc space\n",
		       (long long)__pfn_to_phys((u64)md->pfn), md->virtual);
	}

	type = &mem_types[md->type];

#ifndef CONFIG_ARM_LPAE
	/*
	 * Catch 36-bit addresses
	 */
	if (md->pfn >= 0x100000) {
		create_36bit_mapping(md, type);
		return;
	}
#endif

	addr = md->virtual & PAGE_MASK;
	phys = __pfn_to_phys(md->pfn);
	length = PAGE_ALIGN(md->length + (md->virtual & ~PAGE_MASK));

	if (type->prot_l1 == 0 && ((addr | phys | length) & ~SECTION_MASK)) {
		printk(KERN_WARNING "BUG: map for 0x%08llx at 0x%08lx can not "
		       "be mapped using pages, ignoring.\n",
		       (long long)__pfn_to_phys(md->pfn), addr);
		return;
	}

	pgd = pgd_offset_k(addr);
	end = addr + length;
	do {
		unsigned long next = pgd_addr_end(addr, end);

		alloc_init_pud(pgd, addr, next, phys, type);

		phys += next - addr;
		addr = next;
	} while (pgd++, addr != end);
}

/*
 * Create the architecture specific mappings
 */
void __init iotable_init(struct map_desc *io_desc, int nr)
{
	struct map_desc *md;
	struct vm_struct *vm;

	if (!nr)
		return;

	vm = early_alloc_aligned(sizeof(*vm) * nr, __alignof__(*vm));

	for (md = io_desc; nr; md++, nr--) {
		create_mapping(md);
		vm->addr = (void *)(md->virtual & PAGE_MASK);
		vm->size = PAGE_ALIGN(md->length + (md->virtual & ~PAGE_MASK));
		vm->phys_addr = __pfn_to_phys(md->pfn);
		vm->flags = VM_IOREMAP | VM_ARM_STATIC_MAPPING;
		vm->flags |= VM_ARM_MTYPE(md->type);
		vm->caller = iotable_init;
		vm_area_add_early(vm++);
	}
}

void __init vm_reserve_area_early(unsigned long addr, unsigned long size,
				  void *caller)
{
	struct vm_struct *vm;

	vm = early_alloc_aligned(sizeof(*vm), __alignof__(*vm));
	vm->addr = (void *)addr;
	vm->size = size;
	vm->flags = VM_IOREMAP | VM_ARM_STATIC_MAPPING;
	vm->caller = caller;
	vm_area_add_early(vm);
}

#ifndef CONFIG_ARM_LPAE

/*
 * The Linux PMD is made of two consecutive section entries covering 2MB
 * (see definition in include/asm/pgtable-2level.h).  However a call to
 * create_mapping() may optimize static mappings by using individual
 * 1MB section mappings.  This leaves the actual PMD potentially half
 * initialized if the top or bottom section entry isn't used, leaving it
 * open to problems if a subsequent ioremap() or vmalloc() tries to use
 * the virtual space left free by that unused section entry.
 *
 * Let's avoid the issue by inserting dummy vm entries covering the unused
 * PMD halves once the static mappings are in place.
 */

static void __init pmd_empty_section_gap(unsigned long addr)
{
<<<<<<< HEAD
	vm_reserve_area_early(addr, SECTION_SIZE, pmd_empty_section_gap);
=======
	struct vm_struct *vm;

	vm = early_alloc_aligned(sizeof(*vm), __alignof__(*vm));
	vm->addr = (void *)addr;
	vm->size = SECTION_SIZE;
	vm->flags = VM_IOREMAP | VM_ARM_EMPTY_MAPPING;
	vm->caller = pmd_empty_section_gap;
	vm_area_add_early(vm);
>>>>>>> a849088a
}

static void __init fill_pmd_gaps(void)
{
	struct vm_struct *vm;
	unsigned long addr, next = 0;
	pmd_t *pmd;

	/* we're still single threaded hence no lock needed here */
	for (vm = vmlist; vm; vm = vm->next) {
		if (!(vm->flags & (VM_ARM_STATIC_MAPPING | VM_ARM_EMPTY_MAPPING)))
			continue;
		addr = (unsigned long)vm->addr;
		if (addr < next)
			continue;

		/*
		 * Check if this vm starts on an odd section boundary.
		 * If so and the first section entry for this PMD is free
		 * then we block the corresponding virtual address.
		 */
		if ((addr & ~PMD_MASK) == SECTION_SIZE) {
			pmd = pmd_off_k(addr);
			if (pmd_none(*pmd))
				pmd_empty_section_gap(addr & PMD_MASK);
		}

		/*
		 * Then check if this vm ends on an odd section boundary.
		 * If so and the second section entry for this PMD is empty
		 * then we block the corresponding virtual address.
		 */
		addr += vm->size;
		if ((addr & ~PMD_MASK) == SECTION_SIZE) {
			pmd = pmd_off_k(addr) + 1;
			if (pmd_none(*pmd))
				pmd_empty_section_gap(addr);
		}

		/* no need to look at any vm entry until we hit the next PMD */
		next = (addr + PMD_SIZE - 1) & PMD_MASK;
	}
}

#else
#define fill_pmd_gaps() do { } while (0)
#endif

#if defined(CONFIG_PCI) && !defined(CONFIG_NEED_MACH_IO_H)
static void __init pci_reserve_io(void)
{
	struct vm_struct *vm;
	unsigned long addr;

	/* we're still single threaded hence no lock needed here */
	for (vm = vmlist; vm; vm = vm->next) {
		if (!(vm->flags & VM_ARM_STATIC_MAPPING))
			continue;
		addr = (unsigned long)vm->addr;
		addr &= ~(SZ_2M - 1);
		if (addr == PCI_IO_VIRT_BASE)
			return;

	}
	vm_reserve_area_early(PCI_IO_VIRT_BASE, SZ_2M, pci_reserve_io);
}
#else
#define pci_reserve_io() do { } while (0)
#endif

static void * __initdata vmalloc_min =
	(void *)(VMALLOC_END - (240 << 20) - VMALLOC_OFFSET);

/*
 * vmalloc=size forces the vmalloc area to be exactly 'size'
 * bytes. This can be used to increase (or decrease) the vmalloc
 * area - the default is 240m.
 */
static int __init early_vmalloc(char *arg)
{
	unsigned long vmalloc_reserve = memparse(arg, NULL);

	if (vmalloc_reserve < SZ_16M) {
		vmalloc_reserve = SZ_16M;
		printk(KERN_WARNING
			"vmalloc area too small, limiting to %luMB\n",
			vmalloc_reserve >> 20);
	}

	if (vmalloc_reserve > VMALLOC_END - (PAGE_OFFSET + SZ_32M)) {
		vmalloc_reserve = VMALLOC_END - (PAGE_OFFSET + SZ_32M);
		printk(KERN_WARNING
			"vmalloc area is too big, limiting to %luMB\n",
			vmalloc_reserve >> 20);
	}

	vmalloc_min = (void *)(VMALLOC_END - vmalloc_reserve);
	return 0;
}
early_param("vmalloc", early_vmalloc);

phys_addr_t arm_lowmem_limit __initdata = 0;

void __init sanity_check_meminfo(void)
{
	int i, j, highmem = 0;

	for (i = 0, j = 0; i < meminfo.nr_banks; i++) {
		struct membank *bank = &meminfo.bank[j];
		*bank = meminfo.bank[i];

		if (bank->start > ULONG_MAX)
			highmem = 1;

#ifdef CONFIG_HIGHMEM
		if (__va(bank->start) >= vmalloc_min ||
		    __va(bank->start) < (void *)PAGE_OFFSET)
			highmem = 1;

		bank->highmem = highmem;

		/*
		 * Split those memory banks which are partially overlapping
		 * the vmalloc area greatly simplifying things later.
		 */
		if (!highmem && __va(bank->start) < vmalloc_min &&
		    bank->size > vmalloc_min - __va(bank->start)) {
			if (meminfo.nr_banks >= NR_BANKS) {
				printk(KERN_CRIT "NR_BANKS too low, "
						 "ignoring high memory\n");
			} else {
				memmove(bank + 1, bank,
					(meminfo.nr_banks - i) * sizeof(*bank));
				meminfo.nr_banks++;
				i++;
				bank[1].size -= vmalloc_min - __va(bank->start);
				bank[1].start = __pa(vmalloc_min - 1) + 1;
				bank[1].highmem = highmem = 1;
				j++;
			}
			bank->size = vmalloc_min - __va(bank->start);
		}
#else
		bank->highmem = highmem;

		/*
		 * Highmem banks not allowed with !CONFIG_HIGHMEM.
		 */
		if (highmem) {
			printk(KERN_NOTICE "Ignoring RAM at %.8llx-%.8llx "
			       "(!CONFIG_HIGHMEM).\n",
			       (unsigned long long)bank->start,
			       (unsigned long long)bank->start + bank->size - 1);
			continue;
		}

		/*
		 * Check whether this memory bank would entirely overlap
		 * the vmalloc area.
		 */
		if (__va(bank->start) >= vmalloc_min ||
		    __va(bank->start) < (void *)PAGE_OFFSET) {
			printk(KERN_NOTICE "Ignoring RAM at %.8llx-%.8llx "
			       "(vmalloc region overlap).\n",
			       (unsigned long long)bank->start,
			       (unsigned long long)bank->start + bank->size - 1);
			continue;
		}

		/*
		 * Check whether this memory bank would partially overlap
		 * the vmalloc area.
		 */
		if (__va(bank->start + bank->size) > vmalloc_min ||
		    __va(bank->start + bank->size) < __va(bank->start)) {
			unsigned long newsize = vmalloc_min - __va(bank->start);
			printk(KERN_NOTICE "Truncating RAM at %.8llx-%.8llx "
			       "to -%.8llx (vmalloc region overlap).\n",
			       (unsigned long long)bank->start,
			       (unsigned long long)bank->start + bank->size - 1,
			       (unsigned long long)bank->start + newsize - 1);
			bank->size = newsize;
		}
#endif
		if (!bank->highmem && bank->start + bank->size > arm_lowmem_limit)
			arm_lowmem_limit = bank->start + bank->size;

		j++;
	}
#ifdef CONFIG_HIGHMEM
	if (highmem) {
		const char *reason = NULL;

		if (cache_is_vipt_aliasing()) {
			/*
			 * Interactions between kmap and other mappings
			 * make highmem support with aliasing VIPT caches
			 * rather difficult.
			 */
			reason = "with VIPT aliasing cache";
		}
		if (reason) {
			printk(KERN_CRIT "HIGHMEM is not supported %s, ignoring high memory\n",
				reason);
			while (j > 0 && meminfo.bank[j - 1].highmem)
				j--;
		}
	}
#endif
	meminfo.nr_banks = j;
	high_memory = __va(arm_lowmem_limit - 1) + 1;
	memblock_set_current_limit(arm_lowmem_limit);
}

static inline void prepare_page_table(void)
{
	unsigned long addr;
	phys_addr_t end;

	/*
	 * Clear out all the mappings below the kernel image.
	 */
	for (addr = 0; addr < MODULES_VADDR; addr += PMD_SIZE)
		pmd_clear(pmd_off_k(addr));

#ifdef CONFIG_XIP_KERNEL
	/* The XIP kernel is mapped in the module area -- skip over it */
	addr = ((unsigned long)_etext + PMD_SIZE - 1) & PMD_MASK;
#endif
	for ( ; addr < PAGE_OFFSET; addr += PMD_SIZE)
		pmd_clear(pmd_off_k(addr));

	/*
	 * Find the end of the first block of lowmem.
	 */
	end = memblock.memory.regions[0].base + memblock.memory.regions[0].size;
	if (end >= arm_lowmem_limit)
		end = arm_lowmem_limit;

	/*
	 * Clear out all the kernel space mappings, except for the first
	 * memory bank, up to the vmalloc region.
	 */
	for (addr = __phys_to_virt(end);
	     addr < VMALLOC_START; addr += PMD_SIZE)
		pmd_clear(pmd_off_k(addr));
}

#ifdef CONFIG_ARM_LPAE
/* the first page is reserved for pgd */
#define SWAPPER_PG_DIR_SIZE	(PAGE_SIZE + \
				 PTRS_PER_PGD * PTRS_PER_PMD * sizeof(pmd_t))
#else
#define SWAPPER_PG_DIR_SIZE	(PTRS_PER_PGD * sizeof(pgd_t))
#endif

/*
 * Reserve the special regions of memory
 */
void __init arm_mm_memblock_reserve(void)
{
	/*
	 * Reserve the page tables.  These are already in use,
	 * and can only be in node 0.
	 */
	memblock_reserve(__pa(swapper_pg_dir), SWAPPER_PG_DIR_SIZE);

#ifdef CONFIG_SA1111
	/*
	 * Because of the SA1111 DMA bug, we want to preserve our
	 * precious DMA-able memory...
	 */
	memblock_reserve(PHYS_OFFSET, __pa(swapper_pg_dir) - PHYS_OFFSET);
#endif
}

/*
 * Set up the device mappings.  Since we clear out the page tables for all
 * mappings above VMALLOC_START, we will remove any debug device mappings.
 * This means you have to be careful how you debug this function, or any
 * called function.  This means you can't use any function or debugging
 * method which may touch any device, otherwise the kernel _will_ crash.
 */
static void __init devicemaps_init(struct machine_desc *mdesc)
{
	struct map_desc map;
	unsigned long addr;
	void *vectors;

	/*
	 * Allocate the vector page early.
	 */
	vectors = early_alloc(PAGE_SIZE);

	early_trap_init(vectors);

	for (addr = VMALLOC_START; addr; addr += PMD_SIZE)
		pmd_clear(pmd_off_k(addr));

	/*
	 * Map the kernel if it is XIP.
	 * It is always first in the modulearea.
	 */
#ifdef CONFIG_XIP_KERNEL
	map.pfn = __phys_to_pfn(CONFIG_XIP_PHYS_ADDR & SECTION_MASK);
	map.virtual = MODULES_VADDR;
	map.length = ((unsigned long)_etext - map.virtual + ~SECTION_MASK) & SECTION_MASK;
	map.type = MT_ROM;
	create_mapping(&map);
#endif

	/*
	 * Map the cache flushing regions.
	 */
#ifdef FLUSH_BASE
	map.pfn = __phys_to_pfn(FLUSH_BASE_PHYS);
	map.virtual = FLUSH_BASE;
	map.length = SZ_1M;
	map.type = MT_CACHECLEAN;
	create_mapping(&map);
#endif
#ifdef FLUSH_BASE_MINICACHE
	map.pfn = __phys_to_pfn(FLUSH_BASE_PHYS + SZ_1M);
	map.virtual = FLUSH_BASE_MINICACHE;
	map.length = SZ_1M;
	map.type = MT_MINICLEAN;
	create_mapping(&map);
#endif

	/*
	 * Create a mapping for the machine vectors at the high-vectors
	 * location (0xffff0000).  If we aren't using high-vectors, also
	 * create a mapping at the low-vectors virtual address.
	 */
	map.pfn = __phys_to_pfn(virt_to_phys(vectors));
	map.virtual = 0xffff0000;
	map.length = PAGE_SIZE;
	map.type = MT_HIGH_VECTORS;
	create_mapping(&map);

	if (!vectors_high()) {
		map.virtual = 0;
		map.type = MT_LOW_VECTORS;
		create_mapping(&map);
	}

	/*
	 * Ask the machine support to map in the statically mapped devices.
	 */
	if (mdesc->map_io)
		mdesc->map_io();
	fill_pmd_gaps();

	/* Reserve fixed i/o space in VMALLOC region */
	pci_reserve_io();

	/*
	 * Finally flush the caches and tlb to ensure that we're in a
	 * consistent state wrt the writebuffer.  This also ensures that
	 * any write-allocated cache lines in the vector page are written
	 * back.  After this point, we can start to touch devices again.
	 */
	local_flush_tlb_all();
	flush_cache_all();
}

static void __init kmap_init(void)
{
#ifdef CONFIG_HIGHMEM
	pkmap_page_table = early_pte_alloc(pmd_off_k(PKMAP_BASE),
		PKMAP_BASE, _PAGE_KERNEL_TABLE);
#endif
}

static void __init map_lowmem(void)
{
	struct memblock_region *reg;

	/* Map all the lowmem memory banks. */
	for_each_memblock(memory, reg) {
		phys_addr_t start = reg->base;
		phys_addr_t end = start + reg->size;
		struct map_desc map;

		if (end > arm_lowmem_limit)
			end = arm_lowmem_limit;
		if (start >= end)
			break;

		map.pfn = __phys_to_pfn(start);
		map.virtual = __phys_to_virt(start);
		map.length = end - start;
		map.type = MT_MEMORY;

		create_mapping(&map);
	}
}

/*
 * paging_init() sets up the page tables, initialises the zone memory
 * maps, and sets up the zero page, bad page and bad page tables.
 */
void __init paging_init(struct machine_desc *mdesc)
{
	void *zero_page;

	memblock_set_current_limit(arm_lowmem_limit);

	build_mem_type_table();
	prepare_page_table();
	map_lowmem();
	dma_contiguous_remap();
	devicemaps_init(mdesc);
	kmap_init();

	top_pmd = pmd_off_k(0xffff0000);

	/* allocate the zero page. */
	zero_page = early_alloc(PAGE_SIZE);

	bootmem_init();

	empty_zero_page = virt_to_page(zero_page);
	__flush_dcache_page(NULL, empty_zero_page);
}<|MERGE_RESOLUTION|>--- conflicted
+++ resolved
@@ -794,7 +794,7 @@
 	vm = early_alloc_aligned(sizeof(*vm), __alignof__(*vm));
 	vm->addr = (void *)addr;
 	vm->size = size;
-	vm->flags = VM_IOREMAP | VM_ARM_STATIC_MAPPING;
+	vm->flags = VM_IOREMAP | VM_ARM_EMPTY_MAPPING;
 	vm->caller = caller;
 	vm_area_add_early(vm);
 }
@@ -816,18 +816,7 @@
 
 static void __init pmd_empty_section_gap(unsigned long addr)
 {
-<<<<<<< HEAD
 	vm_reserve_area_early(addr, SECTION_SIZE, pmd_empty_section_gap);
-=======
-	struct vm_struct *vm;
-
-	vm = early_alloc_aligned(sizeof(*vm), __alignof__(*vm));
-	vm->addr = (void *)addr;
-	vm->size = SECTION_SIZE;
-	vm->flags = VM_IOREMAP | VM_ARM_EMPTY_MAPPING;
-	vm->caller = pmd_empty_section_gap;
-	vm_area_add_early(vm);
->>>>>>> a849088a
 }
 
 static void __init fill_pmd_gaps(void)
