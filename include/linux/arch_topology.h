--- conflicted
+++ resolved
@@ -27,11 +27,7 @@
 DECLARE_PER_CPU(unsigned long, freq_scale);
 
 static inline
-<<<<<<< HEAD
-unsigned long topology_get_freq_scale(struct sched_domain *sd, int cpu)
-=======
 unsigned long topology_get_freq_scale(int cpu)
->>>>>>> 5fa4ec9c
 {
 	return per_cpu(freq_scale, cpu);
 }
