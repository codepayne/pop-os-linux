/* SPDX-License-Identifier: GPL-2.0-only */

#ifndef __KVM_TYPES_H__
#define __KVM_TYPES_H__

struct kvm;
struct kvm_async_pf;
struct kvm_device_ops;
struct kvm_interrupt;
struct kvm_irq_routing_table;
struct kvm_memory_slot;
struct kvm_one_reg;
struct kvm_run;
struct kvm_userspace_memory_region;
struct kvm_vcpu;
struct kvm_vcpu_init;
struct kvm_memslots;

enum kvm_mr_change;

#include <linux/types.h>
#include <linux/spinlock_types.h>

#include <asm/kvm_types.h>

/*
 * Address types:
 *
 *  gva - guest virtual address
 *  gpa - guest physical address
 *  gfn - guest frame number
 *  hva - host virtual address
 *  hpa - host physical address
 *  hfn - host frame number
 */

typedef unsigned long  gva_t;
typedef u64            gpa_t;
typedef u64            gfn_t;

#define GPA_INVALID	(~(gpa_t)0)

typedef unsigned long  hva_t;
typedef u64            hpa_t;
typedef u64            hfn_t;

typedef hfn_t kvm_pfn_t;

struct gfn_to_hva_cache {
	u64 generation;
	gpa_t gpa;
	unsigned long hva;
	unsigned long len;
	struct kvm_memory_slot *memslot;
};

<<<<<<< HEAD
=======
struct gfn_to_pfn_cache {
	u64 generation;
	gpa_t gpa;
	unsigned long uhva;
	struct kvm_memory_slot *memslot;
	struct kvm_vcpu *vcpu;
	struct list_head list;
	rwlock_t lock;
	void *khva;
	kvm_pfn_t pfn;
	bool active;
	bool valid;
	bool dirty;
	bool kernel_map;
	bool guest_uses_pa;
};

>>>>>>> 754e0b0e
#ifdef KVM_ARCH_NR_OBJS_PER_MEMORY_CACHE
/*
 * Memory caches are used to preallocate memory ahead of various MMU flows,
 * e.g. page fault handlers.  Gracefully handling allocation failures deep in
 * MMU flows is problematic, as is triggering reclaim, I/O, etc... while
 * holding MMU locks.  Note, these caches act more like prefetch buffers than
 * classical caches, i.e. objects are not returned to the cache on being freed.
 */
struct kvm_mmu_memory_cache {
	int nobjs;
	gfp_t gfp_zero;
	struct kmem_cache *kmem_cache;
	void *objects[KVM_ARCH_NR_OBJS_PER_MEMORY_CACHE];
};
#endif

#define HALT_POLL_HIST_COUNT			32

struct kvm_vm_stat_generic {
	u64 remote_tlb_flush;
	u64 remote_tlb_flush_requests;
};

struct kvm_vcpu_stat_generic {
	u64 halt_successful_poll;
	u64 halt_attempted_poll;
	u64 halt_poll_invalid;
	u64 halt_wakeup;
	u64 halt_poll_success_ns;
	u64 halt_poll_fail_ns;
	u64 halt_wait_ns;
	u64 halt_poll_success_hist[HALT_POLL_HIST_COUNT];
	u64 halt_poll_fail_hist[HALT_POLL_HIST_COUNT];
	u64 halt_wait_hist[HALT_POLL_HIST_COUNT];
	u64 blocking;
};

#define KVM_STATS_NAME_SIZE	48

#endif /* __KVM_TYPES_H__ */<|MERGE_RESOLUTION|>--- conflicted
+++ resolved
@@ -54,8 +54,6 @@
 	struct kvm_memory_slot *memslot;
 };
 
-<<<<<<< HEAD
-=======
 struct gfn_to_pfn_cache {
 	u64 generation;
 	gpa_t gpa;
@@ -73,7 +71,6 @@
 	bool guest_uses_pa;
 };
 
->>>>>>> 754e0b0e
 #ifdef KVM_ARCH_NR_OBJS_PER_MEMORY_CACHE
 /*
  * Memory caches are used to preallocate memory ahead of various MMU flows,
