--- conflicted
+++ resolved
@@ -952,11 +952,7 @@
 				VM_BUG_ON_PAGE(PageWriteback(page), page);
 				if (shmem_punch_compound(page, start, end))
 					truncate_inode_page(mapping, page);
-<<<<<<< HEAD
-				else {
-=======
 				else if (IS_ENABLED(CONFIG_TRANSPARENT_HUGEPAGE)) {
->>>>>>> 358c7c61
 					/* Wipe the page and don't get stuck */
 					clear_highpage(page);
 					flush_dcache_page(page);
