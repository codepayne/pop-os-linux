/*
 * Universal Interface for Intel High Definition Audio Codec
 *
 * HD audio interface patch for Realtek ALC codecs
 *
 * Copyright (c) 2004 Kailang Yang <kailang@realtek.com.tw>
 *                    PeiSen Hou <pshou@realtek.com.tw>
 *                    Takashi Iwai <tiwai@suse.de>
 *                    Jonathan Woithe <jwoithe@just42.net>
 *
 *  This driver is free software; you can redistribute it and/or modify
 *  it under the terms of the GNU General Public License as published by
 *  the Free Software Foundation; either version 2 of the License, or
 *  (at your option) any later version.
 *
 *  This driver is distributed in the hope that it will be useful,
 *  but WITHOUT ANY WARRANTY; without even the implied warranty of
 *  MERCHANTABILITY or FITNESS FOR A PARTICULAR PURPOSE.  See the
 *  GNU General Public License for more details.
 *
 *  You should have received a copy of the GNU General Public License
 *  along with this program; if not, write to the Free Software
 *  Foundation, Inc., 59 Temple Place, Suite 330, Boston, MA  02111-1307 USA
 */

#include <linux/init.h>
#include <linux/delay.h>
#include <linux/slab.h>
#include <linux/pci.h>
#include <linux/dmi.h>
#include <linux/module.h>
#include <linux/input.h>
#include <sound/core.h>
#include <sound/jack.h>
#include <sound/hda_codec.h>
#include "hda_local.h"
#include "hda_auto_parser.h"
#include "hda_jack.h"
#include "hda_generic.h"

/* keep halting ALC5505 DSP, for power saving */
#define HALT_REALTEK_ALC5505

/* extra amp-initialization sequence types */
enum {
	ALC_INIT_UNDEFINED,
	ALC_INIT_NONE,
	ALC_INIT_DEFAULT,
};

enum {
	ALC_HEADSET_MODE_UNKNOWN,
	ALC_HEADSET_MODE_UNPLUGGED,
	ALC_HEADSET_MODE_HEADSET,
	ALC_HEADSET_MODE_MIC,
	ALC_HEADSET_MODE_HEADPHONE,
};

enum {
	ALC_HEADSET_TYPE_UNKNOWN,
	ALC_HEADSET_TYPE_CTIA,
	ALC_HEADSET_TYPE_OMTP,
};

enum {
	ALC_KEY_MICMUTE_INDEX,
};

struct alc_customize_define {
	unsigned int  sku_cfg;
	unsigned char port_connectivity;
	unsigned char check_sum;
	unsigned char customization;
	unsigned char external_amp;
	unsigned int  enable_pcbeep:1;
	unsigned int  platform_type:1;
	unsigned int  swap:1;
	unsigned int  override:1;
	unsigned int  fixup:1; /* Means that this sku is set by driver, not read from hw */
};

struct alc_spec {
	struct hda_gen_spec gen; /* must be at head */

	/* codec parameterization */
	struct alc_customize_define cdefine;
	unsigned int parse_flags; /* flag for snd_hda_parse_pin_defcfg() */

	/* GPIO bits */
	unsigned int gpio_mask;
	unsigned int gpio_dir;
	unsigned int gpio_data;
	bool gpio_write_delay;	/* add a delay before writing gpio_data */

	/* mute LED for HP laptops, see alc269_fixup_mic_mute_hook() */
	int mute_led_polarity;
	hda_nid_t mute_led_nid;
	hda_nid_t cap_mute_led_nid;

	unsigned int gpio_mute_led_mask;
	unsigned int gpio_mic_led_mask;

	hda_nid_t headset_mic_pin;
	hda_nid_t headphone_mic_pin;
	int current_headset_mode;
	int current_headset_type;

	/* hooks */
	void (*init_hook)(struct hda_codec *codec);
#ifdef CONFIG_PM
	void (*power_hook)(struct hda_codec *codec);
#endif
	void (*shutup)(struct hda_codec *codec);
	void (*reboot_notify)(struct hda_codec *codec);

	int init_amp;
	int codec_variant;	/* flag for other variants */
	unsigned int has_alc5505_dsp:1;
	unsigned int no_depop_delay:1;
	unsigned int done_hp_init:1;

	/* for PLL fix */
	hda_nid_t pll_nid;
	unsigned int pll_coef_idx, pll_coef_bit;
	unsigned int coef0;
	struct input_dev *kb_dev;
	u8 alc_mute_keycode_map[1];
};

/*
 * COEF access helper functions
 */

static int alc_read_coefex_idx(struct hda_codec *codec, hda_nid_t nid,
			       unsigned int coef_idx)
{
	unsigned int val;

	snd_hda_codec_write(codec, nid, 0, AC_VERB_SET_COEF_INDEX, coef_idx);
	val = snd_hda_codec_read(codec, nid, 0, AC_VERB_GET_PROC_COEF, 0);
	return val;
}

#define alc_read_coef_idx(codec, coef_idx) \
	alc_read_coefex_idx(codec, 0x20, coef_idx)

static void alc_write_coefex_idx(struct hda_codec *codec, hda_nid_t nid,
				 unsigned int coef_idx, unsigned int coef_val)
{
	snd_hda_codec_write(codec, nid, 0, AC_VERB_SET_COEF_INDEX, coef_idx);
	snd_hda_codec_write(codec, nid, 0, AC_VERB_SET_PROC_COEF, coef_val);
}

#define alc_write_coef_idx(codec, coef_idx, coef_val) \
	alc_write_coefex_idx(codec, 0x20, coef_idx, coef_val)

static void alc_update_coefex_idx(struct hda_codec *codec, hda_nid_t nid,
				  unsigned int coef_idx, unsigned int mask,
				  unsigned int bits_set)
{
	unsigned int val = alc_read_coefex_idx(codec, nid, coef_idx);

	if (val != -1)
		alc_write_coefex_idx(codec, nid, coef_idx,
				     (val & ~mask) | bits_set);
}

#define alc_update_coef_idx(codec, coef_idx, mask, bits_set)	\
	alc_update_coefex_idx(codec, 0x20, coef_idx, mask, bits_set)

/* a special bypass for COEF 0; read the cached value at the second time */
static unsigned int alc_get_coef0(struct hda_codec *codec)
{
	struct alc_spec *spec = codec->spec;

	if (!spec->coef0)
		spec->coef0 = alc_read_coef_idx(codec, 0);
	return spec->coef0;
}

/* coef writes/updates batch */
struct coef_fw {
	unsigned char nid;
	unsigned char idx;
	unsigned short mask;
	unsigned short val;
};

#define UPDATE_COEFEX(_nid, _idx, _mask, _val) \
	{ .nid = (_nid), .idx = (_idx), .mask = (_mask), .val = (_val) }
#define WRITE_COEFEX(_nid, _idx, _val) UPDATE_COEFEX(_nid, _idx, -1, _val)
#define WRITE_COEF(_idx, _val) WRITE_COEFEX(0x20, _idx, _val)
#define UPDATE_COEF(_idx, _mask, _val) UPDATE_COEFEX(0x20, _idx, _mask, _val)

static void alc_process_coef_fw(struct hda_codec *codec,
				const struct coef_fw *fw)
{
	for (; fw->nid; fw++) {
		if (fw->mask == (unsigned short)-1)
			alc_write_coefex_idx(codec, fw->nid, fw->idx, fw->val);
		else
			alc_update_coefex_idx(codec, fw->nid, fw->idx,
					      fw->mask, fw->val);
	}
}

/*
 * GPIO setup tables, used in initialization
 */

/* Enable GPIO mask and set output */
static void alc_setup_gpio(struct hda_codec *codec, unsigned int mask)
{
	struct alc_spec *spec = codec->spec;

	spec->gpio_mask |= mask;
	spec->gpio_dir |= mask;
	spec->gpio_data |= mask;
}

static void alc_write_gpio_data(struct hda_codec *codec)
{
	struct alc_spec *spec = codec->spec;

	snd_hda_codec_write(codec, 0x01, 0, AC_VERB_SET_GPIO_DATA,
			    spec->gpio_data);
}

static void alc_update_gpio_data(struct hda_codec *codec, unsigned int mask,
				 bool on)
{
	struct alc_spec *spec = codec->spec;
	unsigned int oldval = spec->gpio_data;

	if (on)
		spec->gpio_data |= mask;
	else
		spec->gpio_data &= ~mask;
	if (oldval != spec->gpio_data)
		alc_write_gpio_data(codec);
}

static void alc_write_gpio(struct hda_codec *codec)
{
	struct alc_spec *spec = codec->spec;

	if (!spec->gpio_mask)
		return;

	snd_hda_codec_write(codec, codec->core.afg, 0,
			    AC_VERB_SET_GPIO_MASK, spec->gpio_mask);
	snd_hda_codec_write(codec, codec->core.afg, 0,
			    AC_VERB_SET_GPIO_DIRECTION, spec->gpio_dir);
	if (spec->gpio_write_delay)
		msleep(1);
	alc_write_gpio_data(codec);
}

static void alc_fixup_gpio(struct hda_codec *codec, int action,
			   unsigned int mask)
{
	if (action == HDA_FIXUP_ACT_PRE_PROBE)
		alc_setup_gpio(codec, mask);
}

static void alc_fixup_gpio1(struct hda_codec *codec,
			    const struct hda_fixup *fix, int action)
{
	alc_fixup_gpio(codec, action, 0x01);
}

static void alc_fixup_gpio2(struct hda_codec *codec,
			    const struct hda_fixup *fix, int action)
{
	alc_fixup_gpio(codec, action, 0x02);
}

static void alc_fixup_gpio3(struct hda_codec *codec,
			    const struct hda_fixup *fix, int action)
{
	alc_fixup_gpio(codec, action, 0x03);
}

static void alc_fixup_gpio4(struct hda_codec *codec,
			    const struct hda_fixup *fix, int action)
{
	alc_fixup_gpio(codec, action, 0x04);
}

/*
 * Fix hardware PLL issue
 * On some codecs, the analog PLL gating control must be off while
 * the default value is 1.
 */
static void alc_fix_pll(struct hda_codec *codec)
{
	struct alc_spec *spec = codec->spec;

	if (spec->pll_nid)
		alc_update_coefex_idx(codec, spec->pll_nid, spec->pll_coef_idx,
				      1 << spec->pll_coef_bit, 0);
}

static void alc_fix_pll_init(struct hda_codec *codec, hda_nid_t nid,
			     unsigned int coef_idx, unsigned int coef_bit)
{
	struct alc_spec *spec = codec->spec;
	spec->pll_nid = nid;
	spec->pll_coef_idx = coef_idx;
	spec->pll_coef_bit = coef_bit;
	alc_fix_pll(codec);
}

/* update the master volume per volume-knob's unsol event */
static void alc_update_knob_master(struct hda_codec *codec,
				   struct hda_jack_callback *jack)
{
	unsigned int val;
	struct snd_kcontrol *kctl;
	struct snd_ctl_elem_value *uctl;

	kctl = snd_hda_find_mixer_ctl(codec, "Master Playback Volume");
	if (!kctl)
		return;
	uctl = kzalloc(sizeof(*uctl), GFP_KERNEL);
	if (!uctl)
		return;
	val = snd_hda_codec_read(codec, jack->nid, 0,
				 AC_VERB_GET_VOLUME_KNOB_CONTROL, 0);
	val &= HDA_AMP_VOLMASK;
	uctl->value.integer.value[0] = val;
	uctl->value.integer.value[1] = val;
	kctl->put(kctl, uctl);
	kfree(uctl);
}

static void alc880_unsol_event(struct hda_codec *codec, unsigned int res)
{
	/* For some reason, the res given from ALC880 is broken.
	   Here we adjust it properly. */
	snd_hda_jack_unsol_event(codec, res >> 2);
}

/* Change EAPD to verb control */
static void alc_fill_eapd_coef(struct hda_codec *codec)
{
	int coef;

	coef = alc_get_coef0(codec);

	switch (codec->core.vendor_id) {
	case 0x10ec0262:
		alc_update_coef_idx(codec, 0x7, 0, 1<<5);
		break;
	case 0x10ec0267:
	case 0x10ec0268:
		alc_update_coef_idx(codec, 0x7, 0, 1<<13);
		break;
	case 0x10ec0269:
		if ((coef & 0x00f0) == 0x0010)
			alc_update_coef_idx(codec, 0xd, 0, 1<<14);
		if ((coef & 0x00f0) == 0x0020)
			alc_update_coef_idx(codec, 0x4, 1<<15, 0);
		if ((coef & 0x00f0) == 0x0030)
			alc_update_coef_idx(codec, 0x10, 1<<9, 0);
		break;
	case 0x10ec0280:
	case 0x10ec0284:
	case 0x10ec0290:
	case 0x10ec0292:
		alc_update_coef_idx(codec, 0x4, 1<<15, 0);
		break;
	case 0x10ec0225:
	case 0x10ec0295:
	case 0x10ec0299:
		alc_update_coef_idx(codec, 0x67, 0xf000, 0x3000);
		/* fallthrough */
	case 0x10ec0215:
	case 0x10ec0233:
	case 0x10ec0235:
	case 0x10ec0236:
	case 0x10ec0255:
	case 0x10ec0256:
	case 0x10ec0257:
	case 0x10ec0282:
	case 0x10ec0283:
	case 0x10ec0286:
	case 0x10ec0288:
	case 0x10ec0285:
	case 0x10ec0298:
	case 0x10ec0289:
	case 0x10ec0300:
		alc_update_coef_idx(codec, 0x10, 1<<9, 0);
		break;
	case 0x10ec0275:
		alc_update_coef_idx(codec, 0xe, 0, 1<<0);
		break;
	case 0x10ec0293:
		alc_update_coef_idx(codec, 0xa, 1<<13, 0);
		break;
	case 0x10ec0234:
	case 0x10ec0274:
	case 0x10ec0294:
	case 0x10ec0700:
	case 0x10ec0701:
	case 0x10ec0703:
		alc_update_coef_idx(codec, 0x10, 1<<15, 0);
		break;
	case 0x10ec0662:
		if ((coef & 0x00f0) == 0x0030)
			alc_update_coef_idx(codec, 0x4, 1<<10, 0); /* EAPD Ctrl */
		break;
	case 0x10ec0272:
	case 0x10ec0273:
	case 0x10ec0663:
	case 0x10ec0665:
	case 0x10ec0670:
	case 0x10ec0671:
	case 0x10ec0672:
		alc_update_coef_idx(codec, 0xd, 0, 1<<14); /* EAPD Ctrl */
		break;
	case 0x10ec0668:
		alc_update_coef_idx(codec, 0x7, 3<<13, 0);
		break;
	case 0x10ec0867:
		alc_update_coef_idx(codec, 0x4, 1<<10, 0);
		break;
	case 0x10ec0888:
		if ((coef & 0x00f0) == 0x0020 || (coef & 0x00f0) == 0x0030)
			alc_update_coef_idx(codec, 0x7, 1<<5, 0);
		break;
	case 0x10ec0892:
		alc_update_coef_idx(codec, 0x7, 1<<5, 0);
		break;
	case 0x10ec0899:
	case 0x10ec0900:
	case 0x10ec1168:
	case 0x10ec1220:
		alc_update_coef_idx(codec, 0x7, 1<<1, 0);
		break;
	}
}

/* additional initialization for ALC888 variants */
static void alc888_coef_init(struct hda_codec *codec)
{
	switch (alc_get_coef0(codec) & 0x00f0) {
	/* alc888-VA */
	case 0x00:
	/* alc888-VB */
	case 0x10:
		alc_update_coef_idx(codec, 7, 0, 0x2030); /* Turn EAPD to High */
		break;
	}
}

/* turn on/off EAPD control (only if available) */
static void set_eapd(struct hda_codec *codec, hda_nid_t nid, int on)
{
	if (get_wcaps_type(get_wcaps(codec, nid)) != AC_WID_PIN)
		return;
	if (snd_hda_query_pin_caps(codec, nid) & AC_PINCAP_EAPD)
		snd_hda_codec_write(codec, nid, 0, AC_VERB_SET_EAPD_BTLENABLE,
				    on ? 2 : 0);
}

/* turn on/off EAPD controls of the codec */
static void alc_auto_setup_eapd(struct hda_codec *codec, bool on)
{
	/* We currently only handle front, HP */
	static hda_nid_t pins[] = {
		0x0f, 0x10, 0x14, 0x15, 0x17, 0
	};
	hda_nid_t *p;
	for (p = pins; *p; p++)
		set_eapd(codec, *p, on);
}

/* generic shutup callback;
 * just turning off EAPD and a little pause for avoiding pop-noise
 */
static void alc_eapd_shutup(struct hda_codec *codec)
{
	struct alc_spec *spec = codec->spec;

	alc_auto_setup_eapd(codec, false);
	if (!spec->no_depop_delay)
		msleep(200);
	snd_hda_shutup_pins(codec);
}

/* generic EAPD initialization */
static void alc_auto_init_amp(struct hda_codec *codec, int type)
{
	alc_fill_eapd_coef(codec);
	alc_auto_setup_eapd(codec, true);
	alc_write_gpio(codec);
	switch (type) {
	case ALC_INIT_DEFAULT:
		switch (codec->core.vendor_id) {
		case 0x10ec0260:
			alc_update_coefex_idx(codec, 0x1a, 7, 0, 0x2010);
			break;
		case 0x10ec0880:
		case 0x10ec0882:
		case 0x10ec0883:
		case 0x10ec0885:
			alc_update_coef_idx(codec, 7, 0, 0x2030);
			break;
		case 0x10ec0888:
			alc888_coef_init(codec);
			break;
		}
		break;
	}
}

/* get a primary headphone pin if available */
static hda_nid_t alc_get_hp_pin(struct alc_spec *spec)
{
	if (spec->gen.autocfg.hp_pins[0])
		return spec->gen.autocfg.hp_pins[0];
	if (spec->gen.autocfg.line_out_type == AC_JACK_HP_OUT)
		return spec->gen.autocfg.line_out_pins[0];
	return 0;
}

/*
 * Realtek SSID verification
 */

/* Could be any non-zero and even value. When used as fixup, tells
 * the driver to ignore any present sku defines.
 */
#define ALC_FIXUP_SKU_IGNORE (2)

static void alc_fixup_sku_ignore(struct hda_codec *codec,
				 const struct hda_fixup *fix, int action)
{
	struct alc_spec *spec = codec->spec;
	if (action == HDA_FIXUP_ACT_PRE_PROBE) {
		spec->cdefine.fixup = 1;
		spec->cdefine.sku_cfg = ALC_FIXUP_SKU_IGNORE;
	}
}

static void alc_fixup_no_depop_delay(struct hda_codec *codec,
				    const struct hda_fixup *fix, int action)
{
	struct alc_spec *spec = codec->spec;

	if (action == HDA_FIXUP_ACT_PROBE) {
		spec->no_depop_delay = 1;
		codec->depop_delay = 0;
	}
}

static int alc_auto_parse_customize_define(struct hda_codec *codec)
{
	unsigned int ass, tmp, i;
	unsigned nid = 0;
	struct alc_spec *spec = codec->spec;

	spec->cdefine.enable_pcbeep = 1; /* assume always enabled */

	if (spec->cdefine.fixup) {
		ass = spec->cdefine.sku_cfg;
		if (ass == ALC_FIXUP_SKU_IGNORE)
			return -1;
		goto do_sku;
	}

	if (!codec->bus->pci)
		return -1;
	ass = codec->core.subsystem_id & 0xffff;
	if (ass != codec->bus->pci->subsystem_device && (ass & 1))
		goto do_sku;

	nid = 0x1d;
	if (codec->core.vendor_id == 0x10ec0260)
		nid = 0x17;
	ass = snd_hda_codec_get_pincfg(codec, nid);

	if (!(ass & 1)) {
		codec_info(codec, "%s: SKU not ready 0x%08x\n",
			   codec->core.chip_name, ass);
		return -1;
	}

	/* check sum */
	tmp = 0;
	for (i = 1; i < 16; i++) {
		if ((ass >> i) & 1)
			tmp++;
	}
	if (((ass >> 16) & 0xf) != tmp)
		return -1;

	spec->cdefine.port_connectivity = ass >> 30;
	spec->cdefine.enable_pcbeep = (ass & 0x100000) >> 20;
	spec->cdefine.check_sum = (ass >> 16) & 0xf;
	spec->cdefine.customization = ass >> 8;
do_sku:
	spec->cdefine.sku_cfg = ass;
	spec->cdefine.external_amp = (ass & 0x38) >> 3;
	spec->cdefine.platform_type = (ass & 0x4) >> 2;
	spec->cdefine.swap = (ass & 0x2) >> 1;
	spec->cdefine.override = ass & 0x1;

	codec_dbg(codec, "SKU: Nid=0x%x sku_cfg=0x%08x\n",
		   nid, spec->cdefine.sku_cfg);
	codec_dbg(codec, "SKU: port_connectivity=0x%x\n",
		   spec->cdefine.port_connectivity);
	codec_dbg(codec, "SKU: enable_pcbeep=0x%x\n", spec->cdefine.enable_pcbeep);
	codec_dbg(codec, "SKU: check_sum=0x%08x\n", spec->cdefine.check_sum);
	codec_dbg(codec, "SKU: customization=0x%08x\n", spec->cdefine.customization);
	codec_dbg(codec, "SKU: external_amp=0x%x\n", spec->cdefine.external_amp);
	codec_dbg(codec, "SKU: platform_type=0x%x\n", spec->cdefine.platform_type);
	codec_dbg(codec, "SKU: swap=0x%x\n", spec->cdefine.swap);
	codec_dbg(codec, "SKU: override=0x%x\n", spec->cdefine.override);

	return 0;
}

/* return the position of NID in the list, or -1 if not found */
static int find_idx_in_nid_list(hda_nid_t nid, const hda_nid_t *list, int nums)
{
	int i;
	for (i = 0; i < nums; i++)
		if (list[i] == nid)
			return i;
	return -1;
}
/* return true if the given NID is found in the list */
static bool found_in_nid_list(hda_nid_t nid, const hda_nid_t *list, int nums)
{
	return find_idx_in_nid_list(nid, list, nums) >= 0;
}

/* check subsystem ID and set up device-specific initialization;
 * return 1 if initialized, 0 if invalid SSID
 */
/* 32-bit subsystem ID for BIOS loading in HD Audio codec.
 *	31 ~ 16 :	Manufacture ID
 *	15 ~ 8	:	SKU ID
 *	7  ~ 0	:	Assembly ID
 *	port-A --> pin 39/41, port-E --> pin 14/15, port-D --> pin 35/36
 */
static int alc_subsystem_id(struct hda_codec *codec, const hda_nid_t *ports)
{
	unsigned int ass, tmp, i;
	unsigned nid;
	struct alc_spec *spec = codec->spec;

	if (spec->cdefine.fixup) {
		ass = spec->cdefine.sku_cfg;
		if (ass == ALC_FIXUP_SKU_IGNORE)
			return 0;
		goto do_sku;
	}

	ass = codec->core.subsystem_id & 0xffff;
	if (codec->bus->pci &&
	    ass != codec->bus->pci->subsystem_device && (ass & 1))
		goto do_sku;

	/* invalid SSID, check the special NID pin defcfg instead */
	/*
	 * 31~30	: port connectivity
	 * 29~21	: reserve
	 * 20		: PCBEEP input
	 * 19~16	: Check sum (15:1)
	 * 15~1		: Custom
	 * 0		: override
	*/
	nid = 0x1d;
	if (codec->core.vendor_id == 0x10ec0260)
		nid = 0x17;
	ass = snd_hda_codec_get_pincfg(codec, nid);
	codec_dbg(codec,
		  "realtek: No valid SSID, checking pincfg 0x%08x for NID 0x%x\n",
		   ass, nid);
	if (!(ass & 1))
		return 0;
	if ((ass >> 30) != 1)	/* no physical connection */
		return 0;

	/* check sum */
	tmp = 0;
	for (i = 1; i < 16; i++) {
		if ((ass >> i) & 1)
			tmp++;
	}
	if (((ass >> 16) & 0xf) != tmp)
		return 0;
do_sku:
	codec_dbg(codec, "realtek: Enabling init ASM_ID=0x%04x CODEC_ID=%08x\n",
		   ass & 0xffff, codec->core.vendor_id);
	/*
	 * 0 : override
	 * 1 :	Swap Jack
	 * 2 : 0 --> Desktop, 1 --> Laptop
	 * 3~5 : External Amplifier control
	 * 7~6 : Reserved
	*/
	tmp = (ass & 0x38) >> 3;	/* external Amp control */
	if (spec->init_amp == ALC_INIT_UNDEFINED) {
		switch (tmp) {
		case 1:
			alc_setup_gpio(codec, 0x01);
			break;
		case 3:
			alc_setup_gpio(codec, 0x02);
			break;
		case 7:
			alc_setup_gpio(codec, 0x03);
			break;
		case 5:
		default:
			spec->init_amp = ALC_INIT_DEFAULT;
			break;
		}
	}

	/* is laptop or Desktop and enable the function "Mute internal speaker
	 * when the external headphone out jack is plugged"
	 */
	if (!(ass & 0x8000))
		return 1;
	/*
	 * 10~8 : Jack location
	 * 12~11: Headphone out -> 00: PortA, 01: PortE, 02: PortD, 03: Resvered
	 * 14~13: Resvered
	 * 15   : 1 --> enable the function "Mute internal speaker
	 *	        when the external headphone out jack is plugged"
	 */
	if (!alc_get_hp_pin(spec)) {
		hda_nid_t nid;
		tmp = (ass >> 11) & 0x3;	/* HP to chassis */
		nid = ports[tmp];
		if (found_in_nid_list(nid, spec->gen.autocfg.line_out_pins,
				      spec->gen.autocfg.line_outs))
			return 1;
		spec->gen.autocfg.hp_pins[0] = nid;
	}
	return 1;
}

/* Check the validity of ALC subsystem-id
 * ports contains an array of 4 pin NIDs for port-A, E, D and I */
static void alc_ssid_check(struct hda_codec *codec, const hda_nid_t *ports)
{
	if (!alc_subsystem_id(codec, ports)) {
		struct alc_spec *spec = codec->spec;
		codec_dbg(codec,
			  "realtek: Enable default setup for auto mode as fallback\n");
		spec->init_amp = ALC_INIT_DEFAULT;
	}
}

/*
 */

static void alc_fixup_inv_dmic(struct hda_codec *codec,
			       const struct hda_fixup *fix, int action)
{
	struct alc_spec *spec = codec->spec;

	spec->gen.inv_dmic_split = 1;
}


static int alc_build_controls(struct hda_codec *codec)
{
	int err;

	err = snd_hda_gen_build_controls(codec);
	if (err < 0)
		return err;

	snd_hda_apply_fixup(codec, HDA_FIXUP_ACT_BUILD);
	return 0;
}


/*
 * Common callbacks
 */

static int alc_init(struct hda_codec *codec)
{
	struct alc_spec *spec = codec->spec;

	if (spec->init_hook)
		spec->init_hook(codec);

	alc_fix_pll(codec);
	alc_auto_init_amp(codec, spec->init_amp);

	snd_hda_gen_init(codec);

	snd_hda_apply_fixup(codec, HDA_FIXUP_ACT_INIT);

	return 0;
}

static inline void alc_shutup(struct hda_codec *codec)
{
	struct alc_spec *spec = codec->spec;

	if (!snd_hda_get_bool_hint(codec, "shutup"))
		return; /* disabled explicitly by hints */

	if (spec && spec->shutup)
		spec->shutup(codec);
	else
		snd_hda_shutup_pins(codec);
}

static void alc_reboot_notify(struct hda_codec *codec)
{
	struct alc_spec *spec = codec->spec;

	if (spec && spec->reboot_notify)
		spec->reboot_notify(codec);
	else
		alc_shutup(codec);
}

/* power down codec to D3 at reboot/shutdown; set as reboot_notify ops */
static void alc_d3_at_reboot(struct hda_codec *codec)
{
	snd_hda_codec_set_power_to_all(codec, codec->core.afg, AC_PWRST_D3);
	snd_hda_codec_write(codec, codec->core.afg, 0,
			    AC_VERB_SET_POWER_STATE, AC_PWRST_D3);
	msleep(10);
}

#define alc_free	snd_hda_gen_free

#ifdef CONFIG_PM
static void alc_power_eapd(struct hda_codec *codec)
{
	alc_auto_setup_eapd(codec, false);
}

static int alc_suspend(struct hda_codec *codec)
{
	struct alc_spec *spec = codec->spec;
	alc_shutup(codec);
	if (spec && spec->power_hook)
		spec->power_hook(codec);
	return 0;
}
#endif

#ifdef CONFIG_PM
static int alc_resume(struct hda_codec *codec)
{
	struct alc_spec *spec = codec->spec;

	if (!spec->no_depop_delay)
		msleep(150); /* to avoid pop noise */
	codec->patch_ops.init(codec);
	regcache_sync(codec->core.regmap);
	hda_call_check_power_status(codec, 0x01);
	return 0;
}
#endif

/*
 */
static const struct hda_codec_ops alc_patch_ops = {
	.build_controls = alc_build_controls,
	.build_pcms = snd_hda_gen_build_pcms,
	.init = alc_init,
	.free = alc_free,
	.unsol_event = snd_hda_jack_unsol_event,
#ifdef CONFIG_PM
	.resume = alc_resume,
	.suspend = alc_suspend,
	.check_power_status = snd_hda_gen_check_power_status,
#endif
	.reboot_notify = alc_reboot_notify,
};


#define alc_codec_rename(codec, name) snd_hda_codec_set_name(codec, name)

/*
 * Rename codecs appropriately from COEF value or subvendor id
 */
struct alc_codec_rename_table {
	unsigned int vendor_id;
	unsigned short coef_mask;
	unsigned short coef_bits;
	const char *name;
};

struct alc_codec_rename_pci_table {
	unsigned int codec_vendor_id;
	unsigned short pci_subvendor;
	unsigned short pci_subdevice;
	const char *name;
};

static struct alc_codec_rename_table rename_tbl[] = {
	{ 0x10ec0221, 0xf00f, 0x1003, "ALC231" },
	{ 0x10ec0269, 0xfff0, 0x3010, "ALC277" },
	{ 0x10ec0269, 0xf0f0, 0x2010, "ALC259" },
	{ 0x10ec0269, 0xf0f0, 0x3010, "ALC258" },
	{ 0x10ec0269, 0x00f0, 0x0010, "ALC269VB" },
	{ 0x10ec0269, 0xffff, 0xa023, "ALC259" },
	{ 0x10ec0269, 0xffff, 0x6023, "ALC281X" },
	{ 0x10ec0269, 0x00f0, 0x0020, "ALC269VC" },
	{ 0x10ec0269, 0x00f0, 0x0030, "ALC269VD" },
	{ 0x10ec0662, 0xffff, 0x4020, "ALC656" },
	{ 0x10ec0887, 0x00f0, 0x0030, "ALC887-VD" },
	{ 0x10ec0888, 0x00f0, 0x0030, "ALC888-VD" },
	{ 0x10ec0888, 0xf0f0, 0x3020, "ALC886" },
	{ 0x10ec0899, 0x2000, 0x2000, "ALC899" },
	{ 0x10ec0892, 0xffff, 0x8020, "ALC661" },
	{ 0x10ec0892, 0xffff, 0x8011, "ALC661" },
	{ 0x10ec0892, 0xffff, 0x4011, "ALC656" },
	{ } /* terminator */
};

static struct alc_codec_rename_pci_table rename_pci_tbl[] = {
	{ 0x10ec0280, 0x1028, 0, "ALC3220" },
	{ 0x10ec0282, 0x1028, 0, "ALC3221" },
	{ 0x10ec0283, 0x1028, 0, "ALC3223" },
	{ 0x10ec0288, 0x1028, 0, "ALC3263" },
	{ 0x10ec0292, 0x1028, 0, "ALC3226" },
	{ 0x10ec0293, 0x1028, 0, "ALC3235" },
	{ 0x10ec0255, 0x1028, 0, "ALC3234" },
	{ 0x10ec0668, 0x1028, 0, "ALC3661" },
	{ 0x10ec0275, 0x1028, 0, "ALC3260" },
	{ 0x10ec0899, 0x1028, 0, "ALC3861" },
	{ 0x10ec0298, 0x1028, 0, "ALC3266" },
	{ 0x10ec0236, 0x1028, 0, "ALC3204" },
	{ 0x10ec0256, 0x1028, 0, "ALC3246" },
	{ 0x10ec0225, 0x1028, 0, "ALC3253" },
	{ 0x10ec0295, 0x1028, 0, "ALC3254" },
	{ 0x10ec0299, 0x1028, 0, "ALC3271" },
	{ 0x10ec0670, 0x1025, 0, "ALC669X" },
	{ 0x10ec0676, 0x1025, 0, "ALC679X" },
	{ 0x10ec0282, 0x1043, 0, "ALC3229" },
	{ 0x10ec0233, 0x1043, 0, "ALC3236" },
	{ 0x10ec0280, 0x103c, 0, "ALC3228" },
	{ 0x10ec0282, 0x103c, 0, "ALC3227" },
	{ 0x10ec0286, 0x103c, 0, "ALC3242" },
	{ 0x10ec0290, 0x103c, 0, "ALC3241" },
	{ 0x10ec0668, 0x103c, 0, "ALC3662" },
	{ 0x10ec0283, 0x17aa, 0, "ALC3239" },
	{ 0x10ec0292, 0x17aa, 0, "ALC3232" },
	{ } /* terminator */
};

static int alc_codec_rename_from_preset(struct hda_codec *codec)
{
	const struct alc_codec_rename_table *p;
	const struct alc_codec_rename_pci_table *q;

	for (p = rename_tbl; p->vendor_id; p++) {
		if (p->vendor_id != codec->core.vendor_id)
			continue;
		if ((alc_get_coef0(codec) & p->coef_mask) == p->coef_bits)
			return alc_codec_rename(codec, p->name);
	}

	if (!codec->bus->pci)
		return 0;
	for (q = rename_pci_tbl; q->codec_vendor_id; q++) {
		if (q->codec_vendor_id != codec->core.vendor_id)
			continue;
		if (q->pci_subvendor != codec->bus->pci->subsystem_vendor)
			continue;
		if (!q->pci_subdevice ||
		    q->pci_subdevice == codec->bus->pci->subsystem_device)
			return alc_codec_rename(codec, q->name);
	}

	return 0;
}


/*
 * Digital-beep handlers
 */
#ifdef CONFIG_SND_HDA_INPUT_BEEP

/* additional beep mixers; private_value will be overwritten */
static const struct snd_kcontrol_new alc_beep_mixer[] = {
	HDA_CODEC_VOLUME("Beep Playback Volume", 0, 0, HDA_INPUT),
	HDA_CODEC_MUTE_BEEP("Beep Playback Switch", 0, 0, HDA_INPUT),
};

/* set up and create beep controls */
static int set_beep_amp(struct alc_spec *spec, hda_nid_t nid,
			int idx, int dir)
{
	struct snd_kcontrol_new *knew;
	unsigned int beep_amp = HDA_COMPOSE_AMP_VAL(nid, 3, idx, dir);
	int i;

	for (i = 0; i < ARRAY_SIZE(alc_beep_mixer); i++) {
		knew = snd_hda_gen_add_kctl(&spec->gen, NULL,
					    &alc_beep_mixer[i]);
		if (!knew)
			return -ENOMEM;
		knew->private_value = beep_amp;
	}
	return 0;
}

static const struct snd_pci_quirk beep_white_list[] = {
	SND_PCI_QUIRK(0x1043, 0x103c, "ASUS", 1),
	SND_PCI_QUIRK(0x1043, 0x115d, "ASUS", 1),
	SND_PCI_QUIRK(0x1043, 0x829f, "ASUS", 1),
	SND_PCI_QUIRK(0x1043, 0x8376, "EeePC", 1),
	SND_PCI_QUIRK(0x1043, 0x83ce, "EeePC", 1),
	SND_PCI_QUIRK(0x1043, 0x831a, "EeePC", 1),
	SND_PCI_QUIRK(0x1043, 0x834a, "EeePC", 1),
	SND_PCI_QUIRK(0x1458, 0xa002, "GA-MA790X", 1),
	SND_PCI_QUIRK(0x8086, 0xd613, "Intel", 1),
	{}
};

static inline int has_cdefine_beep(struct hda_codec *codec)
{
	struct alc_spec *spec = codec->spec;
	const struct snd_pci_quirk *q;
	q = snd_pci_quirk_lookup(codec->bus->pci, beep_white_list);
	if (q)
		return q->value;
	return spec->cdefine.enable_pcbeep;
}
#else
#define set_beep_amp(spec, nid, idx, dir)	0
#define has_cdefine_beep(codec)		0
#endif

/* parse the BIOS configuration and set up the alc_spec */
/* return 1 if successful, 0 if the proper config is not found,
 * or a negative error code
 */
static int alc_parse_auto_config(struct hda_codec *codec,
				 const hda_nid_t *ignore_nids,
				 const hda_nid_t *ssid_nids)
{
	struct alc_spec *spec = codec->spec;
	struct auto_pin_cfg *cfg = &spec->gen.autocfg;
	int err;

	err = snd_hda_parse_pin_defcfg(codec, cfg, ignore_nids,
				       spec->parse_flags);
	if (err < 0)
		return err;

	if (ssid_nids)
		alc_ssid_check(codec, ssid_nids);

	err = snd_hda_gen_parse_auto_config(codec, cfg);
	if (err < 0)
		return err;

	return 1;
}

/* common preparation job for alc_spec */
static int alc_alloc_spec(struct hda_codec *codec, hda_nid_t mixer_nid)
{
	struct alc_spec *spec = kzalloc(sizeof(*spec), GFP_KERNEL);
	int err;

	if (!spec)
		return -ENOMEM;
	codec->spec = spec;
	snd_hda_gen_spec_init(&spec->gen);
	spec->gen.mixer_nid = mixer_nid;
	spec->gen.own_eapd_ctl = 1;
	codec->single_adc_amp = 1;
	/* FIXME: do we need this for all Realtek codec models? */
	codec->spdif_status_reset = 1;
	codec->patch_ops = alc_patch_ops;

	err = alc_codec_rename_from_preset(codec);
	if (err < 0) {
		kfree(spec);
		return err;
	}
	return 0;
}

static int alc880_parse_auto_config(struct hda_codec *codec)
{
	static const hda_nid_t alc880_ignore[] = { 0x1d, 0 };
	static const hda_nid_t alc880_ssids[] = { 0x15, 0x1b, 0x14, 0 };
	return alc_parse_auto_config(codec, alc880_ignore, alc880_ssids);
}

/*
 * ALC880 fix-ups
 */
enum {
	ALC880_FIXUP_GPIO1,
	ALC880_FIXUP_GPIO2,
	ALC880_FIXUP_MEDION_RIM,
	ALC880_FIXUP_LG,
	ALC880_FIXUP_LG_LW25,
	ALC880_FIXUP_W810,
	ALC880_FIXUP_EAPD_COEF,
	ALC880_FIXUP_TCL_S700,
	ALC880_FIXUP_VOL_KNOB,
	ALC880_FIXUP_FUJITSU,
	ALC880_FIXUP_F1734,
	ALC880_FIXUP_UNIWILL,
	ALC880_FIXUP_UNIWILL_DIG,
	ALC880_FIXUP_Z71V,
	ALC880_FIXUP_ASUS_W5A,
	ALC880_FIXUP_3ST_BASE,
	ALC880_FIXUP_3ST,
	ALC880_FIXUP_3ST_DIG,
	ALC880_FIXUP_5ST_BASE,
	ALC880_FIXUP_5ST,
	ALC880_FIXUP_5ST_DIG,
	ALC880_FIXUP_6ST_BASE,
	ALC880_FIXUP_6ST,
	ALC880_FIXUP_6ST_DIG,
	ALC880_FIXUP_6ST_AUTOMUTE,
};

/* enable the volume-knob widget support on NID 0x21 */
static void alc880_fixup_vol_knob(struct hda_codec *codec,
				  const struct hda_fixup *fix, int action)
{
	if (action == HDA_FIXUP_ACT_PROBE)
		snd_hda_jack_detect_enable_callback(codec, 0x21,
						    alc_update_knob_master);
}

static const struct hda_fixup alc880_fixups[] = {
	[ALC880_FIXUP_GPIO1] = {
		.type = HDA_FIXUP_FUNC,
		.v.func = alc_fixup_gpio1,
	},
	[ALC880_FIXUP_GPIO2] = {
		.type = HDA_FIXUP_FUNC,
		.v.func = alc_fixup_gpio2,
	},
	[ALC880_FIXUP_MEDION_RIM] = {
		.type = HDA_FIXUP_VERBS,
		.v.verbs = (const struct hda_verb[]) {
			{ 0x20, AC_VERB_SET_COEF_INDEX, 0x07 },
			{ 0x20, AC_VERB_SET_PROC_COEF,  0x3060 },
			{ }
		},
		.chained = true,
		.chain_id = ALC880_FIXUP_GPIO2,
	},
	[ALC880_FIXUP_LG] = {
		.type = HDA_FIXUP_PINS,
		.v.pins = (const struct hda_pintbl[]) {
			/* disable bogus unused pins */
			{ 0x16, 0x411111f0 },
			{ 0x18, 0x411111f0 },
			{ 0x1a, 0x411111f0 },
			{ }
		}
	},
	[ALC880_FIXUP_LG_LW25] = {
		.type = HDA_FIXUP_PINS,
		.v.pins = (const struct hda_pintbl[]) {
			{ 0x1a, 0x0181344f }, /* line-in */
			{ 0x1b, 0x0321403f }, /* headphone */
			{ }
		}
	},
	[ALC880_FIXUP_W810] = {
		.type = HDA_FIXUP_PINS,
		.v.pins = (const struct hda_pintbl[]) {
			/* disable bogus unused pins */
			{ 0x17, 0x411111f0 },
			{ }
		},
		.chained = true,
		.chain_id = ALC880_FIXUP_GPIO2,
	},
	[ALC880_FIXUP_EAPD_COEF] = {
		.type = HDA_FIXUP_VERBS,
		.v.verbs = (const struct hda_verb[]) {
			/* change to EAPD mode */
			{ 0x20, AC_VERB_SET_COEF_INDEX, 0x07 },
			{ 0x20, AC_VERB_SET_PROC_COEF,  0x3060 },
			{}
		},
	},
	[ALC880_FIXUP_TCL_S700] = {
		.type = HDA_FIXUP_VERBS,
		.v.verbs = (const struct hda_verb[]) {
			/* change to EAPD mode */
			{ 0x20, AC_VERB_SET_COEF_INDEX, 0x07 },
			{ 0x20, AC_VERB_SET_PROC_COEF,  0x3070 },
			{}
		},
		.chained = true,
		.chain_id = ALC880_FIXUP_GPIO2,
	},
	[ALC880_FIXUP_VOL_KNOB] = {
		.type = HDA_FIXUP_FUNC,
		.v.func = alc880_fixup_vol_knob,
	},
	[ALC880_FIXUP_FUJITSU] = {
		/* override all pins as BIOS on old Amilo is broken */
		.type = HDA_FIXUP_PINS,
		.v.pins = (const struct hda_pintbl[]) {
			{ 0x14, 0x0121401f }, /* HP */
			{ 0x15, 0x99030120 }, /* speaker */
			{ 0x16, 0x99030130 }, /* bass speaker */
			{ 0x17, 0x411111f0 }, /* N/A */
			{ 0x18, 0x411111f0 }, /* N/A */
			{ 0x19, 0x01a19950 }, /* mic-in */
			{ 0x1a, 0x411111f0 }, /* N/A */
			{ 0x1b, 0x411111f0 }, /* N/A */
			{ 0x1c, 0x411111f0 }, /* N/A */
			{ 0x1d, 0x411111f0 }, /* N/A */
			{ 0x1e, 0x01454140 }, /* SPDIF out */
			{ }
		},
		.chained = true,
		.chain_id = ALC880_FIXUP_VOL_KNOB,
	},
	[ALC880_FIXUP_F1734] = {
		/* almost compatible with FUJITSU, but no bass and SPDIF */
		.type = HDA_FIXUP_PINS,
		.v.pins = (const struct hda_pintbl[]) {
			{ 0x14, 0x0121401f }, /* HP */
			{ 0x15, 0x99030120 }, /* speaker */
			{ 0x16, 0x411111f0 }, /* N/A */
			{ 0x17, 0x411111f0 }, /* N/A */
			{ 0x18, 0x411111f0 }, /* N/A */
			{ 0x19, 0x01a19950 }, /* mic-in */
			{ 0x1a, 0x411111f0 }, /* N/A */
			{ 0x1b, 0x411111f0 }, /* N/A */
			{ 0x1c, 0x411111f0 }, /* N/A */
			{ 0x1d, 0x411111f0 }, /* N/A */
			{ 0x1e, 0x411111f0 }, /* N/A */
			{ }
		},
		.chained = true,
		.chain_id = ALC880_FIXUP_VOL_KNOB,
	},
	[ALC880_FIXUP_UNIWILL] = {
		/* need to fix HP and speaker pins to be parsed correctly */
		.type = HDA_FIXUP_PINS,
		.v.pins = (const struct hda_pintbl[]) {
			{ 0x14, 0x0121411f }, /* HP */
			{ 0x15, 0x99030120 }, /* speaker */
			{ 0x16, 0x99030130 }, /* bass speaker */
			{ }
		},
	},
	[ALC880_FIXUP_UNIWILL_DIG] = {
		.type = HDA_FIXUP_PINS,
		.v.pins = (const struct hda_pintbl[]) {
			/* disable bogus unused pins */
			{ 0x17, 0x411111f0 },
			{ 0x19, 0x411111f0 },
			{ 0x1b, 0x411111f0 },
			{ 0x1f, 0x411111f0 },
			{ }
		}
	},
	[ALC880_FIXUP_Z71V] = {
		.type = HDA_FIXUP_PINS,
		.v.pins = (const struct hda_pintbl[]) {
			/* set up the whole pins as BIOS is utterly broken */
			{ 0x14, 0x99030120 }, /* speaker */
			{ 0x15, 0x0121411f }, /* HP */
			{ 0x16, 0x411111f0 }, /* N/A */
			{ 0x17, 0x411111f0 }, /* N/A */
			{ 0x18, 0x01a19950 }, /* mic-in */
			{ 0x19, 0x411111f0 }, /* N/A */
			{ 0x1a, 0x01813031 }, /* line-in */
			{ 0x1b, 0x411111f0 }, /* N/A */
			{ 0x1c, 0x411111f0 }, /* N/A */
			{ 0x1d, 0x411111f0 }, /* N/A */
			{ 0x1e, 0x0144111e }, /* SPDIF */
			{ }
		}
	},
	[ALC880_FIXUP_ASUS_W5A] = {
		.type = HDA_FIXUP_PINS,
		.v.pins = (const struct hda_pintbl[]) {
			/* set up the whole pins as BIOS is utterly broken */
			{ 0x14, 0x0121411f }, /* HP */
			{ 0x15, 0x411111f0 }, /* N/A */
			{ 0x16, 0x411111f0 }, /* N/A */
			{ 0x17, 0x411111f0 }, /* N/A */
			{ 0x18, 0x90a60160 }, /* mic */
			{ 0x19, 0x411111f0 }, /* N/A */
			{ 0x1a, 0x411111f0 }, /* N/A */
			{ 0x1b, 0x411111f0 }, /* N/A */
			{ 0x1c, 0x411111f0 }, /* N/A */
			{ 0x1d, 0x411111f0 }, /* N/A */
			{ 0x1e, 0xb743111e }, /* SPDIF out */
			{ }
		},
		.chained = true,
		.chain_id = ALC880_FIXUP_GPIO1,
	},
	[ALC880_FIXUP_3ST_BASE] = {
		.type = HDA_FIXUP_PINS,
		.v.pins = (const struct hda_pintbl[]) {
			{ 0x14, 0x01014010 }, /* line-out */
			{ 0x15, 0x411111f0 }, /* N/A */
			{ 0x16, 0x411111f0 }, /* N/A */
			{ 0x17, 0x411111f0 }, /* N/A */
			{ 0x18, 0x01a19c30 }, /* mic-in */
			{ 0x19, 0x0121411f }, /* HP */
			{ 0x1a, 0x01813031 }, /* line-in */
			{ 0x1b, 0x02a19c40 }, /* front-mic */
			{ 0x1c, 0x411111f0 }, /* N/A */
			{ 0x1d, 0x411111f0 }, /* N/A */
			/* 0x1e is filled in below */
			{ 0x1f, 0x411111f0 }, /* N/A */
			{ }
		}
	},
	[ALC880_FIXUP_3ST] = {
		.type = HDA_FIXUP_PINS,
		.v.pins = (const struct hda_pintbl[]) {
			{ 0x1e, 0x411111f0 }, /* N/A */
			{ }
		},
		.chained = true,
		.chain_id = ALC880_FIXUP_3ST_BASE,
	},
	[ALC880_FIXUP_3ST_DIG] = {
		.type = HDA_FIXUP_PINS,
		.v.pins = (const struct hda_pintbl[]) {
			{ 0x1e, 0x0144111e }, /* SPDIF */
			{ }
		},
		.chained = true,
		.chain_id = ALC880_FIXUP_3ST_BASE,
	},
	[ALC880_FIXUP_5ST_BASE] = {
		.type = HDA_FIXUP_PINS,
		.v.pins = (const struct hda_pintbl[]) {
			{ 0x14, 0x01014010 }, /* front */
			{ 0x15, 0x411111f0 }, /* N/A */
			{ 0x16, 0x01011411 }, /* CLFE */
			{ 0x17, 0x01016412 }, /* surr */
			{ 0x18, 0x01a19c30 }, /* mic-in */
			{ 0x19, 0x0121411f }, /* HP */
			{ 0x1a, 0x01813031 }, /* line-in */
			{ 0x1b, 0x02a19c40 }, /* front-mic */
			{ 0x1c, 0x411111f0 }, /* N/A */
			{ 0x1d, 0x411111f0 }, /* N/A */
			/* 0x1e is filled in below */
			{ 0x1f, 0x411111f0 }, /* N/A */
			{ }
		}
	},
	[ALC880_FIXUP_5ST] = {
		.type = HDA_FIXUP_PINS,
		.v.pins = (const struct hda_pintbl[]) {
			{ 0x1e, 0x411111f0 }, /* N/A */
			{ }
		},
		.chained = true,
		.chain_id = ALC880_FIXUP_5ST_BASE,
	},
	[ALC880_FIXUP_5ST_DIG] = {
		.type = HDA_FIXUP_PINS,
		.v.pins = (const struct hda_pintbl[]) {
			{ 0x1e, 0x0144111e }, /* SPDIF */
			{ }
		},
		.chained = true,
		.chain_id = ALC880_FIXUP_5ST_BASE,
	},
	[ALC880_FIXUP_6ST_BASE] = {
		.type = HDA_FIXUP_PINS,
		.v.pins = (const struct hda_pintbl[]) {
			{ 0x14, 0x01014010 }, /* front */
			{ 0x15, 0x01016412 }, /* surr */
			{ 0x16, 0x01011411 }, /* CLFE */
			{ 0x17, 0x01012414 }, /* side */
			{ 0x18, 0x01a19c30 }, /* mic-in */
			{ 0x19, 0x02a19c40 }, /* front-mic */
			{ 0x1a, 0x01813031 }, /* line-in */
			{ 0x1b, 0x0121411f }, /* HP */
			{ 0x1c, 0x411111f0 }, /* N/A */
			{ 0x1d, 0x411111f0 }, /* N/A */
			/* 0x1e is filled in below */
			{ 0x1f, 0x411111f0 }, /* N/A */
			{ }
		}
	},
	[ALC880_FIXUP_6ST] = {
		.type = HDA_FIXUP_PINS,
		.v.pins = (const struct hda_pintbl[]) {
			{ 0x1e, 0x411111f0 }, /* N/A */
			{ }
		},
		.chained = true,
		.chain_id = ALC880_FIXUP_6ST_BASE,
	},
	[ALC880_FIXUP_6ST_DIG] = {
		.type = HDA_FIXUP_PINS,
		.v.pins = (const struct hda_pintbl[]) {
			{ 0x1e, 0x0144111e }, /* SPDIF */
			{ }
		},
		.chained = true,
		.chain_id = ALC880_FIXUP_6ST_BASE,
	},
	[ALC880_FIXUP_6ST_AUTOMUTE] = {
		.type = HDA_FIXUP_PINS,
		.v.pins = (const struct hda_pintbl[]) {
			{ 0x1b, 0x0121401f }, /* HP with jack detect */
			{ }
		},
		.chained_before = true,
		.chain_id = ALC880_FIXUP_6ST_BASE,
	},
};

static const struct snd_pci_quirk alc880_fixup_tbl[] = {
	SND_PCI_QUIRK(0x1019, 0x0f69, "Coeus G610P", ALC880_FIXUP_W810),
	SND_PCI_QUIRK(0x1043, 0x10c3, "ASUS W5A", ALC880_FIXUP_ASUS_W5A),
	SND_PCI_QUIRK(0x1043, 0x1964, "ASUS Z71V", ALC880_FIXUP_Z71V),
	SND_PCI_QUIRK_VENDOR(0x1043, "ASUS", ALC880_FIXUP_GPIO1),
	SND_PCI_QUIRK(0x147b, 0x1045, "ABit AA8XE", ALC880_FIXUP_6ST_AUTOMUTE),
	SND_PCI_QUIRK(0x1558, 0x5401, "Clevo GPIO2", ALC880_FIXUP_GPIO2),
	SND_PCI_QUIRK_VENDOR(0x1558, "Clevo", ALC880_FIXUP_EAPD_COEF),
	SND_PCI_QUIRK(0x1584, 0x9050, "Uniwill", ALC880_FIXUP_UNIWILL_DIG),
	SND_PCI_QUIRK(0x1584, 0x9054, "Uniwill", ALC880_FIXUP_F1734),
	SND_PCI_QUIRK(0x1584, 0x9070, "Uniwill", ALC880_FIXUP_UNIWILL),
	SND_PCI_QUIRK(0x1584, 0x9077, "Uniwill P53", ALC880_FIXUP_VOL_KNOB),
	SND_PCI_QUIRK(0x161f, 0x203d, "W810", ALC880_FIXUP_W810),
	SND_PCI_QUIRK(0x161f, 0x205d, "Medion Rim 2150", ALC880_FIXUP_MEDION_RIM),
	SND_PCI_QUIRK(0x1631, 0xe011, "PB 13201056", ALC880_FIXUP_6ST_AUTOMUTE),
	SND_PCI_QUIRK(0x1734, 0x107c, "FSC Amilo M1437", ALC880_FIXUP_FUJITSU),
	SND_PCI_QUIRK(0x1734, 0x1094, "FSC Amilo M1451G", ALC880_FIXUP_FUJITSU),
	SND_PCI_QUIRK(0x1734, 0x10ac, "FSC AMILO Xi 1526", ALC880_FIXUP_F1734),
	SND_PCI_QUIRK(0x1734, 0x10b0, "FSC Amilo Pi1556", ALC880_FIXUP_FUJITSU),
	SND_PCI_QUIRK(0x1854, 0x003b, "LG", ALC880_FIXUP_LG),
	SND_PCI_QUIRK(0x1854, 0x005f, "LG P1 Express", ALC880_FIXUP_LG),
	SND_PCI_QUIRK(0x1854, 0x0068, "LG w1", ALC880_FIXUP_LG),
	SND_PCI_QUIRK(0x1854, 0x0077, "LG LW25", ALC880_FIXUP_LG_LW25),
	SND_PCI_QUIRK(0x19db, 0x4188, "TCL S700", ALC880_FIXUP_TCL_S700),

	/* Below is the copied entries from alc880_quirks.c.
	 * It's not quite sure whether BIOS sets the correct pin-config table
	 * on these machines, thus they are kept to be compatible with
	 * the old static quirks.  Once when it's confirmed to work without
	 * these overrides, it'd be better to remove.
	 */
	SND_PCI_QUIRK(0x1019, 0xa880, "ECS", ALC880_FIXUP_5ST_DIG),
	SND_PCI_QUIRK(0x1019, 0xa884, "Acer APFV", ALC880_FIXUP_6ST),
	SND_PCI_QUIRK(0x1025, 0x0070, "ULI", ALC880_FIXUP_3ST_DIG),
	SND_PCI_QUIRK(0x1025, 0x0077, "ULI", ALC880_FIXUP_6ST_DIG),
	SND_PCI_QUIRK(0x1025, 0x0078, "ULI", ALC880_FIXUP_6ST_DIG),
	SND_PCI_QUIRK(0x1025, 0x0087, "ULI", ALC880_FIXUP_6ST_DIG),
	SND_PCI_QUIRK(0x1025, 0xe309, "ULI", ALC880_FIXUP_3ST_DIG),
	SND_PCI_QUIRK(0x1025, 0xe310, "ULI", ALC880_FIXUP_3ST),
	SND_PCI_QUIRK(0x1039, 0x1234, NULL, ALC880_FIXUP_6ST_DIG),
	SND_PCI_QUIRK(0x104d, 0x81a0, "Sony", ALC880_FIXUP_3ST),
	SND_PCI_QUIRK(0x104d, 0x81d6, "Sony", ALC880_FIXUP_3ST),
	SND_PCI_QUIRK(0x107b, 0x3032, "Gateway", ALC880_FIXUP_5ST),
	SND_PCI_QUIRK(0x107b, 0x3033, "Gateway", ALC880_FIXUP_5ST),
	SND_PCI_QUIRK(0x107b, 0x4039, "Gateway", ALC880_FIXUP_5ST),
	SND_PCI_QUIRK(0x1297, 0xc790, "Shuttle ST20G5", ALC880_FIXUP_6ST_DIG),
	SND_PCI_QUIRK(0x1458, 0xa102, "Gigabyte K8", ALC880_FIXUP_6ST_DIG),
	SND_PCI_QUIRK(0x1462, 0x1150, "MSI", ALC880_FIXUP_6ST_DIG),
	SND_PCI_QUIRK(0x1509, 0x925d, "FIC P4M", ALC880_FIXUP_6ST_DIG),
	SND_PCI_QUIRK(0x1565, 0x8202, "Biostar", ALC880_FIXUP_5ST_DIG),
	SND_PCI_QUIRK(0x1695, 0x400d, "EPoX", ALC880_FIXUP_5ST_DIG),
	SND_PCI_QUIRK(0x1695, 0x4012, "EPox EP-5LDA", ALC880_FIXUP_5ST_DIG),
	SND_PCI_QUIRK(0x2668, 0x8086, NULL, ALC880_FIXUP_6ST_DIG), /* broken BIOS */
	SND_PCI_QUIRK(0x8086, 0x2668, NULL, ALC880_FIXUP_6ST_DIG),
	SND_PCI_QUIRK(0x8086, 0xa100, "Intel mobo", ALC880_FIXUP_5ST_DIG),
	SND_PCI_QUIRK(0x8086, 0xd400, "Intel mobo", ALC880_FIXUP_5ST_DIG),
	SND_PCI_QUIRK(0x8086, 0xd401, "Intel mobo", ALC880_FIXUP_5ST_DIG),
	SND_PCI_QUIRK(0x8086, 0xd402, "Intel mobo", ALC880_FIXUP_3ST_DIG),
	SND_PCI_QUIRK(0x8086, 0xe224, "Intel mobo", ALC880_FIXUP_5ST_DIG),
	SND_PCI_QUIRK(0x8086, 0xe305, "Intel mobo", ALC880_FIXUP_3ST_DIG),
	SND_PCI_QUIRK(0x8086, 0xe308, "Intel mobo", ALC880_FIXUP_3ST_DIG),
	SND_PCI_QUIRK(0x8086, 0xe400, "Intel mobo", ALC880_FIXUP_5ST_DIG),
	SND_PCI_QUIRK(0x8086, 0xe401, "Intel mobo", ALC880_FIXUP_5ST_DIG),
	SND_PCI_QUIRK(0x8086, 0xe402, "Intel mobo", ALC880_FIXUP_5ST_DIG),
	/* default Intel */
	SND_PCI_QUIRK_VENDOR(0x8086, "Intel mobo", ALC880_FIXUP_3ST),
	SND_PCI_QUIRK(0xa0a0, 0x0560, "AOpen i915GMm-HFS", ALC880_FIXUP_5ST_DIG),
	SND_PCI_QUIRK(0xe803, 0x1019, NULL, ALC880_FIXUP_6ST_DIG),
	{}
};

static const struct hda_model_fixup alc880_fixup_models[] = {
	{.id = ALC880_FIXUP_3ST, .name = "3stack"},
	{.id = ALC880_FIXUP_3ST_DIG, .name = "3stack-digout"},
	{.id = ALC880_FIXUP_5ST, .name = "5stack"},
	{.id = ALC880_FIXUP_5ST_DIG, .name = "5stack-digout"},
	{.id = ALC880_FIXUP_6ST, .name = "6stack"},
	{.id = ALC880_FIXUP_6ST_DIG, .name = "6stack-digout"},
	{.id = ALC880_FIXUP_6ST_AUTOMUTE, .name = "6stack-automute"},
	{}
};


/*
 * OK, here we have finally the patch for ALC880
 */
static int patch_alc880(struct hda_codec *codec)
{
	struct alc_spec *spec;
	int err;

	err = alc_alloc_spec(codec, 0x0b);
	if (err < 0)
		return err;

	spec = codec->spec;
	spec->gen.need_dac_fix = 1;
	spec->gen.beep_nid = 0x01;

	codec->patch_ops.unsol_event = alc880_unsol_event;

	snd_hda_pick_fixup(codec, alc880_fixup_models, alc880_fixup_tbl,
		       alc880_fixups);
	snd_hda_apply_fixup(codec, HDA_FIXUP_ACT_PRE_PROBE);

	/* automatic parse from the BIOS config */
	err = alc880_parse_auto_config(codec);
	if (err < 0)
		goto error;

	if (!spec->gen.no_analog) {
		err = set_beep_amp(spec, 0x0b, 0x05, HDA_INPUT);
		if (err < 0)
			goto error;
	}

	snd_hda_apply_fixup(codec, HDA_FIXUP_ACT_PROBE);

	return 0;

 error:
	alc_free(codec);
	return err;
}


/*
 * ALC260 support
 */
static int alc260_parse_auto_config(struct hda_codec *codec)
{
	static const hda_nid_t alc260_ignore[] = { 0x17, 0 };
	static const hda_nid_t alc260_ssids[] = { 0x10, 0x15, 0x0f, 0 };
	return alc_parse_auto_config(codec, alc260_ignore, alc260_ssids);
}

/*
 * Pin config fixes
 */
enum {
	ALC260_FIXUP_HP_DC5750,
	ALC260_FIXUP_HP_PIN_0F,
	ALC260_FIXUP_COEF,
	ALC260_FIXUP_GPIO1,
	ALC260_FIXUP_GPIO1_TOGGLE,
	ALC260_FIXUP_REPLACER,
	ALC260_FIXUP_HP_B1900,
	ALC260_FIXUP_KN1,
	ALC260_FIXUP_FSC_S7020,
	ALC260_FIXUP_FSC_S7020_JWSE,
	ALC260_FIXUP_VAIO_PINS,
};

static void alc260_gpio1_automute(struct hda_codec *codec)
{
	struct alc_spec *spec = codec->spec;

	alc_update_gpio_data(codec, 0x01, spec->gen.hp_jack_present);
}

static void alc260_fixup_gpio1_toggle(struct hda_codec *codec,
				      const struct hda_fixup *fix, int action)
{
	struct alc_spec *spec = codec->spec;
	if (action == HDA_FIXUP_ACT_PROBE) {
		/* although the machine has only one output pin, we need to
		 * toggle GPIO1 according to the jack state
		 */
		spec->gen.automute_hook = alc260_gpio1_automute;
		spec->gen.detect_hp = 1;
		spec->gen.automute_speaker = 1;
		spec->gen.autocfg.hp_pins[0] = 0x0f; /* copy it for automute */
		snd_hda_jack_detect_enable_callback(codec, 0x0f,
						    snd_hda_gen_hp_automute);
		alc_setup_gpio(codec, 0x01);
	}
}

static void alc260_fixup_kn1(struct hda_codec *codec,
			     const struct hda_fixup *fix, int action)
{
	struct alc_spec *spec = codec->spec;
	static const struct hda_pintbl pincfgs[] = {
		{ 0x0f, 0x02214000 }, /* HP/speaker */
		{ 0x12, 0x90a60160 }, /* int mic */
		{ 0x13, 0x02a19000 }, /* ext mic */
		{ 0x18, 0x01446000 }, /* SPDIF out */
		/* disable bogus I/O pins */
		{ 0x10, 0x411111f0 },
		{ 0x11, 0x411111f0 },
		{ 0x14, 0x411111f0 },
		{ 0x15, 0x411111f0 },
		{ 0x16, 0x411111f0 },
		{ 0x17, 0x411111f0 },
		{ 0x19, 0x411111f0 },
		{ }
	};

	switch (action) {
	case HDA_FIXUP_ACT_PRE_PROBE:
		snd_hda_apply_pincfgs(codec, pincfgs);
		spec->init_amp = ALC_INIT_NONE;
		break;
	}
}

static void alc260_fixup_fsc_s7020(struct hda_codec *codec,
				   const struct hda_fixup *fix, int action)
{
	struct alc_spec *spec = codec->spec;
	if (action == HDA_FIXUP_ACT_PRE_PROBE)
		spec->init_amp = ALC_INIT_NONE;
}

static void alc260_fixup_fsc_s7020_jwse(struct hda_codec *codec,
				   const struct hda_fixup *fix, int action)
{
	struct alc_spec *spec = codec->spec;
	if (action == HDA_FIXUP_ACT_PRE_PROBE) {
		spec->gen.add_jack_modes = 1;
		spec->gen.hp_mic = 1;
	}
}

static const struct hda_fixup alc260_fixups[] = {
	[ALC260_FIXUP_HP_DC5750] = {
		.type = HDA_FIXUP_PINS,
		.v.pins = (const struct hda_pintbl[]) {
			{ 0x11, 0x90130110 }, /* speaker */
			{ }
		}
	},
	[ALC260_FIXUP_HP_PIN_0F] = {
		.type = HDA_FIXUP_PINS,
		.v.pins = (const struct hda_pintbl[]) {
			{ 0x0f, 0x01214000 }, /* HP */
			{ }
		}
	},
	[ALC260_FIXUP_COEF] = {
		.type = HDA_FIXUP_VERBS,
		.v.verbs = (const struct hda_verb[]) {
			{ 0x1a, AC_VERB_SET_COEF_INDEX, 0x07 },
			{ 0x1a, AC_VERB_SET_PROC_COEF,  0x3040 },
			{ }
		},
	},
	[ALC260_FIXUP_GPIO1] = {
		.type = HDA_FIXUP_FUNC,
		.v.func = alc_fixup_gpio1,
	},
	[ALC260_FIXUP_GPIO1_TOGGLE] = {
		.type = HDA_FIXUP_FUNC,
		.v.func = alc260_fixup_gpio1_toggle,
		.chained = true,
		.chain_id = ALC260_FIXUP_HP_PIN_0F,
	},
	[ALC260_FIXUP_REPLACER] = {
		.type = HDA_FIXUP_VERBS,
		.v.verbs = (const struct hda_verb[]) {
			{ 0x1a, AC_VERB_SET_COEF_INDEX, 0x07 },
			{ 0x1a, AC_VERB_SET_PROC_COEF,  0x3050 },
			{ }
		},
		.chained = true,
		.chain_id = ALC260_FIXUP_GPIO1_TOGGLE,
	},
	[ALC260_FIXUP_HP_B1900] = {
		.type = HDA_FIXUP_FUNC,
		.v.func = alc260_fixup_gpio1_toggle,
		.chained = true,
		.chain_id = ALC260_FIXUP_COEF,
	},
	[ALC260_FIXUP_KN1] = {
		.type = HDA_FIXUP_FUNC,
		.v.func = alc260_fixup_kn1,
	},
	[ALC260_FIXUP_FSC_S7020] = {
		.type = HDA_FIXUP_FUNC,
		.v.func = alc260_fixup_fsc_s7020,
	},
	[ALC260_FIXUP_FSC_S7020_JWSE] = {
		.type = HDA_FIXUP_FUNC,
		.v.func = alc260_fixup_fsc_s7020_jwse,
		.chained = true,
		.chain_id = ALC260_FIXUP_FSC_S7020,
	},
	[ALC260_FIXUP_VAIO_PINS] = {
		.type = HDA_FIXUP_PINS,
		.v.pins = (const struct hda_pintbl[]) {
			/* Pin configs are missing completely on some VAIOs */
			{ 0x0f, 0x01211020 },
			{ 0x10, 0x0001003f },
			{ 0x11, 0x411111f0 },
			{ 0x12, 0x01a15930 },
			{ 0x13, 0x411111f0 },
			{ 0x14, 0x411111f0 },
			{ 0x15, 0x411111f0 },
			{ 0x16, 0x411111f0 },
			{ 0x17, 0x411111f0 },
			{ 0x18, 0x411111f0 },
			{ 0x19, 0x411111f0 },
			{ }
		}
	},
};

static const struct snd_pci_quirk alc260_fixup_tbl[] = {
	SND_PCI_QUIRK(0x1025, 0x007b, "Acer C20x", ALC260_FIXUP_GPIO1),
	SND_PCI_QUIRK(0x1025, 0x007f, "Acer Aspire 9500", ALC260_FIXUP_COEF),
	SND_PCI_QUIRK(0x1025, 0x008f, "Acer", ALC260_FIXUP_GPIO1),
	SND_PCI_QUIRK(0x103c, 0x280a, "HP dc5750", ALC260_FIXUP_HP_DC5750),
	SND_PCI_QUIRK(0x103c, 0x30ba, "HP Presario B1900", ALC260_FIXUP_HP_B1900),
	SND_PCI_QUIRK(0x104d, 0x81bb, "Sony VAIO", ALC260_FIXUP_VAIO_PINS),
	SND_PCI_QUIRK(0x104d, 0x81e2, "Sony VAIO TX", ALC260_FIXUP_HP_PIN_0F),
	SND_PCI_QUIRK(0x10cf, 0x1326, "FSC LifeBook S7020", ALC260_FIXUP_FSC_S7020),
	SND_PCI_QUIRK(0x1509, 0x4540, "Favorit 100XS", ALC260_FIXUP_GPIO1),
	SND_PCI_QUIRK(0x152d, 0x0729, "Quanta KN1", ALC260_FIXUP_KN1),
	SND_PCI_QUIRK(0x161f, 0x2057, "Replacer 672V", ALC260_FIXUP_REPLACER),
	SND_PCI_QUIRK(0x1631, 0xc017, "PB V7900", ALC260_FIXUP_COEF),
	{}
};

static const struct hda_model_fixup alc260_fixup_models[] = {
	{.id = ALC260_FIXUP_GPIO1, .name = "gpio1"},
	{.id = ALC260_FIXUP_COEF, .name = "coef"},
	{.id = ALC260_FIXUP_FSC_S7020, .name = "fujitsu"},
	{.id = ALC260_FIXUP_FSC_S7020_JWSE, .name = "fujitsu-jwse"},
	{}
};

/*
 */
static int patch_alc260(struct hda_codec *codec)
{
	struct alc_spec *spec;
	int err;

	err = alc_alloc_spec(codec, 0x07);
	if (err < 0)
		return err;

	spec = codec->spec;
	/* as quite a few machines require HP amp for speaker outputs,
	 * it's easier to enable it unconditionally; even if it's unneeded,
	 * it's almost harmless.
	 */
	spec->gen.prefer_hp_amp = 1;
	spec->gen.beep_nid = 0x01;

	spec->shutup = alc_eapd_shutup;

	snd_hda_pick_fixup(codec, alc260_fixup_models, alc260_fixup_tbl,
			   alc260_fixups);
	snd_hda_apply_fixup(codec, HDA_FIXUP_ACT_PRE_PROBE);

	/* automatic parse from the BIOS config */
	err = alc260_parse_auto_config(codec);
	if (err < 0)
		goto error;

	if (!spec->gen.no_analog) {
		err = set_beep_amp(spec, 0x07, 0x05, HDA_INPUT);
		if (err < 0)
			goto error;
	}

	snd_hda_apply_fixup(codec, HDA_FIXUP_ACT_PROBE);

	return 0;

 error:
	alc_free(codec);
	return err;
}


/*
 * ALC882/883/885/888/889 support
 *
 * ALC882 is almost identical with ALC880 but has cleaner and more flexible
 * configuration.  Each pin widget can choose any input DACs and a mixer.
 * Each ADC is connected from a mixer of all inputs.  This makes possible
 * 6-channel independent captures.
 *
 * In addition, an independent DAC for the multi-playback (not used in this
 * driver yet).
 */

/*
 * Pin config fixes
 */
enum {
	ALC882_FIXUP_ABIT_AW9D_MAX,
	ALC882_FIXUP_LENOVO_Y530,
	ALC882_FIXUP_PB_M5210,
	ALC882_FIXUP_ACER_ASPIRE_7736,
	ALC882_FIXUP_ASUS_W90V,
	ALC889_FIXUP_CD,
	ALC889_FIXUP_FRONT_HP_NO_PRESENCE,
	ALC889_FIXUP_VAIO_TT,
	ALC888_FIXUP_EEE1601,
	ALC882_FIXUP_EAPD,
	ALC883_FIXUP_EAPD,
	ALC883_FIXUP_ACER_EAPD,
	ALC882_FIXUP_GPIO1,
	ALC882_FIXUP_GPIO2,
	ALC882_FIXUP_GPIO3,
	ALC889_FIXUP_COEF,
	ALC882_FIXUP_ASUS_W2JC,
	ALC882_FIXUP_ACER_ASPIRE_4930G,
	ALC882_FIXUP_ACER_ASPIRE_8930G,
	ALC882_FIXUP_ASPIRE_8930G_VERBS,
	ALC885_FIXUP_MACPRO_GPIO,
	ALC889_FIXUP_DAC_ROUTE,
	ALC889_FIXUP_MBP_VREF,
	ALC889_FIXUP_IMAC91_VREF,
	ALC889_FIXUP_MBA11_VREF,
	ALC889_FIXUP_MBA21_VREF,
	ALC889_FIXUP_MP11_VREF,
	ALC889_FIXUP_MP41_VREF,
	ALC882_FIXUP_INV_DMIC,
	ALC882_FIXUP_NO_PRIMARY_HP,
	ALC887_FIXUP_ASUS_BASS,
	ALC887_FIXUP_BASS_CHMAP,
	ALC1220_FIXUP_GB_DUAL_CODECS,
	ALC1220_FIXUP_CLEVO_P950,
};

static void alc889_fixup_coef(struct hda_codec *codec,
			      const struct hda_fixup *fix, int action)
{
	if (action != HDA_FIXUP_ACT_INIT)
		return;
	alc_update_coef_idx(codec, 7, 0, 0x2030);
}

/* set up GPIO at initialization */
static void alc885_fixup_macpro_gpio(struct hda_codec *codec,
				     const struct hda_fixup *fix, int action)
{
	struct alc_spec *spec = codec->spec;

	spec->gpio_write_delay = true;
	alc_fixup_gpio3(codec, fix, action);
}

/* Fix the connection of some pins for ALC889:
 * At least, Acer Aspire 5935 shows the connections to DAC3/4 don't
 * work correctly (bko#42740)
 */
static void alc889_fixup_dac_route(struct hda_codec *codec,
				   const struct hda_fixup *fix, int action)
{
	if (action == HDA_FIXUP_ACT_PRE_PROBE) {
		/* fake the connections during parsing the tree */
		hda_nid_t conn1[2] = { 0x0c, 0x0d };
		hda_nid_t conn2[2] = { 0x0e, 0x0f };
		snd_hda_override_conn_list(codec, 0x14, 2, conn1);
		snd_hda_override_conn_list(codec, 0x15, 2, conn1);
		snd_hda_override_conn_list(codec, 0x18, 2, conn2);
		snd_hda_override_conn_list(codec, 0x1a, 2, conn2);
	} else if (action == HDA_FIXUP_ACT_PROBE) {
		/* restore the connections */
		hda_nid_t conn[5] = { 0x0c, 0x0d, 0x0e, 0x0f, 0x26 };
		snd_hda_override_conn_list(codec, 0x14, 5, conn);
		snd_hda_override_conn_list(codec, 0x15, 5, conn);
		snd_hda_override_conn_list(codec, 0x18, 5, conn);
		snd_hda_override_conn_list(codec, 0x1a, 5, conn);
	}
}

/* Set VREF on HP pin */
static void alc889_fixup_mbp_vref(struct hda_codec *codec,
				  const struct hda_fixup *fix, int action)
{
	struct alc_spec *spec = codec->spec;
	static hda_nid_t nids[3] = { 0x14, 0x15, 0x19 };
	int i;

	if (action != HDA_FIXUP_ACT_INIT)
		return;
	for (i = 0; i < ARRAY_SIZE(nids); i++) {
		unsigned int val = snd_hda_codec_get_pincfg(codec, nids[i]);
		if (get_defcfg_device(val) != AC_JACK_HP_OUT)
			continue;
		val = snd_hda_codec_get_pin_target(codec, nids[i]);
		val |= AC_PINCTL_VREF_80;
		snd_hda_set_pin_ctl(codec, nids[i], val);
		spec->gen.keep_vref_in_automute = 1;
		break;
	}
}

static void alc889_fixup_mac_pins(struct hda_codec *codec,
				  const hda_nid_t *nids, int num_nids)
{
	struct alc_spec *spec = codec->spec;
	int i;

	for (i = 0; i < num_nids; i++) {
		unsigned int val;
		val = snd_hda_codec_get_pin_target(codec, nids[i]);
		val |= AC_PINCTL_VREF_50;
		snd_hda_set_pin_ctl(codec, nids[i], val);
	}
	spec->gen.keep_vref_in_automute = 1;
}

/* Set VREF on speaker pins on imac91 */
static void alc889_fixup_imac91_vref(struct hda_codec *codec,
				     const struct hda_fixup *fix, int action)
{
	static hda_nid_t nids[2] = { 0x18, 0x1a };

	if (action == HDA_FIXUP_ACT_INIT)
		alc889_fixup_mac_pins(codec, nids, ARRAY_SIZE(nids));
}

/* Set VREF on speaker pins on mba11 */
static void alc889_fixup_mba11_vref(struct hda_codec *codec,
				    const struct hda_fixup *fix, int action)
{
	static hda_nid_t nids[1] = { 0x18 };

	if (action == HDA_FIXUP_ACT_INIT)
		alc889_fixup_mac_pins(codec, nids, ARRAY_SIZE(nids));
}

/* Set VREF on speaker pins on mba21 */
static void alc889_fixup_mba21_vref(struct hda_codec *codec,
				    const struct hda_fixup *fix, int action)
{
	static hda_nid_t nids[2] = { 0x18, 0x19 };

	if (action == HDA_FIXUP_ACT_INIT)
		alc889_fixup_mac_pins(codec, nids, ARRAY_SIZE(nids));
}

/* Don't take HP output as primary
 * Strangely, the speaker output doesn't work on Vaio Z and some Vaio
 * all-in-one desktop PCs (for example VGC-LN51JGB) through DAC 0x05
 */
static void alc882_fixup_no_primary_hp(struct hda_codec *codec,
				       const struct hda_fixup *fix, int action)
{
	struct alc_spec *spec = codec->spec;
	if (action == HDA_FIXUP_ACT_PRE_PROBE) {
		spec->gen.no_primary_hp = 1;
		spec->gen.no_multi_io = 1;
	}
}

static void alc_fixup_bass_chmap(struct hda_codec *codec,
				 const struct hda_fixup *fix, int action);

/* For dual-codec configuration, we need to disable some features to avoid
 * conflicts of kctls and PCM streams
 */
static void alc_fixup_dual_codecs(struct hda_codec *codec,
				  const struct hda_fixup *fix, int action)
{
	struct alc_spec *spec = codec->spec;

	if (action != HDA_FIXUP_ACT_PRE_PROBE)
		return;
	/* disable vmaster */
	spec->gen.suppress_vmaster = 1;
	/* auto-mute and auto-mic switch don't work with multiple codecs */
	spec->gen.suppress_auto_mute = 1;
	spec->gen.suppress_auto_mic = 1;
	/* disable aamix as well */
	spec->gen.mixer_nid = 0;
	/* add location prefix to avoid conflicts */
	codec->force_pin_prefix = 1;
}

static void rename_ctl(struct hda_codec *codec, const char *oldname,
		       const char *newname)
{
	struct snd_kcontrol *kctl;

	kctl = snd_hda_find_mixer_ctl(codec, oldname);
	if (kctl)
		strcpy(kctl->id.name, newname);
}

static void alc1220_fixup_gb_dual_codecs(struct hda_codec *codec,
					 const struct hda_fixup *fix,
					 int action)
{
	alc_fixup_dual_codecs(codec, fix, action);
	switch (action) {
	case HDA_FIXUP_ACT_PRE_PROBE:
		/* override card longname to provide a unique UCM profile */
		strcpy(codec->card->longname, "HDAudio-Gigabyte-ALC1220DualCodecs");
		break;
	case HDA_FIXUP_ACT_BUILD:
		/* rename Capture controls depending on the codec */
		rename_ctl(codec, "Capture Volume",
			   codec->addr == 0 ?
			   "Rear-Panel Capture Volume" :
			   "Front-Panel Capture Volume");
		rename_ctl(codec, "Capture Switch",
			   codec->addr == 0 ?
			   "Rear-Panel Capture Switch" :
			   "Front-Panel Capture Switch");
		break;
	}
}

static void alc1220_fixup_clevo_p950(struct hda_codec *codec,
				     const struct hda_fixup *fix,
				     int action)
{
	hda_nid_t conn1[1] = { 0x0c };

	if (action != HDA_FIXUP_ACT_PRE_PROBE)
		return;

	alc_update_coef_idx(codec, 0x7, 0, 0x3c3);
	/* We therefore want to make sure 0x14 (front headphone) and
	 * 0x1b (speakers) use the stereo DAC 0x02
	 */
	snd_hda_override_conn_list(codec, 0x14, 1, conn1);
	snd_hda_override_conn_list(codec, 0x1b, 1, conn1);
}

static const struct hda_fixup alc882_fixups[] = {
	[ALC882_FIXUP_ABIT_AW9D_MAX] = {
		.type = HDA_FIXUP_PINS,
		.v.pins = (const struct hda_pintbl[]) {
			{ 0x15, 0x01080104 }, /* side */
			{ 0x16, 0x01011012 }, /* rear */
			{ 0x17, 0x01016011 }, /* clfe */
			{ }
		}
	},
	[ALC882_FIXUP_LENOVO_Y530] = {
		.type = HDA_FIXUP_PINS,
		.v.pins = (const struct hda_pintbl[]) {
			{ 0x15, 0x99130112 }, /* rear int speakers */
			{ 0x16, 0x99130111 }, /* subwoofer */
			{ }
		}
	},
	[ALC882_FIXUP_PB_M5210] = {
		.type = HDA_FIXUP_PINCTLS,
		.v.pins = (const struct hda_pintbl[]) {
			{ 0x19, PIN_VREF50 },
			{}
		}
	},
	[ALC882_FIXUP_ACER_ASPIRE_7736] = {
		.type = HDA_FIXUP_FUNC,
		.v.func = alc_fixup_sku_ignore,
	},
	[ALC882_FIXUP_ASUS_W90V] = {
		.type = HDA_FIXUP_PINS,
		.v.pins = (const struct hda_pintbl[]) {
			{ 0x16, 0x99130110 }, /* fix sequence for CLFE */
			{ }
		}
	},
	[ALC889_FIXUP_CD] = {
		.type = HDA_FIXUP_PINS,
		.v.pins = (const struct hda_pintbl[]) {
			{ 0x1c, 0x993301f0 }, /* CD */
			{ }
		}
	},
	[ALC889_FIXUP_FRONT_HP_NO_PRESENCE] = {
		.type = HDA_FIXUP_PINS,
		.v.pins = (const struct hda_pintbl[]) {
			{ 0x1b, 0x02214120 }, /* Front HP jack is flaky, disable jack detect */
			{ }
		},
		.chained = true,
		.chain_id = ALC889_FIXUP_CD,
	},
	[ALC889_FIXUP_VAIO_TT] = {
		.type = HDA_FIXUP_PINS,
		.v.pins = (const struct hda_pintbl[]) {
			{ 0x17, 0x90170111 }, /* hidden surround speaker */
			{ }
		}
	},
	[ALC888_FIXUP_EEE1601] = {
		.type = HDA_FIXUP_VERBS,
		.v.verbs = (const struct hda_verb[]) {
			{ 0x20, AC_VERB_SET_COEF_INDEX, 0x0b },
			{ 0x20, AC_VERB_SET_PROC_COEF,  0x0838 },
			{ }
		}
	},
	[ALC882_FIXUP_EAPD] = {
		.type = HDA_FIXUP_VERBS,
		.v.verbs = (const struct hda_verb[]) {
			/* change to EAPD mode */
			{ 0x20, AC_VERB_SET_COEF_INDEX, 0x07 },
			{ 0x20, AC_VERB_SET_PROC_COEF, 0x3060 },
			{ }
		}
	},
	[ALC883_FIXUP_EAPD] = {
		.type = HDA_FIXUP_VERBS,
		.v.verbs = (const struct hda_verb[]) {
			/* change to EAPD mode */
			{ 0x20, AC_VERB_SET_COEF_INDEX, 0x07 },
			{ 0x20, AC_VERB_SET_PROC_COEF, 0x3070 },
			{ }
		}
	},
	[ALC883_FIXUP_ACER_EAPD] = {
		.type = HDA_FIXUP_VERBS,
		.v.verbs = (const struct hda_verb[]) {
			/* eanable EAPD on Acer laptops */
			{ 0x20, AC_VERB_SET_COEF_INDEX, 0x07 },
			{ 0x20, AC_VERB_SET_PROC_COEF, 0x3050 },
			{ }
		}
	},
	[ALC882_FIXUP_GPIO1] = {
		.type = HDA_FIXUP_FUNC,
		.v.func = alc_fixup_gpio1,
	},
	[ALC882_FIXUP_GPIO2] = {
		.type = HDA_FIXUP_FUNC,
		.v.func = alc_fixup_gpio2,
	},
	[ALC882_FIXUP_GPIO3] = {
		.type = HDA_FIXUP_FUNC,
		.v.func = alc_fixup_gpio3,
	},
	[ALC882_FIXUP_ASUS_W2JC] = {
		.type = HDA_FIXUP_FUNC,
		.v.func = alc_fixup_gpio1,
		.chained = true,
		.chain_id = ALC882_FIXUP_EAPD,
	},
	[ALC889_FIXUP_COEF] = {
		.type = HDA_FIXUP_FUNC,
		.v.func = alc889_fixup_coef,
	},
	[ALC882_FIXUP_ACER_ASPIRE_4930G] = {
		.type = HDA_FIXUP_PINS,
		.v.pins = (const struct hda_pintbl[]) {
			{ 0x16, 0x99130111 }, /* CLFE speaker */
			{ 0x17, 0x99130112 }, /* surround speaker */
			{ }
		},
		.chained = true,
		.chain_id = ALC882_FIXUP_GPIO1,
	},
	[ALC882_FIXUP_ACER_ASPIRE_8930G] = {
		.type = HDA_FIXUP_PINS,
		.v.pins = (const struct hda_pintbl[]) {
			{ 0x16, 0x99130111 }, /* CLFE speaker */
			{ 0x1b, 0x99130112 }, /* surround speaker */
			{ }
		},
		.chained = true,
		.chain_id = ALC882_FIXUP_ASPIRE_8930G_VERBS,
	},
	[ALC882_FIXUP_ASPIRE_8930G_VERBS] = {
		/* additional init verbs for Acer Aspire 8930G */
		.type = HDA_FIXUP_VERBS,
		.v.verbs = (const struct hda_verb[]) {
			/* Enable all DACs */
			/* DAC DISABLE/MUTE 1? */
			/*  setting bits 1-5 disables DAC nids 0x02-0x06
			 *  apparently. Init=0x38 */
			{ 0x20, AC_VERB_SET_COEF_INDEX, 0x03 },
			{ 0x20, AC_VERB_SET_PROC_COEF, 0x0000 },
			/* DAC DISABLE/MUTE 2? */
			/*  some bit here disables the other DACs.
			 *  Init=0x4900 */
			{ 0x20, AC_VERB_SET_COEF_INDEX, 0x08 },
			{ 0x20, AC_VERB_SET_PROC_COEF, 0x0000 },
			/* DMIC fix
			 * This laptop has a stereo digital microphone.
			 * The mics are only 1cm apart which makes the stereo
			 * useless. However, either the mic or the ALC889
			 * makes the signal become a difference/sum signal
			 * instead of standard stereo, which is annoying.
			 * So instead we flip this bit which makes the
			 * codec replicate the sum signal to both channels,
			 * turning it into a normal mono mic.
			 */
			/* DMIC_CONTROL? Init value = 0x0001 */
			{ 0x20, AC_VERB_SET_COEF_INDEX, 0x0b },
			{ 0x20, AC_VERB_SET_PROC_COEF, 0x0003 },
			{ 0x20, AC_VERB_SET_COEF_INDEX, 0x07 },
			{ 0x20, AC_VERB_SET_PROC_COEF, 0x3050 },
			{ }
		},
		.chained = true,
		.chain_id = ALC882_FIXUP_GPIO1,
	},
	[ALC885_FIXUP_MACPRO_GPIO] = {
		.type = HDA_FIXUP_FUNC,
		.v.func = alc885_fixup_macpro_gpio,
	},
	[ALC889_FIXUP_DAC_ROUTE] = {
		.type = HDA_FIXUP_FUNC,
		.v.func = alc889_fixup_dac_route,
	},
	[ALC889_FIXUP_MBP_VREF] = {
		.type = HDA_FIXUP_FUNC,
		.v.func = alc889_fixup_mbp_vref,
		.chained = true,
		.chain_id = ALC882_FIXUP_GPIO1,
	},
	[ALC889_FIXUP_IMAC91_VREF] = {
		.type = HDA_FIXUP_FUNC,
		.v.func = alc889_fixup_imac91_vref,
		.chained = true,
		.chain_id = ALC882_FIXUP_GPIO1,
	},
	[ALC889_FIXUP_MBA11_VREF] = {
		.type = HDA_FIXUP_FUNC,
		.v.func = alc889_fixup_mba11_vref,
		.chained = true,
		.chain_id = ALC889_FIXUP_MBP_VREF,
	},
	[ALC889_FIXUP_MBA21_VREF] = {
		.type = HDA_FIXUP_FUNC,
		.v.func = alc889_fixup_mba21_vref,
		.chained = true,
		.chain_id = ALC889_FIXUP_MBP_VREF,
	},
	[ALC889_FIXUP_MP11_VREF] = {
		.type = HDA_FIXUP_FUNC,
		.v.func = alc889_fixup_mba11_vref,
		.chained = true,
		.chain_id = ALC885_FIXUP_MACPRO_GPIO,
	},
	[ALC889_FIXUP_MP41_VREF] = {
		.type = HDA_FIXUP_FUNC,
		.v.func = alc889_fixup_mbp_vref,
		.chained = true,
		.chain_id = ALC885_FIXUP_MACPRO_GPIO,
	},
	[ALC882_FIXUP_INV_DMIC] = {
		.type = HDA_FIXUP_FUNC,
		.v.func = alc_fixup_inv_dmic,
	},
	[ALC882_FIXUP_NO_PRIMARY_HP] = {
		.type = HDA_FIXUP_FUNC,
		.v.func = alc882_fixup_no_primary_hp,
	},
	[ALC887_FIXUP_ASUS_BASS] = {
		.type = HDA_FIXUP_PINS,
		.v.pins = (const struct hda_pintbl[]) {
			{0x16, 0x99130130}, /* bass speaker */
			{}
		},
		.chained = true,
		.chain_id = ALC887_FIXUP_BASS_CHMAP,
	},
	[ALC887_FIXUP_BASS_CHMAP] = {
		.type = HDA_FIXUP_FUNC,
		.v.func = alc_fixup_bass_chmap,
	},
	[ALC1220_FIXUP_GB_DUAL_CODECS] = {
		.type = HDA_FIXUP_FUNC,
		.v.func = alc1220_fixup_gb_dual_codecs,
	},
	[ALC1220_FIXUP_CLEVO_P950] = {
		.type = HDA_FIXUP_FUNC,
		.v.func = alc1220_fixup_clevo_p950,
	},
};

static const struct snd_pci_quirk alc882_fixup_tbl[] = {
	SND_PCI_QUIRK(0x1025, 0x006c, "Acer Aspire 9810", ALC883_FIXUP_ACER_EAPD),
	SND_PCI_QUIRK(0x1025, 0x0090, "Acer Aspire", ALC883_FIXUP_ACER_EAPD),
	SND_PCI_QUIRK(0x1025, 0x0107, "Acer Aspire", ALC883_FIXUP_ACER_EAPD),
	SND_PCI_QUIRK(0x1025, 0x010a, "Acer Ferrari 5000", ALC883_FIXUP_ACER_EAPD),
	SND_PCI_QUIRK(0x1025, 0x0110, "Acer Aspire", ALC883_FIXUP_ACER_EAPD),
	SND_PCI_QUIRK(0x1025, 0x0112, "Acer Aspire 9303", ALC883_FIXUP_ACER_EAPD),
	SND_PCI_QUIRK(0x1025, 0x0121, "Acer Aspire 5920G", ALC883_FIXUP_ACER_EAPD),
	SND_PCI_QUIRK(0x1025, 0x013e, "Acer Aspire 4930G",
		      ALC882_FIXUP_ACER_ASPIRE_4930G),
	SND_PCI_QUIRK(0x1025, 0x013f, "Acer Aspire 5930G",
		      ALC882_FIXUP_ACER_ASPIRE_4930G),
	SND_PCI_QUIRK(0x1025, 0x0145, "Acer Aspire 8930G",
		      ALC882_FIXUP_ACER_ASPIRE_8930G),
	SND_PCI_QUIRK(0x1025, 0x0146, "Acer Aspire 6935G",
		      ALC882_FIXUP_ACER_ASPIRE_8930G),
	SND_PCI_QUIRK(0x1025, 0x015e, "Acer Aspire 6930G",
		      ALC882_FIXUP_ACER_ASPIRE_4930G),
	SND_PCI_QUIRK(0x1025, 0x0166, "Acer Aspire 6530G",
		      ALC882_FIXUP_ACER_ASPIRE_4930G),
	SND_PCI_QUIRK(0x1025, 0x0142, "Acer Aspire 7730G",
		      ALC882_FIXUP_ACER_ASPIRE_4930G),
	SND_PCI_QUIRK(0x1025, 0x0155, "Packard-Bell M5120", ALC882_FIXUP_PB_M5210),
	SND_PCI_QUIRK(0x1025, 0x021e, "Acer Aspire 5739G",
		      ALC882_FIXUP_ACER_ASPIRE_4930G),
	SND_PCI_QUIRK(0x1025, 0x0259, "Acer Aspire 5935", ALC889_FIXUP_DAC_ROUTE),
	SND_PCI_QUIRK(0x1025, 0x026b, "Acer Aspire 8940G", ALC882_FIXUP_ACER_ASPIRE_8930G),
	SND_PCI_QUIRK(0x1025, 0x0296, "Acer Aspire 7736z", ALC882_FIXUP_ACER_ASPIRE_7736),
	SND_PCI_QUIRK(0x1043, 0x13c2, "Asus A7M", ALC882_FIXUP_EAPD),
	SND_PCI_QUIRK(0x1043, 0x1873, "ASUS W90V", ALC882_FIXUP_ASUS_W90V),
	SND_PCI_QUIRK(0x1043, 0x1971, "Asus W2JC", ALC882_FIXUP_ASUS_W2JC),
	SND_PCI_QUIRK(0x1043, 0x835f, "Asus Eee 1601", ALC888_FIXUP_EEE1601),
	SND_PCI_QUIRK(0x1043, 0x84bc, "ASUS ET2700", ALC887_FIXUP_ASUS_BASS),
	SND_PCI_QUIRK(0x1043, 0x8691, "ASUS ROG Ranger VIII", ALC882_FIXUP_GPIO3),
	SND_PCI_QUIRK(0x104d, 0x9047, "Sony Vaio TT", ALC889_FIXUP_VAIO_TT),
	SND_PCI_QUIRK(0x104d, 0x905a, "Sony Vaio Z", ALC882_FIXUP_NO_PRIMARY_HP),
	SND_PCI_QUIRK(0x104d, 0x9060, "Sony Vaio VPCL14M1R", ALC882_FIXUP_NO_PRIMARY_HP),
	SND_PCI_QUIRK(0x104d, 0x9043, "Sony Vaio VGC-LN51JGB", ALC882_FIXUP_NO_PRIMARY_HP),
	SND_PCI_QUIRK(0x104d, 0x9044, "Sony VAIO AiO", ALC882_FIXUP_NO_PRIMARY_HP),

	/* All Apple entries are in codec SSIDs */
	SND_PCI_QUIRK(0x106b, 0x00a0, "MacBookPro 3,1", ALC889_FIXUP_MBP_VREF),
	SND_PCI_QUIRK(0x106b, 0x00a1, "Macbook", ALC889_FIXUP_MBP_VREF),
	SND_PCI_QUIRK(0x106b, 0x00a4, "MacbookPro 4,1", ALC889_FIXUP_MBP_VREF),
	SND_PCI_QUIRK(0x106b, 0x0c00, "Mac Pro", ALC889_FIXUP_MP11_VREF),
	SND_PCI_QUIRK(0x106b, 0x1000, "iMac 24", ALC885_FIXUP_MACPRO_GPIO),
	SND_PCI_QUIRK(0x106b, 0x2800, "AppleTV", ALC885_FIXUP_MACPRO_GPIO),
	SND_PCI_QUIRK(0x106b, 0x2c00, "MacbookPro rev3", ALC889_FIXUP_MBP_VREF),
	SND_PCI_QUIRK(0x106b, 0x3000, "iMac", ALC889_FIXUP_MBP_VREF),
	SND_PCI_QUIRK(0x106b, 0x3200, "iMac 7,1 Aluminum", ALC882_FIXUP_EAPD),
	SND_PCI_QUIRK(0x106b, 0x3400, "MacBookAir 1,1", ALC889_FIXUP_MBA11_VREF),
	SND_PCI_QUIRK(0x106b, 0x3500, "MacBookAir 2,1", ALC889_FIXUP_MBA21_VREF),
	SND_PCI_QUIRK(0x106b, 0x3600, "Macbook 3,1", ALC889_FIXUP_MBP_VREF),
	SND_PCI_QUIRK(0x106b, 0x3800, "MacbookPro 4,1", ALC889_FIXUP_MBP_VREF),
	SND_PCI_QUIRK(0x106b, 0x3e00, "iMac 24 Aluminum", ALC885_FIXUP_MACPRO_GPIO),
	SND_PCI_QUIRK(0x106b, 0x3f00, "Macbook 5,1", ALC889_FIXUP_IMAC91_VREF),
	SND_PCI_QUIRK(0x106b, 0x4000, "MacbookPro 5,1", ALC889_FIXUP_IMAC91_VREF),
	SND_PCI_QUIRK(0x106b, 0x4100, "Macmini 3,1", ALC889_FIXUP_IMAC91_VREF),
	SND_PCI_QUIRK(0x106b, 0x4200, "Mac Pro 4,1/5,1", ALC889_FIXUP_MP41_VREF),
	SND_PCI_QUIRK(0x106b, 0x4300, "iMac 9,1", ALC889_FIXUP_IMAC91_VREF),
	SND_PCI_QUIRK(0x106b, 0x4600, "MacbookPro 5,2", ALC889_FIXUP_IMAC91_VREF),
	SND_PCI_QUIRK(0x106b, 0x4900, "iMac 9,1 Aluminum", ALC889_FIXUP_IMAC91_VREF),
	SND_PCI_QUIRK(0x106b, 0x4a00, "Macbook 5,2", ALC889_FIXUP_MBA11_VREF),

	SND_PCI_QUIRK(0x1071, 0x8258, "Evesham Voyaeger", ALC882_FIXUP_EAPD),
	SND_PCI_QUIRK(0x1458, 0xa002, "Gigabyte EP45-DS3/Z87X-UD3H", ALC889_FIXUP_FRONT_HP_NO_PRESENCE),
	SND_PCI_QUIRK(0x1458, 0xa0b8, "Gigabyte AZ370-Gaming", ALC1220_FIXUP_GB_DUAL_CODECS),
	SND_PCI_QUIRK(0x1462, 0x7350, "MSI-7350", ALC889_FIXUP_CD),
	SND_PCI_QUIRK(0x1462, 0xda57, "MSI Z270-Gaming", ALC1220_FIXUP_GB_DUAL_CODECS),
	SND_PCI_QUIRK_VENDOR(0x1462, "MSI", ALC882_FIXUP_GPIO3),
	SND_PCI_QUIRK(0x147b, 0x107a, "Abit AW9D-MAX", ALC882_FIXUP_ABIT_AW9D_MAX),
	SND_PCI_QUIRK(0x1558, 0x9501, "Clevo P950HR", ALC1220_FIXUP_CLEVO_P950),
	SND_PCI_QUIRK(0x1558, 0x95e1, "Clevo P95xER", ALC1220_FIXUP_CLEVO_P950),
	SND_PCI_QUIRK(0x1558, 0x95e2, "Clevo P950ER", ALC1220_FIXUP_CLEVO_P950),
	SND_PCI_QUIRK_VENDOR(0x1558, "Clevo laptop", ALC882_FIXUP_EAPD),
	SND_PCI_QUIRK(0x161f, 0x2054, "Medion laptop", ALC883_FIXUP_EAPD),
	SND_PCI_QUIRK(0x17aa, 0x3a0d, "Lenovo Y530", ALC882_FIXUP_LENOVO_Y530),
	SND_PCI_QUIRK(0x8086, 0x0022, "DX58SO", ALC889_FIXUP_COEF),
	{}
};

static const struct hda_model_fixup alc882_fixup_models[] = {
	{.id = ALC882_FIXUP_ABIT_AW9D_MAX, .name = "abit-aw9d"},
	{.id = ALC882_FIXUP_LENOVO_Y530, .name = "lenovo-y530"},
	{.id = ALC882_FIXUP_ACER_ASPIRE_7736, .name = "acer-aspire-7736"},
	{.id = ALC882_FIXUP_ASUS_W90V, .name = "asus-w90v"},
	{.id = ALC889_FIXUP_CD, .name = "cd"},
	{.id = ALC889_FIXUP_FRONT_HP_NO_PRESENCE, .name = "no-front-hp"},
	{.id = ALC889_FIXUP_VAIO_TT, .name = "vaio-tt"},
	{.id = ALC888_FIXUP_EEE1601, .name = "eee1601"},
	{.id = ALC882_FIXUP_EAPD, .name = "alc882-eapd"},
	{.id = ALC883_FIXUP_EAPD, .name = "alc883-eapd"},
	{.id = ALC882_FIXUP_GPIO1, .name = "gpio1"},
	{.id = ALC882_FIXUP_GPIO2, .name = "gpio2"},
	{.id = ALC882_FIXUP_GPIO3, .name = "gpio3"},
	{.id = ALC889_FIXUP_COEF, .name = "alc889-coef"},
	{.id = ALC882_FIXUP_ASUS_W2JC, .name = "asus-w2jc"},
	{.id = ALC882_FIXUP_ACER_ASPIRE_4930G, .name = "acer-aspire-4930g"},
	{.id = ALC882_FIXUP_ACER_ASPIRE_8930G, .name = "acer-aspire-8930g"},
	{.id = ALC883_FIXUP_ACER_EAPD, .name = "acer-aspire"},
	{.id = ALC885_FIXUP_MACPRO_GPIO, .name = "macpro-gpio"},
	{.id = ALC889_FIXUP_DAC_ROUTE, .name = "dac-route"},
	{.id = ALC889_FIXUP_MBP_VREF, .name = "mbp-vref"},
	{.id = ALC889_FIXUP_IMAC91_VREF, .name = "imac91-vref"},
	{.id = ALC889_FIXUP_MBA11_VREF, .name = "mba11-vref"},
	{.id = ALC889_FIXUP_MBA21_VREF, .name = "mba21-vref"},
	{.id = ALC889_FIXUP_MP11_VREF, .name = "mp11-vref"},
	{.id = ALC889_FIXUP_MP41_VREF, .name = "mp41-vref"},
	{.id = ALC882_FIXUP_INV_DMIC, .name = "inv-dmic"},
	{.id = ALC882_FIXUP_NO_PRIMARY_HP, .name = "no-primary-hp"},
	{.id = ALC887_FIXUP_ASUS_BASS, .name = "asus-bass"},
	{.id = ALC1220_FIXUP_GB_DUAL_CODECS, .name = "dual-codecs"},
	{.id = ALC1220_FIXUP_CLEVO_P950, .name = "clevo-p950"},
	{}
};

/*
 * BIOS auto configuration
 */
/* almost identical with ALC880 parser... */
static int alc882_parse_auto_config(struct hda_codec *codec)
{
	static const hda_nid_t alc882_ignore[] = { 0x1d, 0 };
	static const hda_nid_t alc882_ssids[] = { 0x15, 0x1b, 0x14, 0 };
	return alc_parse_auto_config(codec, alc882_ignore, alc882_ssids);
}

/*
 */
static int patch_alc882(struct hda_codec *codec)
{
	struct alc_spec *spec;
	int err;

	err = alc_alloc_spec(codec, 0x0b);
	if (err < 0)
		return err;

	spec = codec->spec;

	switch (codec->core.vendor_id) {
	case 0x10ec0882:
	case 0x10ec0885:
	case 0x10ec0900:
	case 0x10ec1220:
		break;
	default:
		/* ALC883 and variants */
		alc_fix_pll_init(codec, 0x20, 0x0a, 10);
		break;
	}

	snd_hda_pick_fixup(codec, alc882_fixup_models, alc882_fixup_tbl,
		       alc882_fixups);
	snd_hda_apply_fixup(codec, HDA_FIXUP_ACT_PRE_PROBE);

	alc_auto_parse_customize_define(codec);

	if (has_cdefine_beep(codec))
		spec->gen.beep_nid = 0x01;

	/* automatic parse from the BIOS config */
	err = alc882_parse_auto_config(codec);
	if (err < 0)
		goto error;

	if (!spec->gen.no_analog && spec->gen.beep_nid) {
		err = set_beep_amp(spec, 0x0b, 0x05, HDA_INPUT);
		if (err < 0)
			goto error;
	}

	snd_hda_apply_fixup(codec, HDA_FIXUP_ACT_PROBE);

	return 0;

 error:
	alc_free(codec);
	return err;
}


/*
 * ALC262 support
 */
static int alc262_parse_auto_config(struct hda_codec *codec)
{
	static const hda_nid_t alc262_ignore[] = { 0x1d, 0 };
	static const hda_nid_t alc262_ssids[] = { 0x15, 0x1b, 0x14, 0 };
	return alc_parse_auto_config(codec, alc262_ignore, alc262_ssids);
}

/*
 * Pin config fixes
 */
enum {
	ALC262_FIXUP_FSC_H270,
	ALC262_FIXUP_FSC_S7110,
	ALC262_FIXUP_HP_Z200,
	ALC262_FIXUP_TYAN,
	ALC262_FIXUP_LENOVO_3000,
	ALC262_FIXUP_BENQ,
	ALC262_FIXUP_BENQ_T31,
	ALC262_FIXUP_INV_DMIC,
	ALC262_FIXUP_INTEL_BAYLEYBAY,
};

static const struct hda_fixup alc262_fixups[] = {
	[ALC262_FIXUP_FSC_H270] = {
		.type = HDA_FIXUP_PINS,
		.v.pins = (const struct hda_pintbl[]) {
			{ 0x14, 0x99130110 }, /* speaker */
			{ 0x15, 0x0221142f }, /* front HP */
			{ 0x1b, 0x0121141f }, /* rear HP */
			{ }
		}
	},
	[ALC262_FIXUP_FSC_S7110] = {
		.type = HDA_FIXUP_PINS,
		.v.pins = (const struct hda_pintbl[]) {
			{ 0x15, 0x90170110 }, /* speaker */
			{ }
		},
		.chained = true,
		.chain_id = ALC262_FIXUP_BENQ,
	},
	[ALC262_FIXUP_HP_Z200] = {
		.type = HDA_FIXUP_PINS,
		.v.pins = (const struct hda_pintbl[]) {
			{ 0x16, 0x99130120 }, /* internal speaker */
			{ }
		}
	},
	[ALC262_FIXUP_TYAN] = {
		.type = HDA_FIXUP_PINS,
		.v.pins = (const struct hda_pintbl[]) {
			{ 0x14, 0x1993e1f0 }, /* int AUX */
			{ }
		}
	},
	[ALC262_FIXUP_LENOVO_3000] = {
		.type = HDA_FIXUP_PINCTLS,
		.v.pins = (const struct hda_pintbl[]) {
			{ 0x19, PIN_VREF50 },
			{}
		},
		.chained = true,
		.chain_id = ALC262_FIXUP_BENQ,
	},
	[ALC262_FIXUP_BENQ] = {
		.type = HDA_FIXUP_VERBS,
		.v.verbs = (const struct hda_verb[]) {
			{ 0x20, AC_VERB_SET_COEF_INDEX, 0x07 },
			{ 0x20, AC_VERB_SET_PROC_COEF, 0x3070 },
			{}
		}
	},
	[ALC262_FIXUP_BENQ_T31] = {
		.type = HDA_FIXUP_VERBS,
		.v.verbs = (const struct hda_verb[]) {
			{ 0x20, AC_VERB_SET_COEF_INDEX, 0x07 },
			{ 0x20, AC_VERB_SET_PROC_COEF, 0x3050 },
			{}
		}
	},
	[ALC262_FIXUP_INV_DMIC] = {
		.type = HDA_FIXUP_FUNC,
		.v.func = alc_fixup_inv_dmic,
	},
	[ALC262_FIXUP_INTEL_BAYLEYBAY] = {
		.type = HDA_FIXUP_FUNC,
		.v.func = alc_fixup_no_depop_delay,
	},
};

static const struct snd_pci_quirk alc262_fixup_tbl[] = {
	SND_PCI_QUIRK(0x103c, 0x170b, "HP Z200", ALC262_FIXUP_HP_Z200),
	SND_PCI_QUIRK(0x10cf, 0x1397, "Fujitsu Lifebook S7110", ALC262_FIXUP_FSC_S7110),
	SND_PCI_QUIRK(0x10cf, 0x142d, "Fujitsu Lifebook E8410", ALC262_FIXUP_BENQ),
	SND_PCI_QUIRK(0x10f1, 0x2915, "Tyan Thunder n6650W", ALC262_FIXUP_TYAN),
	SND_PCI_QUIRK(0x1734, 0x1141, "FSC ESPRIMO U9210", ALC262_FIXUP_FSC_H270),
	SND_PCI_QUIRK(0x1734, 0x1147, "FSC Celsius H270", ALC262_FIXUP_FSC_H270),
	SND_PCI_QUIRK(0x17aa, 0x384e, "Lenovo 3000", ALC262_FIXUP_LENOVO_3000),
	SND_PCI_QUIRK(0x17ff, 0x0560, "Benq ED8", ALC262_FIXUP_BENQ),
	SND_PCI_QUIRK(0x17ff, 0x058d, "Benq T31-16", ALC262_FIXUP_BENQ_T31),
	SND_PCI_QUIRK(0x8086, 0x7270, "BayleyBay", ALC262_FIXUP_INTEL_BAYLEYBAY),
	{}
};

static const struct hda_model_fixup alc262_fixup_models[] = {
	{.id = ALC262_FIXUP_INV_DMIC, .name = "inv-dmic"},
	{.id = ALC262_FIXUP_FSC_H270, .name = "fsc-h270"},
	{.id = ALC262_FIXUP_FSC_S7110, .name = "fsc-s7110"},
	{.id = ALC262_FIXUP_HP_Z200, .name = "hp-z200"},
	{.id = ALC262_FIXUP_TYAN, .name = "tyan"},
	{.id = ALC262_FIXUP_LENOVO_3000, .name = "lenovo-3000"},
	{.id = ALC262_FIXUP_BENQ, .name = "benq"},
	{.id = ALC262_FIXUP_BENQ_T31, .name = "benq-t31"},
	{.id = ALC262_FIXUP_INTEL_BAYLEYBAY, .name = "bayleybay"},
	{}
};

/*
 */
static int patch_alc262(struct hda_codec *codec)
{
	struct alc_spec *spec;
	int err;

	err = alc_alloc_spec(codec, 0x0b);
	if (err < 0)
		return err;

	spec = codec->spec;
	spec->gen.shared_mic_vref_pin = 0x18;

	spec->shutup = alc_eapd_shutup;

#if 0
	/* pshou 07/11/05  set a zero PCM sample to DAC when FIFO is
	 * under-run
	 */
	alc_update_coefex_idx(codec, 0x1a, 7, 0, 0x80);
#endif
	alc_fix_pll_init(codec, 0x20, 0x0a, 10);

	snd_hda_pick_fixup(codec, alc262_fixup_models, alc262_fixup_tbl,
		       alc262_fixups);
	snd_hda_apply_fixup(codec, HDA_FIXUP_ACT_PRE_PROBE);

	alc_auto_parse_customize_define(codec);

	if (has_cdefine_beep(codec))
		spec->gen.beep_nid = 0x01;

	/* automatic parse from the BIOS config */
	err = alc262_parse_auto_config(codec);
	if (err < 0)
		goto error;

	if (!spec->gen.no_analog && spec->gen.beep_nid) {
		err = set_beep_amp(spec, 0x0b, 0x05, HDA_INPUT);
		if (err < 0)
			goto error;
	}

	snd_hda_apply_fixup(codec, HDA_FIXUP_ACT_PROBE);

	return 0;

 error:
	alc_free(codec);
	return err;
}

/*
 *  ALC268
 */
/* bind Beep switches of both NID 0x0f and 0x10 */
static int alc268_beep_switch_put(struct snd_kcontrol *kcontrol,
				  struct snd_ctl_elem_value *ucontrol)
{
	struct hda_codec *codec = snd_kcontrol_chip(kcontrol);
	unsigned long pval;
	int err;

	mutex_lock(&codec->control_mutex);
	pval = kcontrol->private_value;
	kcontrol->private_value = (pval & ~0xff) | 0x0f;
	err = snd_hda_mixer_amp_switch_put(kcontrol, ucontrol);
	if (err >= 0) {
		kcontrol->private_value = (pval & ~0xff) | 0x10;
		err = snd_hda_mixer_amp_switch_put(kcontrol, ucontrol);
	}
	kcontrol->private_value = pval;
	mutex_unlock(&codec->control_mutex);
	return err;
}

static const struct snd_kcontrol_new alc268_beep_mixer[] = {
	HDA_CODEC_VOLUME("Beep Playback Volume", 0x1d, 0x0, HDA_INPUT),
	{
		.iface = SNDRV_CTL_ELEM_IFACE_MIXER,
		.name = "Beep Playback Switch",
		.subdevice = HDA_SUBDEV_AMP_FLAG,
		.info = snd_hda_mixer_amp_switch_info,
		.get = snd_hda_mixer_amp_switch_get,
		.put = alc268_beep_switch_put,
		.private_value = HDA_COMPOSE_AMP_VAL(0x0f, 3, 1, HDA_INPUT)
	},
};

/* set PCBEEP vol = 0, mute connections */
static const struct hda_verb alc268_beep_init_verbs[] = {
	{0x1d, AC_VERB_SET_AMP_GAIN_MUTE, AMP_IN_UNMUTE(0)},
	{0x0f, AC_VERB_SET_AMP_GAIN_MUTE, AMP_IN_MUTE(1)},
	{0x10, AC_VERB_SET_AMP_GAIN_MUTE, AMP_IN_MUTE(1)},
	{ }
};

enum {
	ALC268_FIXUP_INV_DMIC,
	ALC268_FIXUP_HP_EAPD,
	ALC268_FIXUP_SPDIF,
};

static const struct hda_fixup alc268_fixups[] = {
	[ALC268_FIXUP_INV_DMIC] = {
		.type = HDA_FIXUP_FUNC,
		.v.func = alc_fixup_inv_dmic,
	},
	[ALC268_FIXUP_HP_EAPD] = {
		.type = HDA_FIXUP_VERBS,
		.v.verbs = (const struct hda_verb[]) {
			{0x15, AC_VERB_SET_EAPD_BTLENABLE, 0},
			{}
		}
	},
	[ALC268_FIXUP_SPDIF] = {
		.type = HDA_FIXUP_PINS,
		.v.pins = (const struct hda_pintbl[]) {
			{ 0x1e, 0x014b1180 }, /* enable SPDIF out */
			{}
		}
	},
};

static const struct hda_model_fixup alc268_fixup_models[] = {
	{.id = ALC268_FIXUP_INV_DMIC, .name = "inv-dmic"},
	{.id = ALC268_FIXUP_HP_EAPD, .name = "hp-eapd"},
	{.id = ALC268_FIXUP_SPDIF, .name = "spdif"},
	{}
};

static const struct snd_pci_quirk alc268_fixup_tbl[] = {
	SND_PCI_QUIRK(0x1025, 0x0139, "Acer TravelMate 6293", ALC268_FIXUP_SPDIF),
	SND_PCI_QUIRK(0x1025, 0x015b, "Acer AOA 150 (ZG5)", ALC268_FIXUP_INV_DMIC),
	/* below is codec SSID since multiple Toshiba laptops have the
	 * same PCI SSID 1179:ff00
	 */
	SND_PCI_QUIRK(0x1179, 0xff06, "Toshiba P200", ALC268_FIXUP_HP_EAPD),
	{}
};

/*
 * BIOS auto configuration
 */
static int alc268_parse_auto_config(struct hda_codec *codec)
{
	static const hda_nid_t alc268_ssids[] = { 0x15, 0x1b, 0x14, 0 };
	return alc_parse_auto_config(codec, NULL, alc268_ssids);
}

/*
 */
static int patch_alc268(struct hda_codec *codec)
{
	struct alc_spec *spec;
	int i, err;

	/* ALC268 has no aa-loopback mixer */
	err = alc_alloc_spec(codec, 0);
	if (err < 0)
		return err;

	spec = codec->spec;
	spec->gen.beep_nid = 0x01;

	spec->shutup = alc_eapd_shutup;

	snd_hda_pick_fixup(codec, alc268_fixup_models, alc268_fixup_tbl, alc268_fixups);
	snd_hda_apply_fixup(codec, HDA_FIXUP_ACT_PRE_PROBE);

	/* automatic parse from the BIOS config */
	err = alc268_parse_auto_config(codec);
	if (err < 0)
		goto error;

	if (err > 0 && !spec->gen.no_analog &&
	    spec->gen.autocfg.speaker_pins[0] != 0x1d) {
		for (i = 0; i < ARRAY_SIZE(alc268_beep_mixer); i++) {
			if (!snd_hda_gen_add_kctl(&spec->gen, NULL,
						  &alc268_beep_mixer[i])) {
				err = -ENOMEM;
				goto error;
			}
		}
		snd_hda_add_verbs(codec, alc268_beep_init_verbs);
		if (!query_amp_caps(codec, 0x1d, HDA_INPUT))
			/* override the amp caps for beep generator */
			snd_hda_override_amp_caps(codec, 0x1d, HDA_INPUT,
					  (0x0c << AC_AMPCAP_OFFSET_SHIFT) |
					  (0x0c << AC_AMPCAP_NUM_STEPS_SHIFT) |
					  (0x07 << AC_AMPCAP_STEP_SIZE_SHIFT) |
					  (0 << AC_AMPCAP_MUTE_SHIFT));
	}

	snd_hda_apply_fixup(codec, HDA_FIXUP_ACT_PROBE);

	return 0;

 error:
	alc_free(codec);
	return err;
}

/*
 * ALC269
 */

static const struct hda_pcm_stream alc269_44k_pcm_analog_playback = {
	.rates = SNDRV_PCM_RATE_44100, /* fixed rate */
};

static const struct hda_pcm_stream alc269_44k_pcm_analog_capture = {
	.rates = SNDRV_PCM_RATE_44100, /* fixed rate */
};

/* different alc269-variants */
enum {
	ALC269_TYPE_ALC269VA,
	ALC269_TYPE_ALC269VB,
	ALC269_TYPE_ALC269VC,
	ALC269_TYPE_ALC269VD,
	ALC269_TYPE_ALC280,
	ALC269_TYPE_ALC282,
	ALC269_TYPE_ALC283,
	ALC269_TYPE_ALC284,
	ALC269_TYPE_ALC293,
	ALC269_TYPE_ALC286,
	ALC269_TYPE_ALC298,
	ALC269_TYPE_ALC255,
	ALC269_TYPE_ALC256,
	ALC269_TYPE_ALC257,
	ALC269_TYPE_ALC215,
	ALC269_TYPE_ALC225,
	ALC269_TYPE_ALC294,
	ALC269_TYPE_ALC300,
	ALC269_TYPE_ALC700,
};

/*
 * BIOS auto configuration
 */
static int alc269_parse_auto_config(struct hda_codec *codec)
{
	static const hda_nid_t alc269_ignore[] = { 0x1d, 0 };
	static const hda_nid_t alc269_ssids[] = { 0, 0x1b, 0x14, 0x21 };
	static const hda_nid_t alc269va_ssids[] = { 0x15, 0x1b, 0x14, 0 };
	struct alc_spec *spec = codec->spec;
	const hda_nid_t *ssids;

	switch (spec->codec_variant) {
	case ALC269_TYPE_ALC269VA:
	case ALC269_TYPE_ALC269VC:
	case ALC269_TYPE_ALC280:
	case ALC269_TYPE_ALC284:
	case ALC269_TYPE_ALC293:
		ssids = alc269va_ssids;
		break;
	case ALC269_TYPE_ALC269VB:
	case ALC269_TYPE_ALC269VD:
	case ALC269_TYPE_ALC282:
	case ALC269_TYPE_ALC283:
	case ALC269_TYPE_ALC286:
	case ALC269_TYPE_ALC298:
	case ALC269_TYPE_ALC255:
	case ALC269_TYPE_ALC256:
	case ALC269_TYPE_ALC257:
	case ALC269_TYPE_ALC215:
	case ALC269_TYPE_ALC225:
	case ALC269_TYPE_ALC294:
	case ALC269_TYPE_ALC300:
	case ALC269_TYPE_ALC700:
		ssids = alc269_ssids;
		break;
	default:
		ssids = alc269_ssids;
		break;
	}

	return alc_parse_auto_config(codec, alc269_ignore, ssids);
}

static int find_ext_mic_pin(struct hda_codec *codec);

static void alc286_shutup(struct hda_codec *codec)
{
	const struct hda_pincfg *pin;
	int i;
	int mic_pin = find_ext_mic_pin(codec);
	/* don't shut up pins when unloading the driver; otherwise it breaks
	 * the default pin setup at the next load of the driver
	 */
	if (codec->bus->shutdown)
		return;
	snd_array_for_each(&codec->init_pins, i, pin) {
		/* use read here for syncing after issuing each verb */
		if (pin->nid != mic_pin)
			snd_hda_codec_read(codec, pin->nid, 0,
					AC_VERB_SET_PIN_WIDGET_CONTROL, 0);
	}
	codec->pins_shutup = 1;
}

static void alc269vb_toggle_power_output(struct hda_codec *codec, int power_up)
{
	alc_update_coef_idx(codec, 0x04, 1 << 11, power_up ? (1 << 11) : 0);
}

static void alc269_shutup(struct hda_codec *codec)
{
	struct alc_spec *spec = codec->spec;

	if (spec->codec_variant == ALC269_TYPE_ALC269VB)
		alc269vb_toggle_power_output(codec, 0);
	if (spec->codec_variant == ALC269_TYPE_ALC269VB &&
			(alc_get_coef0(codec) & 0x00ff) == 0x018) {
		msleep(150);
	}
	snd_hda_shutup_pins(codec);
}

static struct coef_fw alc282_coefs[] = {
	WRITE_COEF(0x03, 0x0002), /* Power Down Control */
	UPDATE_COEF(0x05, 0xff3f, 0x0700), /* FIFO and filter clock */
	WRITE_COEF(0x07, 0x0200), /* DMIC control */
	UPDATE_COEF(0x06, 0x00f0, 0), /* Analog clock */
	UPDATE_COEF(0x08, 0xfffc, 0x0c2c), /* JD */
	WRITE_COEF(0x0a, 0xcccc), /* JD offset1 */
	WRITE_COEF(0x0b, 0xcccc), /* JD offset2 */
	WRITE_COEF(0x0e, 0x6e00), /* LDO1/2/3, DAC/ADC */
	UPDATE_COEF(0x0f, 0xf800, 0x1000), /* JD */
	UPDATE_COEF(0x10, 0xfc00, 0x0c00), /* Capless */
	WRITE_COEF(0x6f, 0x0), /* Class D test 4 */
	UPDATE_COEF(0x0c, 0xfe00, 0), /* IO power down directly */
	WRITE_COEF(0x34, 0xa0c0), /* ANC */
	UPDATE_COEF(0x16, 0x0008, 0), /* AGC MUX */
	UPDATE_COEF(0x1d, 0x00e0, 0), /* DAC simple content protection */
	UPDATE_COEF(0x1f, 0x00e0, 0), /* ADC simple content protection */
	WRITE_COEF(0x21, 0x8804), /* DAC ADC Zero Detection */
	WRITE_COEF(0x63, 0x2902), /* PLL */
	WRITE_COEF(0x68, 0xa080), /* capless control 2 */
	WRITE_COEF(0x69, 0x3400), /* capless control 3 */
	WRITE_COEF(0x6a, 0x2f3e), /* capless control 4 */
	WRITE_COEF(0x6b, 0x0), /* capless control 5 */
	UPDATE_COEF(0x6d, 0x0fff, 0x0900), /* class D test 2 */
	WRITE_COEF(0x6e, 0x110a), /* class D test 3 */
	UPDATE_COEF(0x70, 0x00f8, 0x00d8), /* class D test 5 */
	WRITE_COEF(0x71, 0x0014), /* class D test 6 */
	WRITE_COEF(0x72, 0xc2ba), /* classD OCP */
	UPDATE_COEF(0x77, 0x0f80, 0), /* classD pure DC test */
	WRITE_COEF(0x6c, 0xfc06), /* Class D amp control */
	{}
};

static void alc282_restore_default_value(struct hda_codec *codec)
{
	alc_process_coef_fw(codec, alc282_coefs);
}

static void alc282_init(struct hda_codec *codec)
{
	struct alc_spec *spec = codec->spec;
	hda_nid_t hp_pin = alc_get_hp_pin(spec);
	bool hp_pin_sense;
	int coef78;

	alc282_restore_default_value(codec);

	if (!hp_pin)
		return;
	hp_pin_sense = snd_hda_jack_detect(codec, hp_pin);
	coef78 = alc_read_coef_idx(codec, 0x78);

	/* Index 0x78 Direct Drive HP AMP LPM Control 1 */
	/* Headphone capless set to high power mode */
	alc_write_coef_idx(codec, 0x78, 0x9004);

	if (hp_pin_sense)
		msleep(2);

	snd_hda_codec_write(codec, hp_pin, 0,
			    AC_VERB_SET_AMP_GAIN_MUTE, AMP_OUT_MUTE);

	if (hp_pin_sense)
		msleep(85);

	snd_hda_codec_write(codec, hp_pin, 0,
			    AC_VERB_SET_PIN_WIDGET_CONTROL, PIN_OUT);

	if (hp_pin_sense)
		msleep(100);

	/* Headphone capless set to normal mode */
	alc_write_coef_idx(codec, 0x78, coef78);
}

static void alc282_shutup(struct hda_codec *codec)
{
	struct alc_spec *spec = codec->spec;
	hda_nid_t hp_pin = alc_get_hp_pin(spec);
	bool hp_pin_sense;
	int coef78;

	if (!hp_pin) {
		alc269_shutup(codec);
		return;
	}

	hp_pin_sense = snd_hda_jack_detect(codec, hp_pin);
	coef78 = alc_read_coef_idx(codec, 0x78);
	alc_write_coef_idx(codec, 0x78, 0x9004);

	if (hp_pin_sense)
		msleep(2);

	snd_hda_codec_write(codec, hp_pin, 0,
			    AC_VERB_SET_AMP_GAIN_MUTE, AMP_OUT_MUTE);

	if (hp_pin_sense)
		msleep(85);

	snd_hda_codec_write(codec, hp_pin, 0,
			    AC_VERB_SET_PIN_WIDGET_CONTROL, 0x0);

	if (hp_pin_sense)
		msleep(100);

	alc_auto_setup_eapd(codec, false);
	snd_hda_shutup_pins(codec);
	alc_write_coef_idx(codec, 0x78, coef78);
}

static struct coef_fw alc283_coefs[] = {
	WRITE_COEF(0x03, 0x0002), /* Power Down Control */
	UPDATE_COEF(0x05, 0xff3f, 0x0700), /* FIFO and filter clock */
	WRITE_COEF(0x07, 0x0200), /* DMIC control */
	UPDATE_COEF(0x06, 0x00f0, 0), /* Analog clock */
	UPDATE_COEF(0x08, 0xfffc, 0x0c2c), /* JD */
	WRITE_COEF(0x0a, 0xcccc), /* JD offset1 */
	WRITE_COEF(0x0b, 0xcccc), /* JD offset2 */
	WRITE_COEF(0x0e, 0x6fc0), /* LDO1/2/3, DAC/ADC */
	UPDATE_COEF(0x0f, 0xf800, 0x1000), /* JD */
	UPDATE_COEF(0x10, 0xfc00, 0x0c00), /* Capless */
	WRITE_COEF(0x3a, 0x0), /* Class D test 4 */
	UPDATE_COEF(0x0c, 0xfe00, 0x0), /* IO power down directly */
	WRITE_COEF(0x22, 0xa0c0), /* ANC */
	UPDATE_COEFEX(0x53, 0x01, 0x000f, 0x0008), /* AGC MUX */
	UPDATE_COEF(0x1d, 0x00e0, 0), /* DAC simple content protection */
	UPDATE_COEF(0x1f, 0x00e0, 0), /* ADC simple content protection */
	WRITE_COEF(0x21, 0x8804), /* DAC ADC Zero Detection */
	WRITE_COEF(0x2e, 0x2902), /* PLL */
	WRITE_COEF(0x33, 0xa080), /* capless control 2 */
	WRITE_COEF(0x34, 0x3400), /* capless control 3 */
	WRITE_COEF(0x35, 0x2f3e), /* capless control 4 */
	WRITE_COEF(0x36, 0x0), /* capless control 5 */
	UPDATE_COEF(0x38, 0x0fff, 0x0900), /* class D test 2 */
	WRITE_COEF(0x39, 0x110a), /* class D test 3 */
	UPDATE_COEF(0x3b, 0x00f8, 0x00d8), /* class D test 5 */
	WRITE_COEF(0x3c, 0x0014), /* class D test 6 */
	WRITE_COEF(0x3d, 0xc2ba), /* classD OCP */
	UPDATE_COEF(0x42, 0x0f80, 0x0), /* classD pure DC test */
	WRITE_COEF(0x49, 0x0), /* test mode */
	UPDATE_COEF(0x40, 0xf800, 0x9800), /* Class D DC enable */
	UPDATE_COEF(0x42, 0xf000, 0x2000), /* DC offset */
	WRITE_COEF(0x37, 0xfc06), /* Class D amp control */
	UPDATE_COEF(0x1b, 0x8000, 0), /* HP JD control */
	{}
};

static void alc283_restore_default_value(struct hda_codec *codec)
{
	alc_process_coef_fw(codec, alc283_coefs);
}

static void alc283_init(struct hda_codec *codec)
{
	struct alc_spec *spec = codec->spec;
	hda_nid_t hp_pin = alc_get_hp_pin(spec);
	bool hp_pin_sense;

	alc283_restore_default_value(codec);

	if (!hp_pin)
		return;

	msleep(30);
	hp_pin_sense = snd_hda_jack_detect(codec, hp_pin);

	/* Index 0x43 Direct Drive HP AMP LPM Control 1 */
	/* Headphone capless set to high power mode */
	alc_write_coef_idx(codec, 0x43, 0x9004);

	snd_hda_codec_write(codec, hp_pin, 0,
			    AC_VERB_SET_AMP_GAIN_MUTE, AMP_OUT_MUTE);

	if (hp_pin_sense)
		msleep(85);

	snd_hda_codec_write(codec, hp_pin, 0,
			    AC_VERB_SET_PIN_WIDGET_CONTROL, PIN_OUT);

	if (hp_pin_sense)
		msleep(85);
	/* Index 0x46 Combo jack auto switch control 2 */
	/* 3k pull low control for Headset jack. */
	alc_update_coef_idx(codec, 0x46, 3 << 12, 0);
	/* Headphone capless set to normal mode */
	alc_write_coef_idx(codec, 0x43, 0x9614);
}

static void alc283_shutup(struct hda_codec *codec)
{
	struct alc_spec *spec = codec->spec;
	hda_nid_t hp_pin = alc_get_hp_pin(spec);
	bool hp_pin_sense;

	if (!hp_pin) {
		alc269_shutup(codec);
		return;
	}

	hp_pin_sense = snd_hda_jack_detect(codec, hp_pin);

	alc_write_coef_idx(codec, 0x43, 0x9004);

	/*depop hp during suspend*/
	alc_write_coef_idx(codec, 0x06, 0x2100);

	snd_hda_codec_write(codec, hp_pin, 0,
			    AC_VERB_SET_AMP_GAIN_MUTE, AMP_OUT_MUTE);

	if (hp_pin_sense)
		msleep(100);

	snd_hda_codec_write(codec, hp_pin, 0,
			    AC_VERB_SET_PIN_WIDGET_CONTROL, 0x0);

	alc_update_coef_idx(codec, 0x46, 0, 3 << 12);

	if (hp_pin_sense)
		msleep(100);
	alc_auto_setup_eapd(codec, false);
	snd_hda_shutup_pins(codec);
	alc_write_coef_idx(codec, 0x43, 0x9614);
}

static void alc256_init(struct hda_codec *codec)
{
	struct alc_spec *spec = codec->spec;
	hda_nid_t hp_pin = alc_get_hp_pin(spec);
	bool hp_pin_sense;

	if (!hp_pin)
		return;

	msleep(30);

	hp_pin_sense = snd_hda_jack_detect(codec, hp_pin);

	if (hp_pin_sense)
		msleep(2);

	alc_update_coefex_idx(codec, 0x57, 0x04, 0x0007, 0x1); /* Low power */

	snd_hda_codec_write(codec, hp_pin, 0,
			    AC_VERB_SET_AMP_GAIN_MUTE, AMP_OUT_MUTE);

	if (hp_pin_sense)
		msleep(85);

	snd_hda_codec_write(codec, hp_pin, 0,
			    AC_VERB_SET_PIN_WIDGET_CONTROL, PIN_OUT);

	if (hp_pin_sense)
		msleep(100);

	alc_update_coef_idx(codec, 0x46, 3 << 12, 0);
	alc_update_coefex_idx(codec, 0x57, 0x04, 0x0007, 0x4); /* Hight power */
	alc_update_coefex_idx(codec, 0x53, 0x02, 0x8000, 1 << 15); /* Clear bit */
	alc_update_coefex_idx(codec, 0x53, 0x02, 0x8000, 0 << 15);
}

static void alc256_shutup(struct hda_codec *codec)
{
	struct alc_spec *spec = codec->spec;
	hda_nid_t hp_pin = alc_get_hp_pin(spec);
	bool hp_pin_sense;

	if (!hp_pin) {
		alc269_shutup(codec);
		return;
	}

	hp_pin_sense = snd_hda_jack_detect(codec, hp_pin);

	if (hp_pin_sense)
		msleep(2);

	snd_hda_codec_write(codec, hp_pin, 0,
			    AC_VERB_SET_AMP_GAIN_MUTE, AMP_OUT_MUTE);

	if (hp_pin_sense)
		msleep(85);

	/* 3k pull low control for Headset jack. */
	/* NOTE: call this before clearing the pin, otherwise codec stalls */
	alc_update_coef_idx(codec, 0x46, 0, 3 << 12);

	snd_hda_codec_write(codec, hp_pin, 0,
			    AC_VERB_SET_PIN_WIDGET_CONTROL, 0x0);

	if (hp_pin_sense)
		msleep(100);

	alc_auto_setup_eapd(codec, false);
	snd_hda_shutup_pins(codec);
}

static void alc225_init(struct hda_codec *codec)
{
	struct alc_spec *spec = codec->spec;
	hda_nid_t hp_pin = alc_get_hp_pin(spec);
	bool hp1_pin_sense, hp2_pin_sense;

	if (!hp_pin)
		return;

	msleep(30);

	hp1_pin_sense = snd_hda_jack_detect(codec, hp_pin);
	hp2_pin_sense = snd_hda_jack_detect(codec, 0x16);

	if (hp1_pin_sense || hp2_pin_sense)
		msleep(2);

	alc_update_coefex_idx(codec, 0x57, 0x04, 0x0007, 0x1); /* Low power */

	if (hp1_pin_sense)
		snd_hda_codec_write(codec, hp_pin, 0,
			    AC_VERB_SET_AMP_GAIN_MUTE, AMP_OUT_MUTE);
	if (hp2_pin_sense)
		snd_hda_codec_write(codec, 0x16, 0,
			    AC_VERB_SET_AMP_GAIN_MUTE, AMP_OUT_MUTE);

	if (hp1_pin_sense || hp2_pin_sense)
		msleep(85);

	if (hp1_pin_sense)
		snd_hda_codec_write(codec, hp_pin, 0,
			    AC_VERB_SET_PIN_WIDGET_CONTROL, PIN_OUT);
	if (hp2_pin_sense)
		snd_hda_codec_write(codec, 0x16, 0,
			    AC_VERB_SET_PIN_WIDGET_CONTROL, PIN_OUT);

	if (hp1_pin_sense || hp2_pin_sense)
		msleep(100);

	alc_update_coef_idx(codec, 0x4a, 3 << 10, 0);
	alc_update_coefex_idx(codec, 0x57, 0x04, 0x0007, 0x4); /* Hight power */
}

static void alc225_shutup(struct hda_codec *codec)
{
	struct alc_spec *spec = codec->spec;
	hda_nid_t hp_pin = alc_get_hp_pin(spec);
	bool hp1_pin_sense, hp2_pin_sense;

	if (!hp_pin) {
		alc269_shutup(codec);
		return;
	}

	/* 3k pull low control for Headset jack. */
	alc_update_coef_idx(codec, 0x4a, 0, 3 << 10);

	hp1_pin_sense = snd_hda_jack_detect(codec, hp_pin);
	hp2_pin_sense = snd_hda_jack_detect(codec, 0x16);

	if (hp1_pin_sense || hp2_pin_sense)
		msleep(2);

	if (hp1_pin_sense)
		snd_hda_codec_write(codec, hp_pin, 0,
			    AC_VERB_SET_AMP_GAIN_MUTE, AMP_OUT_MUTE);
	if (hp2_pin_sense)
		snd_hda_codec_write(codec, 0x16, 0,
			    AC_VERB_SET_AMP_GAIN_MUTE, AMP_OUT_MUTE);

	if (hp1_pin_sense || hp2_pin_sense)
		msleep(85);

	if (hp1_pin_sense)
		snd_hda_codec_write(codec, hp_pin, 0,
			    AC_VERB_SET_PIN_WIDGET_CONTROL, 0x0);
	if (hp2_pin_sense)
		snd_hda_codec_write(codec, 0x16, 0,
			    AC_VERB_SET_PIN_WIDGET_CONTROL, 0x0);

	if (hp1_pin_sense || hp2_pin_sense)
		msleep(100);

	alc_auto_setup_eapd(codec, false);
	snd_hda_shutup_pins(codec);
}

static void alc_default_init(struct hda_codec *codec)
{
	struct alc_spec *spec = codec->spec;
	hda_nid_t hp_pin = alc_get_hp_pin(spec);
	bool hp_pin_sense;

	if (!hp_pin)
		return;

	msleep(30);

	hp_pin_sense = snd_hda_jack_detect(codec, hp_pin);

	if (hp_pin_sense)
		msleep(2);

	snd_hda_codec_write(codec, hp_pin, 0,
			    AC_VERB_SET_AMP_GAIN_MUTE, AMP_OUT_MUTE);

	if (hp_pin_sense)
		msleep(85);

	snd_hda_codec_write(codec, hp_pin, 0,
			    AC_VERB_SET_PIN_WIDGET_CONTROL, PIN_OUT);

	if (hp_pin_sense)
		msleep(100);
}

static void alc_default_shutup(struct hda_codec *codec)
{
	struct alc_spec *spec = codec->spec;
	hda_nid_t hp_pin = alc_get_hp_pin(spec);
	bool hp_pin_sense;

	if (!hp_pin) {
		alc269_shutup(codec);
		return;
	}

	hp_pin_sense = snd_hda_jack_detect(codec, hp_pin);

	if (hp_pin_sense)
		msleep(2);

	snd_hda_codec_write(codec, hp_pin, 0,
			    AC_VERB_SET_AMP_GAIN_MUTE, AMP_OUT_MUTE);

	if (hp_pin_sense)
		msleep(85);

	snd_hda_codec_write(codec, hp_pin, 0,
			    AC_VERB_SET_PIN_WIDGET_CONTROL, 0x0);

	if (hp_pin_sense)
		msleep(100);

	alc_auto_setup_eapd(codec, false);
	snd_hda_shutup_pins(codec);
}

static void alc294_hp_init(struct hda_codec *codec)
{
	struct alc_spec *spec = codec->spec;
<<<<<<< HEAD
	hda_nid_t hp_pin = spec->gen.autocfg.hp_pins[0];
=======
	hda_nid_t hp_pin = alc_get_hp_pin(spec);
>>>>>>> 0a5cf9e8
	int i, val;

	if (!hp_pin)
		return;

	snd_hda_codec_write(codec, hp_pin, 0,
			    AC_VERB_SET_AMP_GAIN_MUTE, AMP_OUT_MUTE);

	msleep(100);

	snd_hda_codec_write(codec, hp_pin, 0,
			    AC_VERB_SET_PIN_WIDGET_CONTROL, 0x0);

	alc_update_coef_idx(codec, 0x6f, 0x000f, 0);/* Set HP depop to manual mode */
	alc_update_coefex_idx(codec, 0x58, 0x00, 0x8000, 0x8000); /* HP depop procedure start */

	/* Wait for depop procedure finish  */
	val = alc_read_coefex_idx(codec, 0x58, 0x01);
	for (i = 0; i < 20 && val & 0x0080; i++) {
		msleep(50);
		val = alc_read_coefex_idx(codec, 0x58, 0x01);
	}
	/* Set HP depop to auto mode */
	alc_update_coef_idx(codec, 0x6f, 0x000f, 0x000b);
	msleep(50);
}

static void alc294_init(struct hda_codec *codec)
{
	struct alc_spec *spec = codec->spec;

<<<<<<< HEAD
	/* required only at boot or S4 resume time */
	if (!spec->done_hp_init ||
	    codec->core.dev.power.power_state.event == PM_EVENT_RESTORE) {
=======
	if (!spec->done_hp_init) {
>>>>>>> 0a5cf9e8
		alc294_hp_init(codec);
		spec->done_hp_init = true;
	}
	alc_default_init(codec);
}

static void alc5505_coef_set(struct hda_codec *codec, unsigned int index_reg,
			     unsigned int val)
{
	snd_hda_codec_write(codec, 0x51, 0, AC_VERB_SET_COEF_INDEX, index_reg >> 1);
	snd_hda_codec_write(codec, 0x51, 0, AC_VERB_SET_PROC_COEF, val & 0xffff); /* LSB */
	snd_hda_codec_write(codec, 0x51, 0, AC_VERB_SET_PROC_COEF, val >> 16); /* MSB */
}

static int alc5505_coef_get(struct hda_codec *codec, unsigned int index_reg)
{
	unsigned int val;

	snd_hda_codec_write(codec, 0x51, 0, AC_VERB_SET_COEF_INDEX, index_reg >> 1);
	val = snd_hda_codec_read(codec, 0x51, 0, AC_VERB_GET_PROC_COEF, 0)
		& 0xffff;
	val |= snd_hda_codec_read(codec, 0x51, 0, AC_VERB_GET_PROC_COEF, 0)
		<< 16;
	return val;
}

static void alc5505_dsp_halt(struct hda_codec *codec)
{
	unsigned int val;

	alc5505_coef_set(codec, 0x3000, 0x000c); /* DSP CPU stop */
	alc5505_coef_set(codec, 0x880c, 0x0008); /* DDR enter self refresh */
	alc5505_coef_set(codec, 0x61c0, 0x11110080); /* Clock control for PLL and CPU */
	alc5505_coef_set(codec, 0x6230, 0xfc0d4011); /* Disable Input OP */
	alc5505_coef_set(codec, 0x61b4, 0x040a2b03); /* Stop PLL2 */
	alc5505_coef_set(codec, 0x61b0, 0x00005b17); /* Stop PLL1 */
	alc5505_coef_set(codec, 0x61b8, 0x04133303); /* Stop PLL3 */
	val = alc5505_coef_get(codec, 0x6220);
	alc5505_coef_set(codec, 0x6220, (val | 0x3000)); /* switch Ringbuffer clock to DBUS clock */
}

static void alc5505_dsp_back_from_halt(struct hda_codec *codec)
{
	alc5505_coef_set(codec, 0x61b8, 0x04133302);
	alc5505_coef_set(codec, 0x61b0, 0x00005b16);
	alc5505_coef_set(codec, 0x61b4, 0x040a2b02);
	alc5505_coef_set(codec, 0x6230, 0xf80d4011);
	alc5505_coef_set(codec, 0x6220, 0x2002010f);
	alc5505_coef_set(codec, 0x880c, 0x00000004);
}

static void alc5505_dsp_init(struct hda_codec *codec)
{
	unsigned int val;

	alc5505_dsp_halt(codec);
	alc5505_dsp_back_from_halt(codec);
	alc5505_coef_set(codec, 0x61b0, 0x5b14); /* PLL1 control */
	alc5505_coef_set(codec, 0x61b0, 0x5b16);
	alc5505_coef_set(codec, 0x61b4, 0x04132b00); /* PLL2 control */
	alc5505_coef_set(codec, 0x61b4, 0x04132b02);
	alc5505_coef_set(codec, 0x61b8, 0x041f3300); /* PLL3 control*/
	alc5505_coef_set(codec, 0x61b8, 0x041f3302);
	snd_hda_codec_write(codec, 0x51, 0, AC_VERB_SET_CODEC_RESET, 0); /* Function reset */
	alc5505_coef_set(codec, 0x61b8, 0x041b3302);
	alc5505_coef_set(codec, 0x61b8, 0x04173302);
	alc5505_coef_set(codec, 0x61b8, 0x04163302);
	alc5505_coef_set(codec, 0x8800, 0x348b328b); /* DRAM control */
	alc5505_coef_set(codec, 0x8808, 0x00020022); /* DRAM control */
	alc5505_coef_set(codec, 0x8818, 0x00000400); /* DRAM control */

	val = alc5505_coef_get(codec, 0x6200) >> 16; /* Read revision ID */
	if (val <= 3)
		alc5505_coef_set(codec, 0x6220, 0x2002010f); /* I/O PAD Configuration */
	else
		alc5505_coef_set(codec, 0x6220, 0x6002018f);

	alc5505_coef_set(codec, 0x61ac, 0x055525f0); /**/
	alc5505_coef_set(codec, 0x61c0, 0x12230080); /* Clock control */
	alc5505_coef_set(codec, 0x61b4, 0x040e2b02); /* PLL2 control */
	alc5505_coef_set(codec, 0x61bc, 0x010234f8); /* OSC Control */
	alc5505_coef_set(codec, 0x880c, 0x00000004); /* DRAM Function control */
	alc5505_coef_set(codec, 0x880c, 0x00000003);
	alc5505_coef_set(codec, 0x880c, 0x00000010);

#ifdef HALT_REALTEK_ALC5505
	alc5505_dsp_halt(codec);
#endif
}

#ifdef HALT_REALTEK_ALC5505
#define alc5505_dsp_suspend(codec)	/* NOP */
#define alc5505_dsp_resume(codec)	/* NOP */
#else
#define alc5505_dsp_suspend(codec)	alc5505_dsp_halt(codec)
#define alc5505_dsp_resume(codec)	alc5505_dsp_back_from_halt(codec)
#endif

#ifdef CONFIG_PM
static int alc269_suspend(struct hda_codec *codec)
{
	struct alc_spec *spec = codec->spec;

	if (spec->has_alc5505_dsp)
		alc5505_dsp_suspend(codec);
	return alc_suspend(codec);
}

static int alc269_resume(struct hda_codec *codec)
{
	struct alc_spec *spec = codec->spec;

	if (spec->codec_variant == ALC269_TYPE_ALC269VB)
		alc269vb_toggle_power_output(codec, 0);
	if (spec->codec_variant == ALC269_TYPE_ALC269VB &&
			(alc_get_coef0(codec) & 0x00ff) == 0x018) {
		msleep(150);
	}

	codec->patch_ops.init(codec);

	if (spec->codec_variant == ALC269_TYPE_ALC269VB)
		alc269vb_toggle_power_output(codec, 1);
	if (spec->codec_variant == ALC269_TYPE_ALC269VB &&
			(alc_get_coef0(codec) & 0x00ff) == 0x017) {
		msleep(200);
	}

	regcache_sync(codec->core.regmap);
	hda_call_check_power_status(codec, 0x01);

	/* on some machine, the BIOS will clear the codec gpio data when enter
	 * suspend, and won't restore the data after resume, so we restore it
	 * in the driver.
	 */
	if (spec->gpio_data)
		alc_write_gpio_data(codec);

	if (spec->has_alc5505_dsp)
		alc5505_dsp_resume(codec);

	return 0;
}
#endif /* CONFIG_PM */

static void alc269_fixup_pincfg_no_hp_to_lineout(struct hda_codec *codec,
						 const struct hda_fixup *fix, int action)
{
	struct alc_spec *spec = codec->spec;

	if (action == HDA_FIXUP_ACT_PRE_PROBE)
		spec->parse_flags = HDA_PINCFG_NO_HP_FIXUP;
}

static void alc269_fixup_pincfg_U7x7_headset_mic(struct hda_codec *codec,
						 const struct hda_fixup *fix,
						 int action)
{
	unsigned int cfg_headphone = snd_hda_codec_get_pincfg(codec, 0x21);
	unsigned int cfg_headset_mic = snd_hda_codec_get_pincfg(codec, 0x19);

	if (cfg_headphone && cfg_headset_mic == 0x411111f0)
		snd_hda_codec_set_pincfg(codec, 0x19,
			(cfg_headphone & ~AC_DEFCFG_DEVICE) |
			(AC_JACK_MIC_IN << AC_DEFCFG_DEVICE_SHIFT));
}

static void alc269_fixup_hweq(struct hda_codec *codec,
			       const struct hda_fixup *fix, int action)
{
	if (action == HDA_FIXUP_ACT_INIT)
		alc_update_coef_idx(codec, 0x1e, 0, 0x80);
}

static void alc269_fixup_headset_mic(struct hda_codec *codec,
				       const struct hda_fixup *fix, int action)
{
	struct alc_spec *spec = codec->spec;

	if (action == HDA_FIXUP_ACT_PRE_PROBE)
		spec->parse_flags |= HDA_PINCFG_HEADSET_MIC;
}

static void alc271_fixup_dmic(struct hda_codec *codec,
			      const struct hda_fixup *fix, int action)
{
	static const struct hda_verb verbs[] = {
		{0x20, AC_VERB_SET_COEF_INDEX, 0x0d},
		{0x20, AC_VERB_SET_PROC_COEF, 0x4000},
		{}
	};
	unsigned int cfg;

	if (strcmp(codec->core.chip_name, "ALC271X") &&
	    strcmp(codec->core.chip_name, "ALC269VB"))
		return;
	cfg = snd_hda_codec_get_pincfg(codec, 0x12);
	if (get_defcfg_connect(cfg) == AC_JACK_PORT_FIXED)
		snd_hda_sequence_write(codec, verbs);
}

static void alc269_fixup_pcm_44k(struct hda_codec *codec,
				 const struct hda_fixup *fix, int action)
{
	struct alc_spec *spec = codec->spec;

	if (action != HDA_FIXUP_ACT_PROBE)
		return;

	/* Due to a hardware problem on Lenovo Ideadpad, we need to
	 * fix the sample rate of analog I/O to 44.1kHz
	 */
	spec->gen.stream_analog_playback = &alc269_44k_pcm_analog_playback;
	spec->gen.stream_analog_capture = &alc269_44k_pcm_analog_capture;
}

static void alc269_fixup_stereo_dmic(struct hda_codec *codec,
				     const struct hda_fixup *fix, int action)
{
	/* The digital-mic unit sends PDM (differential signal) instead of
	 * the standard PCM, thus you can't record a valid mono stream as is.
	 * Below is a workaround specific to ALC269 to control the dmic
	 * signal source as mono.
	 */
	if (action == HDA_FIXUP_ACT_INIT)
		alc_update_coef_idx(codec, 0x07, 0, 0x80);
}

static void alc269_quanta_automute(struct hda_codec *codec)
{
	snd_hda_gen_update_outputs(codec);

	alc_write_coef_idx(codec, 0x0c, 0x680);
	alc_write_coef_idx(codec, 0x0c, 0x480);
}

static void alc269_fixup_quanta_mute(struct hda_codec *codec,
				     const struct hda_fixup *fix, int action)
{
	struct alc_spec *spec = codec->spec;
	if (action != HDA_FIXUP_ACT_PROBE)
		return;
	spec->gen.automute_hook = alc269_quanta_automute;
}

static void alc269_x101_hp_automute_hook(struct hda_codec *codec,
					 struct hda_jack_callback *jack)
{
	struct alc_spec *spec = codec->spec;
	int vref;
	msleep(200);
	snd_hda_gen_hp_automute(codec, jack);

	vref = spec->gen.hp_jack_present ? PIN_VREF80 : 0;
	msleep(100);
	snd_hda_codec_write(codec, 0x18, 0, AC_VERB_SET_PIN_WIDGET_CONTROL,
			    vref);
	msleep(500);
	snd_hda_codec_write(codec, 0x18, 0, AC_VERB_SET_PIN_WIDGET_CONTROL,
			    vref);
}

static void alc269_fixup_x101_headset_mic(struct hda_codec *codec,
				     const struct hda_fixup *fix, int action)
{
	struct alc_spec *spec = codec->spec;
	if (action == HDA_FIXUP_ACT_PRE_PROBE) {
		spec->parse_flags |= HDA_PINCFG_HEADSET_MIC;
		spec->gen.hp_automute_hook = alc269_x101_hp_automute_hook;
	}
}


/* update mute-LED according to the speaker mute state via mic VREF pin */
static void alc269_fixup_mic_mute_hook(void *private_data, int enabled)
{
	struct hda_codec *codec = private_data;
	struct alc_spec *spec = codec->spec;
	unsigned int pinval;

	if (spec->mute_led_polarity)
		enabled = !enabled;
	pinval = snd_hda_codec_get_pin_target(codec, spec->mute_led_nid);
	pinval &= ~AC_PINCTL_VREFEN;
	pinval |= enabled ? AC_PINCTL_VREF_HIZ : AC_PINCTL_VREF_80;
	if (spec->mute_led_nid) {
		/* temporarily power up/down for setting VREF */
		snd_hda_power_up_pm(codec);
		snd_hda_set_pin_ctl_cache(codec, spec->mute_led_nid, pinval);
		snd_hda_power_down_pm(codec);
	}
}

/* Make sure the led works even in runtime suspend */
static unsigned int led_power_filter(struct hda_codec *codec,
						  hda_nid_t nid,
						  unsigned int power_state)
{
	struct alc_spec *spec = codec->spec;

	if (power_state != AC_PWRST_D3 || nid == 0 ||
	    (nid != spec->mute_led_nid && nid != spec->cap_mute_led_nid))
		return power_state;

	/* Set pin ctl again, it might have just been set to 0 */
	snd_hda_set_pin_ctl(codec, nid,
			    snd_hda_codec_get_pin_target(codec, nid));

	return snd_hda_gen_path_power_filter(codec, nid, power_state);
}

static void alc269_fixup_hp_mute_led(struct hda_codec *codec,
				     const struct hda_fixup *fix, int action)
{
	struct alc_spec *spec = codec->spec;
	const struct dmi_device *dev = NULL;

	if (action != HDA_FIXUP_ACT_PRE_PROBE)
		return;

	while ((dev = dmi_find_device(DMI_DEV_TYPE_OEM_STRING, NULL, dev))) {
		int pol, pin;
		if (sscanf(dev->name, "HP_Mute_LED_%d_%x", &pol, &pin) != 2)
			continue;
		if (pin < 0x0a || pin >= 0x10)
			break;
		spec->mute_led_polarity = pol;
		spec->mute_led_nid = pin - 0x0a + 0x18;
		spec->gen.vmaster_mute.hook = alc269_fixup_mic_mute_hook;
		spec->gen.vmaster_mute_enum = 1;
		codec->power_filter = led_power_filter;
		codec_dbg(codec,
			  "Detected mute LED for %x:%d\n", spec->mute_led_nid,
			   spec->mute_led_polarity);
		break;
	}
}

static void alc269_fixup_hp_mute_led_micx(struct hda_codec *codec,
					  const struct hda_fixup *fix,
					  int action, hda_nid_t pin)
{
	struct alc_spec *spec = codec->spec;

	if (action == HDA_FIXUP_ACT_PRE_PROBE) {
		spec->mute_led_polarity = 0;
		spec->mute_led_nid = pin;
		spec->gen.vmaster_mute.hook = alc269_fixup_mic_mute_hook;
		spec->gen.vmaster_mute_enum = 1;
		codec->power_filter = led_power_filter;
	}
}

static void alc269_fixup_hp_mute_led_mic1(struct hda_codec *codec,
				const struct hda_fixup *fix, int action)
{
	alc269_fixup_hp_mute_led_micx(codec, fix, action, 0x18);
}

static void alc269_fixup_hp_mute_led_mic2(struct hda_codec *codec,
				const struct hda_fixup *fix, int action)
{
	alc269_fixup_hp_mute_led_micx(codec, fix, action, 0x19);
}

static void alc269_fixup_hp_mute_led_mic3(struct hda_codec *codec,
				const struct hda_fixup *fix, int action)
{
	alc269_fixup_hp_mute_led_micx(codec, fix, action, 0x1b);
}

/* update LED status via GPIO */
static void alc_update_gpio_led(struct hda_codec *codec, unsigned int mask,
				bool enabled)
{
	struct alc_spec *spec = codec->spec;

	if (spec->mute_led_polarity)
		enabled = !enabled;
	alc_update_gpio_data(codec, mask, !enabled); /* muted -> LED on */
}

/* turn on/off mute LED via GPIO per vmaster hook */
static void alc_fixup_gpio_mute_hook(void *private_data, int enabled)
{
	struct hda_codec *codec = private_data;
	struct alc_spec *spec = codec->spec;

	alc_update_gpio_led(codec, spec->gpio_mute_led_mask, enabled);
}

/* turn on/off mic-mute LED via GPIO per capture hook */
static void alc_gpio_micmute_update(struct hda_codec *codec)
{
	struct alc_spec *spec = codec->spec;

	alc_update_gpio_led(codec, spec->gpio_mic_led_mask,
			    spec->gen.micmute_led.led_value);
}

/* setup mute and mic-mute GPIO bits, add hooks appropriately */
static void alc_fixup_hp_gpio_led(struct hda_codec *codec,
				  int action,
				  unsigned int mute_mask,
				  unsigned int micmute_mask)
{
	struct alc_spec *spec = codec->spec;

	alc_fixup_gpio(codec, action, mute_mask | micmute_mask);

	if (action != HDA_FIXUP_ACT_PRE_PROBE)
		return;
	if (mute_mask) {
		spec->gpio_mute_led_mask = mute_mask;
		spec->gen.vmaster_mute.hook = alc_fixup_gpio_mute_hook;
	}
	if (micmute_mask) {
		spec->gpio_mic_led_mask = micmute_mask;
		snd_hda_gen_add_micmute_led(codec, alc_gpio_micmute_update);
	}
}

static void alc269_fixup_hp_gpio_led(struct hda_codec *codec,
				const struct hda_fixup *fix, int action)
{
	alc_fixup_hp_gpio_led(codec, action, 0x08, 0x10);
}

static void alc286_fixup_hp_gpio_led(struct hda_codec *codec,
				const struct hda_fixup *fix, int action)
{
	alc_fixup_hp_gpio_led(codec, action, 0x02, 0x20);
}

/* turn on/off mic-mute LED per capture hook */
static void alc_cap_micmute_update(struct hda_codec *codec)
{
	struct alc_spec *spec = codec->spec;
	unsigned int pinval;

	if (!spec->cap_mute_led_nid)
		return;
	pinval = snd_hda_codec_get_pin_target(codec, spec->cap_mute_led_nid);
	pinval &= ~AC_PINCTL_VREFEN;
	if (spec->gen.micmute_led.led_value)
		pinval |= AC_PINCTL_VREF_80;
	else
		pinval |= AC_PINCTL_VREF_HIZ;
	snd_hda_set_pin_ctl_cache(codec, spec->cap_mute_led_nid, pinval);
}

static void alc269_fixup_hp_gpio_mic1_led(struct hda_codec *codec,
				const struct hda_fixup *fix, int action)
{
	struct alc_spec *spec = codec->spec;

	alc_fixup_hp_gpio_led(codec, action, 0x08, 0);
	if (action == HDA_FIXUP_ACT_PRE_PROBE) {
		/* Like hp_gpio_mic1_led, but also needs GPIO4 low to
		 * enable headphone amp
		 */
		spec->gpio_mask |= 0x10;
		spec->gpio_dir |= 0x10;
		spec->cap_mute_led_nid = 0x18;
		snd_hda_gen_add_micmute_led(codec, alc_cap_micmute_update);
		codec->power_filter = led_power_filter;
	}
}

static void alc280_fixup_hp_gpio4(struct hda_codec *codec,
				   const struct hda_fixup *fix, int action)
{
	struct alc_spec *spec = codec->spec;

	alc_fixup_hp_gpio_led(codec, action, 0x08, 0);
	if (action == HDA_FIXUP_ACT_PRE_PROBE) {
		spec->cap_mute_led_nid = 0x18;
		snd_hda_gen_add_micmute_led(codec, alc_cap_micmute_update);
		codec->power_filter = led_power_filter;
	}
}

#if IS_REACHABLE(CONFIG_INPUT)
static void gpio2_mic_hotkey_event(struct hda_codec *codec,
				   struct hda_jack_callback *event)
{
	struct alc_spec *spec = codec->spec;

	/* GPIO2 just toggles on a keypress/keyrelease cycle. Therefore
	   send both key on and key off event for every interrupt. */
	input_report_key(spec->kb_dev, spec->alc_mute_keycode_map[ALC_KEY_MICMUTE_INDEX], 1);
	input_sync(spec->kb_dev);
	input_report_key(spec->kb_dev, spec->alc_mute_keycode_map[ALC_KEY_MICMUTE_INDEX], 0);
	input_sync(spec->kb_dev);
}

static int alc_register_micmute_input_device(struct hda_codec *codec)
{
	struct alc_spec *spec = codec->spec;
	int i;

	spec->kb_dev = input_allocate_device();
	if (!spec->kb_dev) {
		codec_err(codec, "Out of memory (input_allocate_device)\n");
		return -ENOMEM;
	}

	spec->alc_mute_keycode_map[ALC_KEY_MICMUTE_INDEX] = KEY_MICMUTE;

	spec->kb_dev->name = "Microphone Mute Button";
	spec->kb_dev->evbit[0] = BIT_MASK(EV_KEY);
	spec->kb_dev->keycodesize = sizeof(spec->alc_mute_keycode_map[0]);
	spec->kb_dev->keycodemax = ARRAY_SIZE(spec->alc_mute_keycode_map);
	spec->kb_dev->keycode = spec->alc_mute_keycode_map;
	for (i = 0; i < ARRAY_SIZE(spec->alc_mute_keycode_map); i++)
		set_bit(spec->alc_mute_keycode_map[i], spec->kb_dev->keybit);

	if (input_register_device(spec->kb_dev)) {
		codec_err(codec, "input_register_device failed\n");
		input_free_device(spec->kb_dev);
		spec->kb_dev = NULL;
		return -ENOMEM;
	}

	return 0;
}

/* GPIO1 = set according to SKU external amp
 * GPIO2 = mic mute hotkey
 * GPIO3 = mute LED
 * GPIO4 = mic mute LED
 */
static void alc280_fixup_hp_gpio2_mic_hotkey(struct hda_codec *codec,
					     const struct hda_fixup *fix, int action)
{
	struct alc_spec *spec = codec->spec;

	alc_fixup_hp_gpio_led(codec, action, 0x08, 0x10);
	if (action == HDA_FIXUP_ACT_PRE_PROBE) {
		spec->init_amp = ALC_INIT_DEFAULT;
		if (alc_register_micmute_input_device(codec) != 0)
			return;

		spec->gpio_mask |= 0x06;
		spec->gpio_dir |= 0x02;
		spec->gpio_data |= 0x02;
		snd_hda_codec_write_cache(codec, codec->core.afg, 0,
					  AC_VERB_SET_GPIO_UNSOLICITED_RSP_MASK, 0x04);
		snd_hda_jack_detect_enable_callback(codec, codec->core.afg,
						    gpio2_mic_hotkey_event);
		return;
	}

	if (!spec->kb_dev)
		return;

	switch (action) {
	case HDA_FIXUP_ACT_FREE:
		input_unregister_device(spec->kb_dev);
		spec->kb_dev = NULL;
	}
}

/* Line2 = mic mute hotkey
 * GPIO2 = mic mute LED
 */
static void alc233_fixup_lenovo_line2_mic_hotkey(struct hda_codec *codec,
					     const struct hda_fixup *fix, int action)
{
	struct alc_spec *spec = codec->spec;

	alc_fixup_hp_gpio_led(codec, action, 0, 0x04);
	if (action == HDA_FIXUP_ACT_PRE_PROBE) {
		spec->init_amp = ALC_INIT_DEFAULT;
		if (alc_register_micmute_input_device(codec) != 0)
			return;

		snd_hda_jack_detect_enable_callback(codec, 0x1b,
						    gpio2_mic_hotkey_event);
		return;
	}

	if (!spec->kb_dev)
		return;

	switch (action) {
	case HDA_FIXUP_ACT_FREE:
		input_unregister_device(spec->kb_dev);
		spec->kb_dev = NULL;
	}
}
#else /* INPUT */
#define alc280_fixup_hp_gpio2_mic_hotkey	NULL
#define alc233_fixup_lenovo_line2_mic_hotkey	NULL
#endif /* INPUT */

static void alc269_fixup_hp_line1_mic1_led(struct hda_codec *codec,
				const struct hda_fixup *fix, int action)
{
	struct alc_spec *spec = codec->spec;

	alc269_fixup_hp_mute_led_micx(codec, fix, action, 0x1a);
	if (action == HDA_FIXUP_ACT_PRE_PROBE) {
		spec->cap_mute_led_nid = 0x18;
		snd_hda_gen_add_micmute_led(codec, alc_cap_micmute_update);
	}
}

static struct coef_fw alc225_pre_hsmode[] = {
	UPDATE_COEF(0x4a, 1<<8, 0),
	UPDATE_COEFEX(0x57, 0x05, 1<<14, 0),
	UPDATE_COEF(0x63, 3<<14, 3<<14),
	UPDATE_COEF(0x4a, 3<<4, 2<<4),
	UPDATE_COEF(0x4a, 3<<10, 3<<10),
	UPDATE_COEF(0x45, 0x3f<<10, 0x34<<10),
	UPDATE_COEF(0x4a, 3<<10, 0),
	{}
};

static void alc_headset_mode_unplugged(struct hda_codec *codec)
{
	static struct coef_fw coef0255[] = {
		WRITE_COEF(0x45, 0xd089), /* UAJ function set to menual mode */
		UPDATE_COEFEX(0x57, 0x05, 1<<14, 0), /* Direct Drive HP Amp control(Set to verb control)*/
		WRITE_COEF(0x06, 0x6104), /* Set MIC2 Vref gate with HP */
		WRITE_COEFEX(0x57, 0x03, 0x8aa6), /* Direct Drive HP Amp control */
		{}
	};
	static struct coef_fw coef0255_1[] = {
		WRITE_COEF(0x1b, 0x0c0b), /* LDO and MISC control */
		{}
	};
	static struct coef_fw coef0256[] = {
		WRITE_COEF(0x1b, 0x0c4b), /* LDO and MISC control */
		{}
	};
	static struct coef_fw coef0233[] = {
		WRITE_COEF(0x1b, 0x0c0b),
		WRITE_COEF(0x45, 0xc429),
		UPDATE_COEF(0x35, 0x4000, 0),
		WRITE_COEF(0x06, 0x2104),
		WRITE_COEF(0x1a, 0x0001),
		WRITE_COEF(0x26, 0x0004),
		WRITE_COEF(0x32, 0x42a3),
		{}
	};
	static struct coef_fw coef0288[] = {
		UPDATE_COEF(0x4f, 0xfcc0, 0xc400),
		UPDATE_COEF(0x50, 0x2000, 0x2000),
		UPDATE_COEF(0x56, 0x0006, 0x0006),
		UPDATE_COEF(0x66, 0x0008, 0),
		UPDATE_COEF(0x67, 0x2000, 0),
		{}
	};
	static struct coef_fw coef0298[] = {
		UPDATE_COEF(0x19, 0x1300, 0x0300),
		{}
	};
	static struct coef_fw coef0292[] = {
		WRITE_COEF(0x76, 0x000e),
		WRITE_COEF(0x6c, 0x2400),
		WRITE_COEF(0x18, 0x7308),
		WRITE_COEF(0x6b, 0xc429),
		{}
	};
	static struct coef_fw coef0293[] = {
		UPDATE_COEF(0x10, 7<<8, 6<<8), /* SET Line1 JD to 0 */
		UPDATE_COEFEX(0x57, 0x05, 1<<15|1<<13, 0x0), /* SET charge pump by verb */
		UPDATE_COEFEX(0x57, 0x03, 1<<10, 1<<10), /* SET EN_OSW to 1 */
		UPDATE_COEF(0x1a, 1<<3, 1<<3), /* Combo JD gating with LINE1-VREFO */
		WRITE_COEF(0x45, 0xc429), /* Set to TRS type */
		UPDATE_COEF(0x4a, 0x000f, 0x000e), /* Combo Jack auto detect */
		{}
	};
	static struct coef_fw coef0668[] = {
		WRITE_COEF(0x15, 0x0d40),
		WRITE_COEF(0xb7, 0x802b),
		{}
	};
	static struct coef_fw coef0225[] = {
		UPDATE_COEF(0x63, 3<<14, 0),
		{}
	};
	static struct coef_fw coef0274[] = {
		UPDATE_COEF(0x4a, 0x0100, 0),
		UPDATE_COEFEX(0x57, 0x05, 0x4000, 0),
		UPDATE_COEF(0x6b, 0xf000, 0x5000),
		UPDATE_COEF(0x4a, 0x0010, 0),
		UPDATE_COEF(0x4a, 0x0c00, 0x0c00),
		WRITE_COEF(0x45, 0x5289),
		UPDATE_COEF(0x4a, 0x0c00, 0),
		{}
	};

	switch (codec->core.vendor_id) {
	case 0x10ec0255:
		alc_process_coef_fw(codec, coef0255_1);
		alc_process_coef_fw(codec, coef0255);
		break;
	case 0x10ec0236:
	case 0x10ec0256:
		alc_process_coef_fw(codec, coef0256);
		alc_process_coef_fw(codec, coef0255);
		break;
	case 0x10ec0234:
	case 0x10ec0274:
	case 0x10ec0294:
		alc_process_coef_fw(codec, coef0274);
		break;
	case 0x10ec0233:
	case 0x10ec0283:
		alc_process_coef_fw(codec, coef0233);
		break;
	case 0x10ec0286:
	case 0x10ec0288:
		alc_process_coef_fw(codec, coef0288);
		break;
	case 0x10ec0298:
		alc_process_coef_fw(codec, coef0298);
		alc_process_coef_fw(codec, coef0288);
		break;
	case 0x10ec0292:
		alc_process_coef_fw(codec, coef0292);
		break;
	case 0x10ec0293:
		alc_process_coef_fw(codec, coef0293);
		break;
	case 0x10ec0668:
		alc_process_coef_fw(codec, coef0668);
		break;
	case 0x10ec0215:
	case 0x10ec0225:
	case 0x10ec0285:
	case 0x10ec0295:
	case 0x10ec0289:
	case 0x10ec0299:
		alc_process_coef_fw(codec, alc225_pre_hsmode);
		alc_process_coef_fw(codec, coef0225);
		break;
	case 0x10ec0867:
		alc_update_coefex_idx(codec, 0x57, 0x5, 1<<14, 0);
		break;
	}
	codec_dbg(codec, "Headset jack set to unplugged mode.\n");
}


static void alc_headset_mode_mic_in(struct hda_codec *codec, hda_nid_t hp_pin,
				    hda_nid_t mic_pin)
{
	static struct coef_fw coef0255[] = {
		WRITE_COEFEX(0x57, 0x03, 0x8aa6),
		WRITE_COEF(0x06, 0x6100), /* Set MIC2 Vref gate to normal */
		{}
	};
	static struct coef_fw coef0233[] = {
		UPDATE_COEF(0x35, 0, 1<<14),
		WRITE_COEF(0x06, 0x2100),
		WRITE_COEF(0x1a, 0x0021),
		WRITE_COEF(0x26, 0x008c),
		{}
	};
	static struct coef_fw coef0288[] = {
		UPDATE_COEF(0x4f, 0x00c0, 0),
		UPDATE_COEF(0x50, 0x2000, 0),
		UPDATE_COEF(0x56, 0x0006, 0),
		UPDATE_COEF(0x4f, 0xfcc0, 0xc400),
		UPDATE_COEF(0x66, 0x0008, 0x0008),
		UPDATE_COEF(0x67, 0x2000, 0x2000),
		{}
	};
	static struct coef_fw coef0292[] = {
		WRITE_COEF(0x19, 0xa208),
		WRITE_COEF(0x2e, 0xacf0),
		{}
	};
	static struct coef_fw coef0293[] = {
		UPDATE_COEFEX(0x57, 0x05, 0, 1<<15|1<<13), /* SET charge pump by verb */
		UPDATE_COEFEX(0x57, 0x03, 1<<10, 0), /* SET EN_OSW to 0 */
		UPDATE_COEF(0x1a, 1<<3, 0), /* Combo JD gating without LINE1-VREFO */
		{}
	};
	static struct coef_fw coef0688[] = {
		WRITE_COEF(0xb7, 0x802b),
		WRITE_COEF(0xb5, 0x1040),
		UPDATE_COEF(0xc3, 0, 1<<12),
		{}
	};
	static struct coef_fw coef0225[] = {
		UPDATE_COEFEX(0x57, 0x05, 1<<14, 1<<14),
		UPDATE_COEF(0x4a, 3<<4, 2<<4),
		UPDATE_COEF(0x63, 3<<14, 0),
		{}
	};
	static struct coef_fw coef0274[] = {
		UPDATE_COEFEX(0x57, 0x05, 0x4000, 0x4000),
		UPDATE_COEF(0x4a, 0x0010, 0),
		UPDATE_COEF(0x6b, 0xf000, 0),
		{}
	};

	switch (codec->core.vendor_id) {
	case 0x10ec0236:
	case 0x10ec0255:
	case 0x10ec0256:
		alc_write_coef_idx(codec, 0x45, 0xc489);
		snd_hda_set_pin_ctl_cache(codec, hp_pin, 0);
		alc_process_coef_fw(codec, coef0255);
		snd_hda_set_pin_ctl_cache(codec, mic_pin, PIN_VREF50);
		break;
	case 0x10ec0234:
	case 0x10ec0274:
	case 0x10ec0294:
		alc_write_coef_idx(codec, 0x45, 0x4689);
		snd_hda_set_pin_ctl_cache(codec, hp_pin, 0);
		alc_process_coef_fw(codec, coef0274);
		snd_hda_set_pin_ctl_cache(codec, mic_pin, PIN_VREF50);
		break;
	case 0x10ec0233:
	case 0x10ec0283:
		alc_write_coef_idx(codec, 0x45, 0xc429);
		snd_hda_set_pin_ctl_cache(codec, hp_pin, 0);
		alc_process_coef_fw(codec, coef0233);
		snd_hda_set_pin_ctl_cache(codec, mic_pin, PIN_VREF50);
		break;
	case 0x10ec0286:
	case 0x10ec0288:
	case 0x10ec0298:
		snd_hda_set_pin_ctl_cache(codec, hp_pin, 0);
		alc_process_coef_fw(codec, coef0288);
		snd_hda_set_pin_ctl_cache(codec, mic_pin, PIN_VREF50);
		break;
	case 0x10ec0292:
		snd_hda_set_pin_ctl_cache(codec, hp_pin, 0);
		alc_process_coef_fw(codec, coef0292);
		break;
	case 0x10ec0293:
		/* Set to TRS mode */
		alc_write_coef_idx(codec, 0x45, 0xc429);
		snd_hda_set_pin_ctl_cache(codec, hp_pin, 0);
		alc_process_coef_fw(codec, coef0293);
		snd_hda_set_pin_ctl_cache(codec, mic_pin, PIN_VREF50);
		break;
	case 0x10ec0867:
		alc_update_coefex_idx(codec, 0x57, 0x5, 0, 1<<14);
		/* fallthru */
	case 0x10ec0221:
	case 0x10ec0662:
		snd_hda_set_pin_ctl_cache(codec, hp_pin, 0);
		snd_hda_set_pin_ctl_cache(codec, mic_pin, PIN_VREF50);
		break;
	case 0x10ec0668:
		alc_write_coef_idx(codec, 0x11, 0x0001);
		snd_hda_set_pin_ctl_cache(codec, hp_pin, 0);
		alc_process_coef_fw(codec, coef0688);
		snd_hda_set_pin_ctl_cache(codec, mic_pin, PIN_VREF50);
		break;
	case 0x10ec0215:
	case 0x10ec0225:
	case 0x10ec0285:
	case 0x10ec0295:
	case 0x10ec0289:
	case 0x10ec0299:
		alc_process_coef_fw(codec, alc225_pre_hsmode);
		alc_update_coef_idx(codec, 0x45, 0x3f<<10, 0x31<<10);
		snd_hda_set_pin_ctl_cache(codec, hp_pin, 0);
		alc_process_coef_fw(codec, coef0225);
		snd_hda_set_pin_ctl_cache(codec, mic_pin, PIN_VREF50);
		break;
	}
	codec_dbg(codec, "Headset jack set to mic-in mode.\n");
}

static void alc_headset_mode_default(struct hda_codec *codec)
{
	static struct coef_fw coef0225[] = {
		UPDATE_COEF(0x45, 0x3f<<10, 0x30<<10),
		UPDATE_COEF(0x45, 0x3f<<10, 0x31<<10),
		UPDATE_COEF(0x49, 3<<8, 0<<8),
		UPDATE_COEF(0x4a, 3<<4, 3<<4),
		UPDATE_COEF(0x63, 3<<14, 0),
		UPDATE_COEF(0x67, 0xf000, 0x3000),
		{}
	};
	static struct coef_fw coef0255[] = {
		WRITE_COEF(0x45, 0xc089),
		WRITE_COEF(0x45, 0xc489),
		WRITE_COEFEX(0x57, 0x03, 0x8ea6),
		WRITE_COEF(0x49, 0x0049),
		{}
	};
	static struct coef_fw coef0233[] = {
		WRITE_COEF(0x06, 0x2100),
		WRITE_COEF(0x32, 0x4ea3),
		{}
	};
	static struct coef_fw coef0288[] = {
		UPDATE_COEF(0x4f, 0xfcc0, 0xc400), /* Set to TRS type */
		UPDATE_COEF(0x50, 0x2000, 0x2000),
		UPDATE_COEF(0x56, 0x0006, 0x0006),
		UPDATE_COEF(0x66, 0x0008, 0),
		UPDATE_COEF(0x67, 0x2000, 0),
		{}
	};
	static struct coef_fw coef0292[] = {
		WRITE_COEF(0x76, 0x000e),
		WRITE_COEF(0x6c, 0x2400),
		WRITE_COEF(0x6b, 0xc429),
		WRITE_COEF(0x18, 0x7308),
		{}
	};
	static struct coef_fw coef0293[] = {
		UPDATE_COEF(0x4a, 0x000f, 0x000e), /* Combo Jack auto detect */
		WRITE_COEF(0x45, 0xC429), /* Set to TRS type */
		UPDATE_COEF(0x1a, 1<<3, 0), /* Combo JD gating without LINE1-VREFO */
		{}
	};
	static struct coef_fw coef0688[] = {
		WRITE_COEF(0x11, 0x0041),
		WRITE_COEF(0x15, 0x0d40),
		WRITE_COEF(0xb7, 0x802b),
		{}
	};
	static struct coef_fw coef0274[] = {
		WRITE_COEF(0x45, 0x4289),
		UPDATE_COEF(0x4a, 0x0010, 0x0010),
		UPDATE_COEF(0x6b, 0x0f00, 0),
		UPDATE_COEF(0x49, 0x0300, 0x0300),
		{}
	};

	switch (codec->core.vendor_id) {
	case 0x10ec0215:
	case 0x10ec0225:
	case 0x10ec0285:
	case 0x10ec0295:
	case 0x10ec0289:
	case 0x10ec0299:
		alc_process_coef_fw(codec, alc225_pre_hsmode);
		alc_process_coef_fw(codec, coef0225);
		break;
	case 0x10ec0236:
	case 0x10ec0255:
	case 0x10ec0256:
		alc_process_coef_fw(codec, coef0255);
		break;
	case 0x10ec0234:
	case 0x10ec0274:
	case 0x10ec0294:
		alc_process_coef_fw(codec, coef0274);
		break;
	case 0x10ec0233:
	case 0x10ec0283:
		alc_process_coef_fw(codec, coef0233);
		break;
	case 0x10ec0286:
	case 0x10ec0288:
	case 0x10ec0298:
		alc_process_coef_fw(codec, coef0288);
		break;
	case 0x10ec0292:
		alc_process_coef_fw(codec, coef0292);
		break;
	case 0x10ec0293:
		alc_process_coef_fw(codec, coef0293);
		break;
	case 0x10ec0668:
		alc_process_coef_fw(codec, coef0688);
		break;
	case 0x10ec0867:
		alc_update_coefex_idx(codec, 0x57, 0x5, 1<<14, 0);
		break;
	}
	codec_dbg(codec, "Headset jack set to headphone (default) mode.\n");
}

/* Iphone type */
static void alc_headset_mode_ctia(struct hda_codec *codec)
{
	int val;

	static struct coef_fw coef0255[] = {
		WRITE_COEF(0x45, 0xd489), /* Set to CTIA type */
		WRITE_COEF(0x1b, 0x0c2b),
		WRITE_COEFEX(0x57, 0x03, 0x8ea6),
		{}
	};
	static struct coef_fw coef0256[] = {
		WRITE_COEF(0x45, 0xd489), /* Set to CTIA type */
		WRITE_COEF(0x1b, 0x0c6b),
		WRITE_COEFEX(0x57, 0x03, 0x8ea6),
		{}
	};
	static struct coef_fw coef0233[] = {
		WRITE_COEF(0x45, 0xd429),
		WRITE_COEF(0x1b, 0x0c2b),
		WRITE_COEF(0x32, 0x4ea3),
		{}
	};
	static struct coef_fw coef0288[] = {
		UPDATE_COEF(0x50, 0x2000, 0x2000),
		UPDATE_COEF(0x56, 0x0006, 0x0006),
		UPDATE_COEF(0x66, 0x0008, 0),
		UPDATE_COEF(0x67, 0x2000, 0),
		{}
	};
	static struct coef_fw coef0292[] = {
		WRITE_COEF(0x6b, 0xd429),
		WRITE_COEF(0x76, 0x0008),
		WRITE_COEF(0x18, 0x7388),
		{}
	};
	static struct coef_fw coef0293[] = {
		WRITE_COEF(0x45, 0xd429), /* Set to ctia type */
		UPDATE_COEF(0x10, 7<<8, 7<<8), /* SET Line1 JD to 1 */
		{}
	};
	static struct coef_fw coef0688[] = {
		WRITE_COEF(0x11, 0x0001),
		WRITE_COEF(0x15, 0x0d60),
		WRITE_COEF(0xc3, 0x0000),
		{}
	};
	static struct coef_fw coef0225_1[] = {
		UPDATE_COEF(0x45, 0x3f<<10, 0x35<<10),
		UPDATE_COEF(0x63, 3<<14, 2<<14),
		{}
	};
	static struct coef_fw coef0225_2[] = {
		UPDATE_COEF(0x45, 0x3f<<10, 0x35<<10),
		UPDATE_COEF(0x63, 3<<14, 1<<14),
		{}
	};

	switch (codec->core.vendor_id) {
	case 0x10ec0255:
		alc_process_coef_fw(codec, coef0255);
		break;
	case 0x10ec0236:
	case 0x10ec0256:
		alc_process_coef_fw(codec, coef0256);
		break;
	case 0x10ec0234:
	case 0x10ec0274:
	case 0x10ec0294:
		alc_write_coef_idx(codec, 0x45, 0xd689);
		break;
	case 0x10ec0233:
	case 0x10ec0283:
		alc_process_coef_fw(codec, coef0233);
		break;
	case 0x10ec0298:
		val = alc_read_coef_idx(codec, 0x50);
		if (val & (1 << 12)) {
			alc_update_coef_idx(codec, 0x8e, 0x0070, 0x0020);
			alc_update_coef_idx(codec, 0x4f, 0xfcc0, 0xd400);
			msleep(300);
		} else {
			alc_update_coef_idx(codec, 0x8e, 0x0070, 0x0010);
			alc_update_coef_idx(codec, 0x4f, 0xfcc0, 0xd400);
			msleep(300);
		}
		break;
	case 0x10ec0286:
	case 0x10ec0288:
		alc_update_coef_idx(codec, 0x4f, 0xfcc0, 0xd400);
		msleep(300);
		alc_process_coef_fw(codec, coef0288);
		break;
	case 0x10ec0292:
		alc_process_coef_fw(codec, coef0292);
		break;
	case 0x10ec0293:
		alc_process_coef_fw(codec, coef0293);
		break;
	case 0x10ec0668:
		alc_process_coef_fw(codec, coef0688);
		break;
	case 0x10ec0215:
	case 0x10ec0225:
	case 0x10ec0285:
	case 0x10ec0295:
	case 0x10ec0289:
	case 0x10ec0299:
		val = alc_read_coef_idx(codec, 0x45);
		if (val & (1 << 9))
			alc_process_coef_fw(codec, coef0225_2);
		else
			alc_process_coef_fw(codec, coef0225_1);
		break;
	case 0x10ec0867:
		alc_update_coefex_idx(codec, 0x57, 0x5, 1<<14, 0);
		break;
	}
	codec_dbg(codec, "Headset jack set to iPhone-style headset mode.\n");
}

/* Nokia type */
static void alc_headset_mode_omtp(struct hda_codec *codec)
{
	static struct coef_fw coef0255[] = {
		WRITE_COEF(0x45, 0xe489), /* Set to OMTP Type */
		WRITE_COEF(0x1b, 0x0c2b),
		WRITE_COEFEX(0x57, 0x03, 0x8ea6),
		{}
	};
	static struct coef_fw coef0256[] = {
		WRITE_COEF(0x45, 0xe489), /* Set to OMTP Type */
		WRITE_COEF(0x1b, 0x0c6b),
		WRITE_COEFEX(0x57, 0x03, 0x8ea6),
		{}
	};
	static struct coef_fw coef0233[] = {
		WRITE_COEF(0x45, 0xe429),
		WRITE_COEF(0x1b, 0x0c2b),
		WRITE_COEF(0x32, 0x4ea3),
		{}
	};
	static struct coef_fw coef0288[] = {
		UPDATE_COEF(0x50, 0x2000, 0x2000),
		UPDATE_COEF(0x56, 0x0006, 0x0006),
		UPDATE_COEF(0x66, 0x0008, 0),
		UPDATE_COEF(0x67, 0x2000, 0),
		{}
	};
	static struct coef_fw coef0292[] = {
		WRITE_COEF(0x6b, 0xe429),
		WRITE_COEF(0x76, 0x0008),
		WRITE_COEF(0x18, 0x7388),
		{}
	};
	static struct coef_fw coef0293[] = {
		WRITE_COEF(0x45, 0xe429), /* Set to omtp type */
		UPDATE_COEF(0x10, 7<<8, 7<<8), /* SET Line1 JD to 1 */
		{}
	};
	static struct coef_fw coef0688[] = {
		WRITE_COEF(0x11, 0x0001),
		WRITE_COEF(0x15, 0x0d50),
		WRITE_COEF(0xc3, 0x0000),
		{}
	};
	static struct coef_fw coef0225[] = {
		UPDATE_COEF(0x45, 0x3f<<10, 0x39<<10),
		UPDATE_COEF(0x63, 3<<14, 2<<14),
		{}
	};

	switch (codec->core.vendor_id) {
	case 0x10ec0255:
		alc_process_coef_fw(codec, coef0255);
		break;
	case 0x10ec0236:
	case 0x10ec0256:
		alc_process_coef_fw(codec, coef0256);
		break;
	case 0x10ec0234:
	case 0x10ec0274:
	case 0x10ec0294:
		alc_write_coef_idx(codec, 0x45, 0xe689);
		break;
	case 0x10ec0233:
	case 0x10ec0283:
		alc_process_coef_fw(codec, coef0233);
		break;
	case 0x10ec0298:
		alc_update_coef_idx(codec, 0x8e, 0x0070, 0x0010);/* Headset output enable */
		alc_update_coef_idx(codec, 0x4f, 0xfcc0, 0xe400);
		msleep(300);
		break;
	case 0x10ec0286:
	case 0x10ec0288:
		alc_update_coef_idx(codec, 0x4f, 0xfcc0, 0xe400);
		msleep(300);
		alc_process_coef_fw(codec, coef0288);
		break;
	case 0x10ec0292:
		alc_process_coef_fw(codec, coef0292);
		break;
	case 0x10ec0293:
		alc_process_coef_fw(codec, coef0293);
		break;
	case 0x10ec0668:
		alc_process_coef_fw(codec, coef0688);
		break;
	case 0x10ec0215:
	case 0x10ec0225:
	case 0x10ec0285:
	case 0x10ec0295:
	case 0x10ec0289:
	case 0x10ec0299:
		alc_process_coef_fw(codec, coef0225);
		break;
	}
	codec_dbg(codec, "Headset jack set to Nokia-style headset mode.\n");
}

static void alc_determine_headset_type(struct hda_codec *codec)
{
	int val;
	bool is_ctia = false;
	struct alc_spec *spec = codec->spec;
	static struct coef_fw coef0255[] = {
		WRITE_COEF(0x45, 0xd089), /* combo jack auto switch control(Check type)*/
		WRITE_COEF(0x49, 0x0149), /* combo jack auto switch control(Vref
 conteol) */
		{}
	};
	static struct coef_fw coef0288[] = {
		UPDATE_COEF(0x4f, 0xfcc0, 0xd400), /* Check Type */
		{}
	};
	static struct coef_fw coef0298[] = {
		UPDATE_COEF(0x50, 0x2000, 0x2000),
		UPDATE_COEF(0x56, 0x0006, 0x0006),
		UPDATE_COEF(0x66, 0x0008, 0),
		UPDATE_COEF(0x67, 0x2000, 0),
		UPDATE_COEF(0x19, 0x1300, 0x1300),
		{}
	};
	static struct coef_fw coef0293[] = {
		UPDATE_COEF(0x4a, 0x000f, 0x0008), /* Combo Jack auto detect */
		WRITE_COEF(0x45, 0xD429), /* Set to ctia type */
		{}
	};
	static struct coef_fw coef0688[] = {
		WRITE_COEF(0x11, 0x0001),
		WRITE_COEF(0xb7, 0x802b),
		WRITE_COEF(0x15, 0x0d60),
		WRITE_COEF(0xc3, 0x0c00),
		{}
	};
	static struct coef_fw coef0274[] = {
		UPDATE_COEF(0x4a, 0x0010, 0),
		UPDATE_COEF(0x4a, 0x8000, 0),
		WRITE_COEF(0x45, 0xd289),
		UPDATE_COEF(0x49, 0x0300, 0x0300),
		{}
	};

	switch (codec->core.vendor_id) {
	case 0x10ec0236:
	case 0x10ec0255:
	case 0x10ec0256:
		alc_process_coef_fw(codec, coef0255);
		msleep(300);
		val = alc_read_coef_idx(codec, 0x46);
		is_ctia = (val & 0x0070) == 0x0070;
		break;
	case 0x10ec0234:
	case 0x10ec0274:
	case 0x10ec0294:
		alc_process_coef_fw(codec, coef0274);
		msleep(80);
		val = alc_read_coef_idx(codec, 0x46);
		is_ctia = (val & 0x00f0) == 0x00f0;
		break;
	case 0x10ec0233:
	case 0x10ec0283:
		alc_write_coef_idx(codec, 0x45, 0xd029);
		msleep(300);
		val = alc_read_coef_idx(codec, 0x46);
		is_ctia = (val & 0x0070) == 0x0070;
		break;
	case 0x10ec0298:
		snd_hda_codec_write(codec, 0x21, 0,
			    AC_VERB_SET_AMP_GAIN_MUTE, AMP_OUT_MUTE);
		msleep(100);
		snd_hda_codec_write(codec, 0x21, 0,
			    AC_VERB_SET_PIN_WIDGET_CONTROL, 0x0);
		msleep(200);

		val = alc_read_coef_idx(codec, 0x50);
		if (val & (1 << 12)) {
			alc_update_coef_idx(codec, 0x8e, 0x0070, 0x0020);
			alc_process_coef_fw(codec, coef0288);
			msleep(350);
			val = alc_read_coef_idx(codec, 0x50);
			is_ctia = (val & 0x0070) == 0x0070;
		} else {
			alc_update_coef_idx(codec, 0x8e, 0x0070, 0x0010);
			alc_process_coef_fw(codec, coef0288);
			msleep(350);
			val = alc_read_coef_idx(codec, 0x50);
			is_ctia = (val & 0x0070) == 0x0070;
		}
		alc_process_coef_fw(codec, coef0298);
		snd_hda_codec_write(codec, 0x21, 0,
			    AC_VERB_SET_PIN_WIDGET_CONTROL, PIN_HP);
		msleep(75);
		snd_hda_codec_write(codec, 0x21, 0,
			    AC_VERB_SET_AMP_GAIN_MUTE, AMP_OUT_UNMUTE);
		break;
	case 0x10ec0286:
	case 0x10ec0288:
		alc_process_coef_fw(codec, coef0288);
		msleep(350);
		val = alc_read_coef_idx(codec, 0x50);
		is_ctia = (val & 0x0070) == 0x0070;
		break;
	case 0x10ec0292:
		alc_write_coef_idx(codec, 0x6b, 0xd429);
		msleep(300);
		val = alc_read_coef_idx(codec, 0x6c);
		is_ctia = (val & 0x001c) == 0x001c;
		break;
	case 0x10ec0293:
		alc_process_coef_fw(codec, coef0293);
		msleep(300);
		val = alc_read_coef_idx(codec, 0x46);
		is_ctia = (val & 0x0070) == 0x0070;
		break;
	case 0x10ec0668:
		alc_process_coef_fw(codec, coef0688);
		msleep(300);
		val = alc_read_coef_idx(codec, 0xbe);
		is_ctia = (val & 0x1c02) == 0x1c02;
		break;
	case 0x10ec0215:
	case 0x10ec0225:
	case 0x10ec0285:
	case 0x10ec0295:
	case 0x10ec0289:
	case 0x10ec0299:
		snd_hda_codec_write(codec, 0x21, 0,
			    AC_VERB_SET_AMP_GAIN_MUTE, AMP_OUT_MUTE);
		msleep(80);
		snd_hda_codec_write(codec, 0x21, 0,
			    AC_VERB_SET_PIN_WIDGET_CONTROL, 0x0);

		alc_process_coef_fw(codec, alc225_pre_hsmode);
		alc_update_coef_idx(codec, 0x67, 0xf000, 0x1000);
		val = alc_read_coef_idx(codec, 0x45);
		if (val & (1 << 9)) {
			alc_update_coef_idx(codec, 0x45, 0x3f<<10, 0x34<<10);
			alc_update_coef_idx(codec, 0x49, 3<<8, 2<<8);
			msleep(800);
			val = alc_read_coef_idx(codec, 0x46);
			is_ctia = (val & 0x00f0) == 0x00f0;
		} else {
			alc_update_coef_idx(codec, 0x45, 0x3f<<10, 0x34<<10);
			alc_update_coef_idx(codec, 0x49, 3<<8, 1<<8);
			msleep(800);
			val = alc_read_coef_idx(codec, 0x46);
			is_ctia = (val & 0x00f0) == 0x00f0;
		}
		alc_update_coef_idx(codec, 0x4a, 7<<6, 7<<6);
		alc_update_coef_idx(codec, 0x4a, 3<<4, 3<<4);
		alc_update_coef_idx(codec, 0x67, 0xf000, 0x3000);

		snd_hda_codec_write(codec, 0x21, 0,
			    AC_VERB_SET_PIN_WIDGET_CONTROL, PIN_OUT);
		msleep(80);
		snd_hda_codec_write(codec, 0x21, 0,
			    AC_VERB_SET_AMP_GAIN_MUTE, AMP_OUT_UNMUTE);
		break;
	case 0x10ec0867:
		is_ctia = true;
		break;
	}

	codec_dbg(codec, "Headset jack detected iPhone-style headset: %s\n",
		    is_ctia ? "yes" : "no");
	spec->current_headset_type = is_ctia ? ALC_HEADSET_TYPE_CTIA : ALC_HEADSET_TYPE_OMTP;
}

static void alc_update_headset_mode(struct hda_codec *codec)
{
	struct alc_spec *spec = codec->spec;

	hda_nid_t mux_pin = spec->gen.imux_pins[spec->gen.cur_mux[0]];
	hda_nid_t hp_pin = alc_get_hp_pin(spec);

	int new_headset_mode;

	if (!snd_hda_jack_detect(codec, hp_pin))
		new_headset_mode = ALC_HEADSET_MODE_UNPLUGGED;
	else if (mux_pin == spec->headset_mic_pin)
		new_headset_mode = ALC_HEADSET_MODE_HEADSET;
	else if (mux_pin == spec->headphone_mic_pin)
		new_headset_mode = ALC_HEADSET_MODE_MIC;
	else
		new_headset_mode = ALC_HEADSET_MODE_HEADPHONE;

	if (new_headset_mode == spec->current_headset_mode) {
		snd_hda_gen_update_outputs(codec);
		return;
	}

	switch (new_headset_mode) {
	case ALC_HEADSET_MODE_UNPLUGGED:
		alc_headset_mode_unplugged(codec);
		spec->gen.hp_jack_present = false;
		break;
	case ALC_HEADSET_MODE_HEADSET:
		if (spec->current_headset_type == ALC_HEADSET_TYPE_UNKNOWN)
			alc_determine_headset_type(codec);
		if (spec->current_headset_type == ALC_HEADSET_TYPE_CTIA)
			alc_headset_mode_ctia(codec);
		else if (spec->current_headset_type == ALC_HEADSET_TYPE_OMTP)
			alc_headset_mode_omtp(codec);
		spec->gen.hp_jack_present = true;
		break;
	case ALC_HEADSET_MODE_MIC:
		alc_headset_mode_mic_in(codec, hp_pin, spec->headphone_mic_pin);
		spec->gen.hp_jack_present = false;
		break;
	case ALC_HEADSET_MODE_HEADPHONE:
		alc_headset_mode_default(codec);
		spec->gen.hp_jack_present = true;
		break;
	}
	if (new_headset_mode != ALC_HEADSET_MODE_MIC) {
		snd_hda_set_pin_ctl_cache(codec, hp_pin,
					  AC_PINCTL_OUT_EN | AC_PINCTL_HP_EN);
		if (spec->headphone_mic_pin && spec->headphone_mic_pin != hp_pin)
			snd_hda_set_pin_ctl_cache(codec, spec->headphone_mic_pin,
						  PIN_VREFHIZ);
	}
	spec->current_headset_mode = new_headset_mode;

	snd_hda_gen_update_outputs(codec);
}

static void alc_update_headset_mode_hook(struct hda_codec *codec,
					 struct snd_kcontrol *kcontrol,
					 struct snd_ctl_elem_value *ucontrol)
{
	alc_update_headset_mode(codec);
}

static void alc_update_headset_jack_cb(struct hda_codec *codec,
				       struct hda_jack_callback *jack)
{
	struct alc_spec *spec = codec->spec;
	spec->current_headset_type = ALC_HEADSET_TYPE_UNKNOWN;
	snd_hda_gen_hp_automute(codec, jack);
}

static void alc_probe_headset_mode(struct hda_codec *codec)
{
	int i;
	struct alc_spec *spec = codec->spec;
	struct auto_pin_cfg *cfg = &spec->gen.autocfg;

	/* Find mic pins */
	for (i = 0; i < cfg->num_inputs; i++) {
		if (cfg->inputs[i].is_headset_mic && !spec->headset_mic_pin)
			spec->headset_mic_pin = cfg->inputs[i].pin;
		if (cfg->inputs[i].is_headphone_mic && !spec->headphone_mic_pin)
			spec->headphone_mic_pin = cfg->inputs[i].pin;
	}

	WARN_ON(spec->gen.cap_sync_hook);
	spec->gen.cap_sync_hook = alc_update_headset_mode_hook;
	spec->gen.automute_hook = alc_update_headset_mode;
	spec->gen.hp_automute_hook = alc_update_headset_jack_cb;
}

static void alc_fixup_headset_mode(struct hda_codec *codec,
				const struct hda_fixup *fix, int action)
{
	struct alc_spec *spec = codec->spec;

	switch (action) {
	case HDA_FIXUP_ACT_PRE_PROBE:
		spec->parse_flags |= HDA_PINCFG_HEADSET_MIC | HDA_PINCFG_HEADPHONE_MIC;
		break;
	case HDA_FIXUP_ACT_PROBE:
		alc_probe_headset_mode(codec);
		break;
	case HDA_FIXUP_ACT_INIT:
		spec->current_headset_mode = 0;
		alc_update_headset_mode(codec);
		break;
	}
}

static void alc_fixup_headset_mode_no_hp_mic(struct hda_codec *codec,
				const struct hda_fixup *fix, int action)
{
	if (action == HDA_FIXUP_ACT_PRE_PROBE) {
		struct alc_spec *spec = codec->spec;
		spec->parse_flags |= HDA_PINCFG_HEADSET_MIC;
	}
	else
		alc_fixup_headset_mode(codec, fix, action);
}

static void alc255_set_default_jack_type(struct hda_codec *codec)
{
	/* Set to iphone type */
	static struct coef_fw alc255fw[] = {
		WRITE_COEF(0x1b, 0x880b),
		WRITE_COEF(0x45, 0xd089),
		WRITE_COEF(0x1b, 0x080b),
		WRITE_COEF(0x46, 0x0004),
		WRITE_COEF(0x1b, 0x0c0b),
		{}
	};
	static struct coef_fw alc256fw[] = {
		WRITE_COEF(0x1b, 0x884b),
		WRITE_COEF(0x45, 0xd089),
		WRITE_COEF(0x1b, 0x084b),
		WRITE_COEF(0x46, 0x0004),
		WRITE_COEF(0x1b, 0x0c4b),
		{}
	};
	switch (codec->core.vendor_id) {
	case 0x10ec0255:
		alc_process_coef_fw(codec, alc255fw);
		break;
	case 0x10ec0236:
	case 0x10ec0256:
		alc_process_coef_fw(codec, alc256fw);
		break;
	}
	msleep(30);
}

static void alc_fixup_headset_mode_alc255(struct hda_codec *codec,
				const struct hda_fixup *fix, int action)
{
	if (action == HDA_FIXUP_ACT_PRE_PROBE) {
		alc255_set_default_jack_type(codec);
	}
	alc_fixup_headset_mode(codec, fix, action);
}

static void alc_fixup_headset_mode_alc255_no_hp_mic(struct hda_codec *codec,
				const struct hda_fixup *fix, int action)
{
	if (action == HDA_FIXUP_ACT_PRE_PROBE) {
		struct alc_spec *spec = codec->spec;
		spec->parse_flags |= HDA_PINCFG_HEADSET_MIC;
		alc255_set_default_jack_type(codec);
	} 
	else
		alc_fixup_headset_mode(codec, fix, action);
}

static void alc288_update_headset_jack_cb(struct hda_codec *codec,
				       struct hda_jack_callback *jack)
{
	struct alc_spec *spec = codec->spec;

	alc_update_headset_jack_cb(codec, jack);
	/* Headset Mic enable or disable, only for Dell Dino */
	alc_update_gpio_data(codec, 0x40, spec->gen.hp_jack_present);
}

static void alc_fixup_headset_mode_dell_alc288(struct hda_codec *codec,
				const struct hda_fixup *fix, int action)
{
	alc_fixup_headset_mode(codec, fix, action);
	if (action == HDA_FIXUP_ACT_PROBE) {
		struct alc_spec *spec = codec->spec;
		/* toggled via hp_automute_hook */
		spec->gpio_mask |= 0x40;
		spec->gpio_dir |= 0x40;
		spec->gen.hp_automute_hook = alc288_update_headset_jack_cb;
	}
}

static void alc_fixup_auto_mute_via_amp(struct hda_codec *codec,
					const struct hda_fixup *fix, int action)
{
	if (action == HDA_FIXUP_ACT_PRE_PROBE) {
		struct alc_spec *spec = codec->spec;
		spec->gen.auto_mute_via_amp = 1;
	}
}

static void alc_no_shutup(struct hda_codec *codec)
{
}

static void alc_fixup_no_shutup(struct hda_codec *codec,
				const struct hda_fixup *fix, int action)
{
	if (action == HDA_FIXUP_ACT_PRE_PROBE) {
		struct alc_spec *spec = codec->spec;
		spec->shutup = alc_no_shutup;
	}
}

static void alc_fixup_disable_aamix(struct hda_codec *codec,
				    const struct hda_fixup *fix, int action)
{
	if (action == HDA_FIXUP_ACT_PRE_PROBE) {
		struct alc_spec *spec = codec->spec;
		/* Disable AA-loopback as it causes white noise */
		spec->gen.mixer_nid = 0;
	}
}

/* fixup for Thinkpad docks: add dock pins, avoid HP parser fixup */
static void alc_fixup_tpt440_dock(struct hda_codec *codec,
				  const struct hda_fixup *fix, int action)
{
	static const struct hda_pintbl pincfgs[] = {
		{ 0x16, 0x21211010 }, /* dock headphone */
		{ 0x19, 0x21a11010 }, /* dock mic */
		{ }
	};
	struct alc_spec *spec = codec->spec;

	if (action == HDA_FIXUP_ACT_PRE_PROBE) {
		spec->reboot_notify = alc_d3_at_reboot; /* reduce noise */
		spec->parse_flags = HDA_PINCFG_NO_HP_FIXUP;
		codec->power_save_node = 0; /* avoid click noises */
		snd_hda_apply_pincfgs(codec, pincfgs);
	}
}

static void alc_fixup_tpt470_dock(struct hda_codec *codec,
				  const struct hda_fixup *fix, int action)
{
	static const struct hda_pintbl pincfgs[] = {
		{ 0x17, 0x21211010 }, /* dock headphone */
		{ 0x19, 0x21a11010 }, /* dock mic */
		{ }
	};
	/* Assure the speaker pin to be coupled with DAC NID 0x03; otherwise
	 * the speaker output becomes too low by some reason on Thinkpads with
	 * ALC298 codec
	 */
	static hda_nid_t preferred_pairs[] = {
		0x14, 0x03, 0x17, 0x02, 0x21, 0x02,
		0
	};
	struct alc_spec *spec = codec->spec;

	if (action == HDA_FIXUP_ACT_PRE_PROBE) {
		spec->gen.preferred_dacs = preferred_pairs;
		spec->parse_flags = HDA_PINCFG_NO_HP_FIXUP;
		snd_hda_apply_pincfgs(codec, pincfgs);
	} else if (action == HDA_FIXUP_ACT_INIT) {
		/* Enable DOCK device */
		snd_hda_codec_write(codec, 0x17, 0,
			    AC_VERB_SET_CONFIG_DEFAULT_BYTES_3, 0);
		/* Enable DOCK device */
		snd_hda_codec_write(codec, 0x19, 0,
			    AC_VERB_SET_CONFIG_DEFAULT_BYTES_3, 0);
	}
}

static void alc_shutup_dell_xps13(struct hda_codec *codec)
{
	struct alc_spec *spec = codec->spec;
	int hp_pin = alc_get_hp_pin(spec);

	/* Prevent pop noises when headphones are plugged in */
	snd_hda_codec_write(codec, hp_pin, 0,
			    AC_VERB_SET_AMP_GAIN_MUTE, AMP_OUT_MUTE);
	msleep(20);
}

static void alc_fixup_dell_xps13(struct hda_codec *codec,
				const struct hda_fixup *fix, int action)
{
	struct alc_spec *spec = codec->spec;
	struct hda_input_mux *imux = &spec->gen.input_mux;
	int i;

	switch (action) {
	case HDA_FIXUP_ACT_PRE_PROBE:
		/* mic pin 0x19 must be initialized with Vref Hi-Z, otherwise
		 * it causes a click noise at start up
		 */
		snd_hda_codec_set_pin_target(codec, 0x19, PIN_VREFHIZ);
		spec->shutup = alc_shutup_dell_xps13;
		break;
	case HDA_FIXUP_ACT_PROBE:
		/* Make the internal mic the default input source. */
		for (i = 0; i < imux->num_items; i++) {
			if (spec->gen.imux_pins[i] == 0x12) {
				spec->gen.cur_mux[0] = i;
				break;
			}
		}
		break;
	}
}

static void alc_fixup_headset_mode_alc662(struct hda_codec *codec,
				const struct hda_fixup *fix, int action)
{
	struct alc_spec *spec = codec->spec;

	if (action == HDA_FIXUP_ACT_PRE_PROBE) {
		spec->parse_flags |= HDA_PINCFG_HEADSET_MIC;
		spec->gen.hp_mic = 1; /* Mic-in is same pin as headphone */

		/* Disable boost for mic-in permanently. (This code is only called
		   from quirks that guarantee that the headphone is at NID 0x1b.) */
		snd_hda_codec_write(codec, 0x1b, 0, AC_VERB_SET_AMP_GAIN_MUTE, 0x7000);
		snd_hda_override_wcaps(codec, 0x1b, get_wcaps(codec, 0x1b) & ~AC_WCAP_IN_AMP);
	} else
		alc_fixup_headset_mode(codec, fix, action);
}

static void alc_fixup_headset_mode_alc668(struct hda_codec *codec,
				const struct hda_fixup *fix, int action)
{
	if (action == HDA_FIXUP_ACT_PRE_PROBE) {
		alc_write_coef_idx(codec, 0xc4, 0x8000);
		alc_update_coef_idx(codec, 0xc2, ~0xfe, 0);
		snd_hda_set_pin_ctl_cache(codec, 0x18, 0);
	}
	alc_fixup_headset_mode(codec, fix, action);
}

/* Returns the nid of the external mic input pin, or 0 if it cannot be found. */
static int find_ext_mic_pin(struct hda_codec *codec)
{
	struct alc_spec *spec = codec->spec;
	struct auto_pin_cfg *cfg = &spec->gen.autocfg;
	hda_nid_t nid;
	unsigned int defcfg;
	int i;

	for (i = 0; i < cfg->num_inputs; i++) {
		if (cfg->inputs[i].type != AUTO_PIN_MIC)
			continue;
		nid = cfg->inputs[i].pin;
		defcfg = snd_hda_codec_get_pincfg(codec, nid);
		if (snd_hda_get_input_pin_attr(defcfg) == INPUT_PIN_ATTR_INT)
			continue;
		return nid;
	}

	return 0;
}

static void alc271_hp_gate_mic_jack(struct hda_codec *codec,
				    const struct hda_fixup *fix,
				    int action)
{
	struct alc_spec *spec = codec->spec;

	if (action == HDA_FIXUP_ACT_PROBE) {
		int mic_pin = find_ext_mic_pin(codec);
		int hp_pin = alc_get_hp_pin(spec);

		if (snd_BUG_ON(!mic_pin || !hp_pin))
			return;
		snd_hda_jack_set_gating_jack(codec, mic_pin, hp_pin);
	}
}

static void alc269_fixup_limit_int_mic_boost(struct hda_codec *codec,
					     const struct hda_fixup *fix,
					     int action)
{
	struct alc_spec *spec = codec->spec;
	struct auto_pin_cfg *cfg = &spec->gen.autocfg;
	int i;

	/* The mic boosts on level 2 and 3 are too noisy
	   on the internal mic input.
	   Therefore limit the boost to 0 or 1. */

	if (action != HDA_FIXUP_ACT_PROBE)
		return;

	for (i = 0; i < cfg->num_inputs; i++) {
		hda_nid_t nid = cfg->inputs[i].pin;
		unsigned int defcfg;
		if (cfg->inputs[i].type != AUTO_PIN_MIC)
			continue;
		defcfg = snd_hda_codec_get_pincfg(codec, nid);
		if (snd_hda_get_input_pin_attr(defcfg) != INPUT_PIN_ATTR_INT)
			continue;

		snd_hda_override_amp_caps(codec, nid, HDA_INPUT,
					  (0x00 << AC_AMPCAP_OFFSET_SHIFT) |
					  (0x01 << AC_AMPCAP_NUM_STEPS_SHIFT) |
					  (0x2f << AC_AMPCAP_STEP_SIZE_SHIFT) |
					  (0 << AC_AMPCAP_MUTE_SHIFT));
	}
}

static void alc283_hp_automute_hook(struct hda_codec *codec,
				    struct hda_jack_callback *jack)
{
	struct alc_spec *spec = codec->spec;
	int vref;

	msleep(200);
	snd_hda_gen_hp_automute(codec, jack);

	vref = spec->gen.hp_jack_present ? PIN_VREF80 : 0;

	msleep(600);
	snd_hda_codec_write(codec, 0x19, 0, AC_VERB_SET_PIN_WIDGET_CONTROL,
			    vref);
}

static void alc283_fixup_chromebook(struct hda_codec *codec,
				    const struct hda_fixup *fix, int action)
{
	struct alc_spec *spec = codec->spec;

	switch (action) {
	case HDA_FIXUP_ACT_PRE_PROBE:
		snd_hda_override_wcaps(codec, 0x03, 0);
		/* Disable AA-loopback as it causes white noise */
		spec->gen.mixer_nid = 0;
		break;
	case HDA_FIXUP_ACT_INIT:
		/* MIC2-VREF control */
		/* Set to manual mode */
		alc_update_coef_idx(codec, 0x06, 0x000c, 0);
		/* Enable Line1 input control by verb */
		alc_update_coef_idx(codec, 0x1a, 0, 1 << 4);
		break;
	}
}

static void alc283_fixup_sense_combo_jack(struct hda_codec *codec,
				    const struct hda_fixup *fix, int action)
{
	struct alc_spec *spec = codec->spec;

	switch (action) {
	case HDA_FIXUP_ACT_PRE_PROBE:
		spec->gen.hp_automute_hook = alc283_hp_automute_hook;
		break;
	case HDA_FIXUP_ACT_INIT:
		/* MIC2-VREF control */
		/* Set to manual mode */
		alc_update_coef_idx(codec, 0x06, 0x000c, 0);
		break;
	}
}

/* mute tablet speaker pin (0x14) via dock plugging in addition */
static void asus_tx300_automute(struct hda_codec *codec)
{
	struct alc_spec *spec = codec->spec;
	snd_hda_gen_update_outputs(codec);
	if (snd_hda_jack_detect(codec, 0x1b))
		spec->gen.mute_bits |= (1ULL << 0x14);
}

static void alc282_fixup_asus_tx300(struct hda_codec *codec,
				    const struct hda_fixup *fix, int action)
{
	struct alc_spec *spec = codec->spec;
	static const struct hda_pintbl dock_pins[] = {
		{ 0x1b, 0x21114000 }, /* dock speaker pin */
		{}
	};

	switch (action) {
	case HDA_FIXUP_ACT_PRE_PROBE:
		spec->init_amp = ALC_INIT_DEFAULT;
		/* TX300 needs to set up GPIO2 for the speaker amp */
		alc_setup_gpio(codec, 0x04);
		snd_hda_apply_pincfgs(codec, dock_pins);
		spec->gen.auto_mute_via_amp = 1;
		spec->gen.automute_hook = asus_tx300_automute;
		snd_hda_jack_detect_enable_callback(codec, 0x1b,
						    snd_hda_gen_hp_automute);
		break;
	case HDA_FIXUP_ACT_PROBE:
		spec->init_amp = ALC_INIT_DEFAULT;
		break;
	case HDA_FIXUP_ACT_BUILD:
		/* this is a bit tricky; give more sane names for the main
		 * (tablet) speaker and the dock speaker, respectively
		 */
		rename_ctl(codec, "Speaker Playback Switch",
			   "Dock Speaker Playback Switch");
		rename_ctl(codec, "Bass Speaker Playback Switch",
			   "Speaker Playback Switch");
		break;
	}
}

static void alc290_fixup_mono_speakers(struct hda_codec *codec,
				       const struct hda_fixup *fix, int action)
{
	if (action == HDA_FIXUP_ACT_PRE_PROBE) {
		/* DAC node 0x03 is giving mono output. We therefore want to
		   make sure 0x14 (front speaker) and 0x15 (headphones) use the
		   stereo DAC, while leaving 0x17 (bass speaker) for node 0x03. */
		hda_nid_t conn1[2] = { 0x0c };
		snd_hda_override_conn_list(codec, 0x14, 1, conn1);
		snd_hda_override_conn_list(codec, 0x15, 1, conn1);
	}
}

static void alc298_fixup_speaker_volume(struct hda_codec *codec,
					const struct hda_fixup *fix, int action)
{
	if (action == HDA_FIXUP_ACT_PRE_PROBE) {
		/* The speaker is routed to the Node 0x06 by a mistake, as a result
		   we can't adjust the speaker's volume since this node does not has
		   Amp-out capability. we change the speaker's route to:
		   Node 0x02 (Audio Output) -> Node 0x0c (Audio Mixer) -> Node 0x17 (
		   Pin Complex), since Node 0x02 has Amp-out caps, we can adjust
		   speaker's volume now. */

		hda_nid_t conn1[1] = { 0x0c };
		snd_hda_override_conn_list(codec, 0x17, 1, conn1);
	}
}

/* disable DAC3 (0x06) selection on NID 0x17 as it has no volume amp control */
static void alc295_fixup_disable_dac3(struct hda_codec *codec,
				      const struct hda_fixup *fix, int action)
{
	if (action == HDA_FIXUP_ACT_PRE_PROBE) {
		hda_nid_t conn[2] = { 0x02, 0x03 };
		snd_hda_override_conn_list(codec, 0x17, 2, conn);
	}
}

/* Hook to update amp GPIO4 for automute */
static void alc280_hp_gpio4_automute_hook(struct hda_codec *codec,
					  struct hda_jack_callback *jack)
{
	struct alc_spec *spec = codec->spec;

	snd_hda_gen_hp_automute(codec, jack);
	/* mute_led_polarity is set to 0, so we pass inverted value here */
	alc_update_gpio_led(codec, 0x10, !spec->gen.hp_jack_present);
}

/* Manage GPIOs for HP EliteBook Folio 9480m.
 *
 * GPIO4 is the headphone amplifier power control
 * GPIO3 is the audio output mute indicator LED
 */

static void alc280_fixup_hp_9480m(struct hda_codec *codec,
				  const struct hda_fixup *fix,
				  int action)
{
	struct alc_spec *spec = codec->spec;

	alc_fixup_hp_gpio_led(codec, action, 0x08, 0);
	if (action == HDA_FIXUP_ACT_PRE_PROBE) {
		/* amp at GPIO4; toggled via alc280_hp_gpio4_automute_hook() */
		spec->gpio_mask |= 0x10;
		spec->gpio_dir |= 0x10;
		spec->gen.hp_automute_hook = alc280_hp_gpio4_automute_hook;
	}
}

static void alc275_fixup_gpio4_off(struct hda_codec *codec,
				   const struct hda_fixup *fix,
				   int action)
{
	struct alc_spec *spec = codec->spec;

	if (action == HDA_FIXUP_ACT_PRE_PROBE) {
		spec->gpio_mask |= 0x04;
		spec->gpio_dir |= 0x04;
		/* set data bit low */
	}
}

static void alc233_alc662_fixup_lenovo_dual_codecs(struct hda_codec *codec,
					 const struct hda_fixup *fix,
					 int action)
{
	alc_fixup_dual_codecs(codec, fix, action);
	switch (action) {
	case HDA_FIXUP_ACT_PRE_PROBE:
		/* override card longname to provide a unique UCM profile */
		strcpy(codec->card->longname, "HDAudio-Lenovo-DualCodecs");
		break;
	case HDA_FIXUP_ACT_BUILD:
		/* rename Capture controls depending on the codec */
		rename_ctl(codec, "Capture Volume",
			   codec->addr == 0 ?
			   "Rear-Panel Capture Volume" :
			   "Front-Panel Capture Volume");
		rename_ctl(codec, "Capture Switch",
			   codec->addr == 0 ?
			   "Rear-Panel Capture Switch" :
			   "Front-Panel Capture Switch");
		break;
	}
}

/* Forcibly assign NID 0x03 to HP/LO while NID 0x02 to SPK for EQ */
static void alc274_fixup_bind_dacs(struct hda_codec *codec,
				    const struct hda_fixup *fix, int action)
{
	struct alc_spec *spec = codec->spec;
	static hda_nid_t preferred_pairs[] = {
		0x21, 0x03, 0x1b, 0x03, 0x16, 0x02,
		0
	};

	if (action != HDA_FIXUP_ACT_PRE_PROBE)
		return;

	spec->gen.preferred_dacs = preferred_pairs;
}

/* The DAC of NID 0x3 will introduce click/pop noise on headphones, so invalidate it */
static void alc285_fixup_invalidate_dacs(struct hda_codec *codec,
			      const struct hda_fixup *fix, int action)
{
	if (action != HDA_FIXUP_ACT_PRE_PROBE)
		return;

	snd_hda_override_wcaps(codec, 0x03, 0);
}

static const struct hda_jack_keymap alc_headset_btn_keymap[] = {
	{ SND_JACK_BTN_0, KEY_PLAYPAUSE },
	{ SND_JACK_BTN_1, KEY_VOICECOMMAND },
	{ SND_JACK_BTN_2, KEY_VOLUMEUP },
	{ SND_JACK_BTN_3, KEY_VOLUMEDOWN },
	{}
};

static void alc_headset_btn_callback(struct hda_codec *codec,
				     struct hda_jack_callback *jack)
{
	int report = 0;

	if (jack->unsol_res & (7 << 13))
		report |= SND_JACK_BTN_0;

	if (jack->unsol_res  & (1 << 16 | 3 << 8))
		report |= SND_JACK_BTN_1;

	/* Volume up key */
	if (jack->unsol_res & (7 << 23))
		report |= SND_JACK_BTN_2;

	/* Volume down key */
	if (jack->unsol_res & (7 << 10))
		report |= SND_JACK_BTN_3;

	jack->jack->button_state = report;
}

static void alc_fixup_headset_jack(struct hda_codec *codec,
				    const struct hda_fixup *fix, int action)
{

	switch (action) {
	case HDA_FIXUP_ACT_PRE_PROBE:
		snd_hda_jack_detect_enable_callback(codec, 0x55,
						    alc_headset_btn_callback);
		snd_hda_jack_add_kctl(codec, 0x55, "Headset Jack", false,
				      SND_JACK_HEADSET, alc_headset_btn_keymap);
		break;
	case HDA_FIXUP_ACT_INIT:
		switch (codec->core.vendor_id) {
		case 0x10ec0225:
		case 0x10ec0295:
		case 0x10ec0299:
			alc_write_coef_idx(codec, 0x48, 0xd011);
			alc_update_coef_idx(codec, 0x49, 0x007f, 0x0045);
			alc_update_coef_idx(codec, 0x44, 0x007f << 8, 0x0045 << 8);
			break;
		case 0x10ec0236:
		case 0x10ec0256:
			alc_write_coef_idx(codec, 0x48, 0xd011);
			alc_update_coef_idx(codec, 0x49, 0x007f, 0x0045);
			break;
		}
		break;
	}
}

static void alc_fixup_disable_mic_vref(struct hda_codec *codec,
				  const struct hda_fixup *fix, int action)
{
	if (action == HDA_FIXUP_ACT_PRE_PROBE)
		snd_hda_codec_set_pin_target(codec, 0x19, PIN_VREFHIZ);
}

/* for hda_fixup_thinkpad_acpi() */
#include "thinkpad_helper.c"

static void alc_fixup_thinkpad_acpi(struct hda_codec *codec,
				    const struct hda_fixup *fix, int action)
{
	alc_fixup_no_shutup(codec, fix, action); /* reduce click noise */
	hda_fixup_thinkpad_acpi(codec, fix, action);
}

/* for alc295_fixup_hp_top_speakers */
#include "hp_x360_helper.c"

enum {
	ALC269_FIXUP_SONY_VAIO,
	ALC275_FIXUP_SONY_VAIO_GPIO2,
	ALC269_FIXUP_DELL_M101Z,
	ALC269_FIXUP_SKU_IGNORE,
	ALC269_FIXUP_ASUS_G73JW,
	ALC269_FIXUP_LENOVO_EAPD,
	ALC275_FIXUP_SONY_HWEQ,
	ALC275_FIXUP_SONY_DISABLE_AAMIX,
	ALC271_FIXUP_DMIC,
	ALC269_FIXUP_PCM_44K,
	ALC269_FIXUP_STEREO_DMIC,
	ALC269_FIXUP_HEADSET_MIC,
	ALC269_FIXUP_QUANTA_MUTE,
	ALC269_FIXUP_LIFEBOOK,
	ALC269_FIXUP_LIFEBOOK_EXTMIC,
	ALC269_FIXUP_LIFEBOOK_HP_PIN,
	ALC269_FIXUP_LIFEBOOK_NO_HP_TO_LINEOUT,
	ALC255_FIXUP_LIFEBOOK_U7x7_HEADSET_MIC,
	ALC269_FIXUP_AMIC,
	ALC269_FIXUP_DMIC,
	ALC269VB_FIXUP_AMIC,
	ALC269VB_FIXUP_DMIC,
	ALC269_FIXUP_HP_MUTE_LED,
	ALC269_FIXUP_HP_MUTE_LED_MIC1,
	ALC269_FIXUP_HP_MUTE_LED_MIC2,
	ALC269_FIXUP_HP_MUTE_LED_MIC3,
	ALC269_FIXUP_HP_GPIO_LED,
	ALC269_FIXUP_HP_GPIO_MIC1_LED,
	ALC269_FIXUP_HP_LINE1_MIC1_LED,
	ALC269_FIXUP_INV_DMIC,
	ALC269_FIXUP_LENOVO_DOCK,
	ALC269_FIXUP_NO_SHUTUP,
	ALC286_FIXUP_SONY_MIC_NO_PRESENCE,
	ALC269_FIXUP_PINCFG_NO_HP_TO_LINEOUT,
	ALC269_FIXUP_DELL1_MIC_NO_PRESENCE,
	ALC269_FIXUP_DELL2_MIC_NO_PRESENCE,
	ALC269_FIXUP_DELL3_MIC_NO_PRESENCE,
	ALC269_FIXUP_DELL4_MIC_NO_PRESENCE,
	ALC269_FIXUP_HEADSET_MODE,
	ALC269_FIXUP_HEADSET_MODE_NO_HP_MIC,
	ALC269_FIXUP_ASPIRE_HEADSET_MIC,
	ALC269_FIXUP_ASUS_X101_FUNC,
	ALC269_FIXUP_ASUS_X101_VERB,
	ALC269_FIXUP_ASUS_X101,
	ALC271_FIXUP_AMIC_MIC2,
	ALC271_FIXUP_HP_GATE_MIC_JACK,
	ALC271_FIXUP_HP_GATE_MIC_JACK_E1_572,
	ALC269_FIXUP_ACER_AC700,
	ALC269_FIXUP_LIMIT_INT_MIC_BOOST,
	ALC269VB_FIXUP_ASUS_ZENBOOK,
	ALC269VB_FIXUP_ASUS_ZENBOOK_UX31A,
	ALC269_FIXUP_LIMIT_INT_MIC_BOOST_MUTE_LED,
	ALC269VB_FIXUP_ORDISSIMO_EVE2,
	ALC283_FIXUP_CHROME_BOOK,
	ALC283_FIXUP_SENSE_COMBO_JACK,
	ALC282_FIXUP_ASUS_TX300,
	ALC283_FIXUP_INT_MIC,
	ALC290_FIXUP_MONO_SPEAKERS,
	ALC290_FIXUP_MONO_SPEAKERS_HSJACK,
	ALC290_FIXUP_SUBWOOFER,
	ALC290_FIXUP_SUBWOOFER_HSJACK,
	ALC269_FIXUP_THINKPAD_ACPI,
	ALC269_FIXUP_DMIC_THINKPAD_ACPI,
	ALC255_FIXUP_ACER_MIC_NO_PRESENCE,
	ALC255_FIXUP_ASUS_MIC_NO_PRESENCE,
	ALC255_FIXUP_DELL1_MIC_NO_PRESENCE,
	ALC255_FIXUP_DELL2_MIC_NO_PRESENCE,
	ALC255_FIXUP_HEADSET_MODE,
	ALC255_FIXUP_HEADSET_MODE_NO_HP_MIC,
	ALC293_FIXUP_DELL1_MIC_NO_PRESENCE,
	ALC292_FIXUP_TPT440_DOCK,
	ALC292_FIXUP_TPT440,
	ALC283_FIXUP_HEADSET_MIC,
	ALC255_FIXUP_MIC_MUTE_LED,
	ALC282_FIXUP_ASPIRE_V5_PINS,
	ALC280_FIXUP_HP_GPIO4,
	ALC286_FIXUP_HP_GPIO_LED,
	ALC280_FIXUP_HP_GPIO2_MIC_HOTKEY,
	ALC280_FIXUP_HP_DOCK_PINS,
	ALC269_FIXUP_HP_DOCK_GPIO_MIC1_LED,
	ALC280_FIXUP_HP_9480M,
	ALC288_FIXUP_DELL_HEADSET_MODE,
	ALC288_FIXUP_DELL1_MIC_NO_PRESENCE,
	ALC288_FIXUP_DELL_XPS_13,
	ALC288_FIXUP_DISABLE_AAMIX,
	ALC292_FIXUP_DELL_E7X,
	ALC292_FIXUP_DISABLE_AAMIX,
	ALC293_FIXUP_DISABLE_AAMIX_MULTIJACK,
	ALC298_FIXUP_DELL1_MIC_NO_PRESENCE,
	ALC298_FIXUP_DELL_AIO_MIC_NO_PRESENCE,
	ALC275_FIXUP_DELL_XPS,
	ALC256_FIXUP_DELL_XPS_13_HEADPHONE_NOISE,
	ALC293_FIXUP_LENOVO_SPK_NOISE,
	ALC233_FIXUP_LENOVO_LINE2_MIC_HOTKEY,
	ALC255_FIXUP_DELL_SPK_NOISE,
	ALC225_FIXUP_DISABLE_MIC_VREF,
	ALC225_FIXUP_DELL1_MIC_NO_PRESENCE,
	ALC295_FIXUP_DISABLE_DAC3,
	ALC280_FIXUP_HP_HEADSET_MIC,
	ALC221_FIXUP_HP_FRONT_MIC,
	ALC292_FIXUP_TPT460,
	ALC298_FIXUP_SPK_VOLUME,
	ALC256_FIXUP_DELL_INSPIRON_7559_SUBWOOFER,
	ALC269_FIXUP_ATIV_BOOK_8,
	ALC221_FIXUP_HP_MIC_NO_PRESENCE,
	ALC256_FIXUP_ASUS_HEADSET_MODE,
	ALC256_FIXUP_ASUS_MIC,
	ALC256_FIXUP_ASUS_AIO_GPIO2,
	ALC233_FIXUP_ASUS_MIC_NO_PRESENCE,
	ALC233_FIXUP_EAPD_COEF_AND_MIC_NO_PRESENCE,
	ALC233_FIXUP_LENOVO_MULTI_CODECS,
	ALC294_FIXUP_LENOVO_MIC_LOCATION,
	ALC225_FIXUP_DELL_WYSE_MIC_NO_PRESENCE,
	ALC700_FIXUP_INTEL_REFERENCE,
	ALC274_FIXUP_DELL_BIND_DACS,
	ALC274_FIXUP_DELL_AIO_LINEOUT_VERB,
	ALC298_FIXUP_TPT470_DOCK,
	ALC255_FIXUP_DUMMY_LINEOUT_VERB,
	ALC255_FIXUP_DELL_HEADSET_MIC,
	ALC256_FIXUP_HUAWEI_MBXP_PINS,
	ALC295_FIXUP_HP_X360,
	ALC221_FIXUP_HP_HEADSET_MIC,
	ALC285_FIXUP_LENOVO_HEADPHONE_NOISE,
	ALC295_FIXUP_HP_AUTO_MUTE,
	ALC286_FIXUP_ACER_AIO_MIC_NO_PRESENCE,
	ALC294_FIXUP_ASUS_MIC,
	ALC294_FIXUP_ASUS_HEADSET_MIC,
	ALC294_FIXUP_ASUS_SPK,
	ALC225_FIXUP_HEADSET_JACK,
<<<<<<< HEAD
=======
	ALC293_FIXUP_SYSTEM76_MIC_NO_PRESENCE,
>>>>>>> 0a5cf9e8
};

static const struct hda_fixup alc269_fixups[] = {
	[ALC269_FIXUP_SONY_VAIO] = {
		.type = HDA_FIXUP_PINCTLS,
		.v.pins = (const struct hda_pintbl[]) {
			{0x19, PIN_VREFGRD},
			{}
		}
	},
	[ALC275_FIXUP_SONY_VAIO_GPIO2] = {
		.type = HDA_FIXUP_FUNC,
		.v.func = alc275_fixup_gpio4_off,
		.chained = true,
		.chain_id = ALC269_FIXUP_SONY_VAIO
	},
	[ALC269_FIXUP_DELL_M101Z] = {
		.type = HDA_FIXUP_VERBS,
		.v.verbs = (const struct hda_verb[]) {
			/* Enables internal speaker */
			{0x20, AC_VERB_SET_COEF_INDEX, 13},
			{0x20, AC_VERB_SET_PROC_COEF, 0x4040},
			{}
		}
	},
	[ALC269_FIXUP_SKU_IGNORE] = {
		.type = HDA_FIXUP_FUNC,
		.v.func = alc_fixup_sku_ignore,
	},
	[ALC269_FIXUP_ASUS_G73JW] = {
		.type = HDA_FIXUP_PINS,
		.v.pins = (const struct hda_pintbl[]) {
			{ 0x17, 0x99130111 }, /* subwoofer */
			{ }
		}
	},
	[ALC269_FIXUP_LENOVO_EAPD] = {
		.type = HDA_FIXUP_VERBS,
		.v.verbs = (const struct hda_verb[]) {
			{0x14, AC_VERB_SET_EAPD_BTLENABLE, 0},
			{}
		}
	},
	[ALC275_FIXUP_SONY_HWEQ] = {
		.type = HDA_FIXUP_FUNC,
		.v.func = alc269_fixup_hweq,
		.chained = true,
		.chain_id = ALC275_FIXUP_SONY_VAIO_GPIO2
	},
	[ALC275_FIXUP_SONY_DISABLE_AAMIX] = {
		.type = HDA_FIXUP_FUNC,
		.v.func = alc_fixup_disable_aamix,
		.chained = true,
		.chain_id = ALC269_FIXUP_SONY_VAIO
	},
	[ALC271_FIXUP_DMIC] = {
		.type = HDA_FIXUP_FUNC,
		.v.func = alc271_fixup_dmic,
	},
	[ALC269_FIXUP_PCM_44K] = {
		.type = HDA_FIXUP_FUNC,
		.v.func = alc269_fixup_pcm_44k,
		.chained = true,
		.chain_id = ALC269_FIXUP_QUANTA_MUTE
	},
	[ALC269_FIXUP_STEREO_DMIC] = {
		.type = HDA_FIXUP_FUNC,
		.v.func = alc269_fixup_stereo_dmic,
	},
	[ALC269_FIXUP_HEADSET_MIC] = {
		.type = HDA_FIXUP_FUNC,
		.v.func = alc269_fixup_headset_mic,
	},
	[ALC269_FIXUP_QUANTA_MUTE] = {
		.type = HDA_FIXUP_FUNC,
		.v.func = alc269_fixup_quanta_mute,
	},
	[ALC269_FIXUP_LIFEBOOK] = {
		.type = HDA_FIXUP_PINS,
		.v.pins = (const struct hda_pintbl[]) {
			{ 0x1a, 0x2101103f }, /* dock line-out */
			{ 0x1b, 0x23a11040 }, /* dock mic-in */
			{ }
		},
		.chained = true,
		.chain_id = ALC269_FIXUP_QUANTA_MUTE
	},
	[ALC269_FIXUP_LIFEBOOK_EXTMIC] = {
		.type = HDA_FIXUP_PINS,
		.v.pins = (const struct hda_pintbl[]) {
			{ 0x19, 0x01a1903c }, /* headset mic, with jack detect */
			{ }
		},
	},
	[ALC269_FIXUP_LIFEBOOK_HP_PIN] = {
		.type = HDA_FIXUP_PINS,
		.v.pins = (const struct hda_pintbl[]) {
			{ 0x21, 0x0221102f }, /* HP out */
			{ }
		},
	},
	[ALC269_FIXUP_LIFEBOOK_NO_HP_TO_LINEOUT] = {
		.type = HDA_FIXUP_FUNC,
		.v.func = alc269_fixup_pincfg_no_hp_to_lineout,
	},
	[ALC255_FIXUP_LIFEBOOK_U7x7_HEADSET_MIC] = {
		.type = HDA_FIXUP_FUNC,
		.v.func = alc269_fixup_pincfg_U7x7_headset_mic,
	},
	[ALC269_FIXUP_AMIC] = {
		.type = HDA_FIXUP_PINS,
		.v.pins = (const struct hda_pintbl[]) {
			{ 0x14, 0x99130110 }, /* speaker */
			{ 0x15, 0x0121401f }, /* HP out */
			{ 0x18, 0x01a19c20 }, /* mic */
			{ 0x19, 0x99a3092f }, /* int-mic */
			{ }
		},
	},
	[ALC269_FIXUP_DMIC] = {
		.type = HDA_FIXUP_PINS,
		.v.pins = (const struct hda_pintbl[]) {
			{ 0x12, 0x99a3092f }, /* int-mic */
			{ 0x14, 0x99130110 }, /* speaker */
			{ 0x15, 0x0121401f }, /* HP out */
			{ 0x18, 0x01a19c20 }, /* mic */
			{ }
		},
	},
	[ALC269VB_FIXUP_AMIC] = {
		.type = HDA_FIXUP_PINS,
		.v.pins = (const struct hda_pintbl[]) {
			{ 0x14, 0x99130110 }, /* speaker */
			{ 0x18, 0x01a19c20 }, /* mic */
			{ 0x19, 0x99a3092f }, /* int-mic */
			{ 0x21, 0x0121401f }, /* HP out */
			{ }
		},
	},
	[ALC269VB_FIXUP_DMIC] = {
		.type = HDA_FIXUP_PINS,
		.v.pins = (const struct hda_pintbl[]) {
			{ 0x12, 0x99a3092f }, /* int-mic */
			{ 0x14, 0x99130110 }, /* speaker */
			{ 0x18, 0x01a19c20 }, /* mic */
			{ 0x21, 0x0121401f }, /* HP out */
			{ }
		},
	},
	[ALC269_FIXUP_HP_MUTE_LED] = {
		.type = HDA_FIXUP_FUNC,
		.v.func = alc269_fixup_hp_mute_led,
	},
	[ALC269_FIXUP_HP_MUTE_LED_MIC1] = {
		.type = HDA_FIXUP_FUNC,
		.v.func = alc269_fixup_hp_mute_led_mic1,
	},
	[ALC269_FIXUP_HP_MUTE_LED_MIC2] = {
		.type = HDA_FIXUP_FUNC,
		.v.func = alc269_fixup_hp_mute_led_mic2,
	},
	[ALC269_FIXUP_HP_MUTE_LED_MIC3] = {
		.type = HDA_FIXUP_FUNC,
		.v.func = alc269_fixup_hp_mute_led_mic3,
		.chained = true,
		.chain_id = ALC295_FIXUP_HP_AUTO_MUTE
	},
	[ALC269_FIXUP_HP_GPIO_LED] = {
		.type = HDA_FIXUP_FUNC,
		.v.func = alc269_fixup_hp_gpio_led,
	},
	[ALC269_FIXUP_HP_GPIO_MIC1_LED] = {
		.type = HDA_FIXUP_FUNC,
		.v.func = alc269_fixup_hp_gpio_mic1_led,
	},
	[ALC269_FIXUP_HP_LINE1_MIC1_LED] = {
		.type = HDA_FIXUP_FUNC,
		.v.func = alc269_fixup_hp_line1_mic1_led,
	},
	[ALC269_FIXUP_INV_DMIC] = {
		.type = HDA_FIXUP_FUNC,
		.v.func = alc_fixup_inv_dmic,
	},
	[ALC269_FIXUP_NO_SHUTUP] = {
		.type = HDA_FIXUP_FUNC,
		.v.func = alc_fixup_no_shutup,
	},
	[ALC269_FIXUP_LENOVO_DOCK] = {
		.type = HDA_FIXUP_PINS,
		.v.pins = (const struct hda_pintbl[]) {
			{ 0x19, 0x23a11040 }, /* dock mic */
			{ 0x1b, 0x2121103f }, /* dock headphone */
			{ }
		},
		.chained = true,
		.chain_id = ALC269_FIXUP_PINCFG_NO_HP_TO_LINEOUT
	},
	[ALC269_FIXUP_PINCFG_NO_HP_TO_LINEOUT] = {
		.type = HDA_FIXUP_FUNC,
		.v.func = alc269_fixup_pincfg_no_hp_to_lineout,
		.chained = true,
		.chain_id = ALC269_FIXUP_THINKPAD_ACPI,
	},
	[ALC269_FIXUP_DELL1_MIC_NO_PRESENCE] = {
		.type = HDA_FIXUP_PINS,
		.v.pins = (const struct hda_pintbl[]) {
			{ 0x19, 0x01a1913c }, /* use as headset mic, without its own jack detect */
			{ 0x1a, 0x01a1913d }, /* use as headphone mic, without its own jack detect */
			{ }
		},
		.chained = true,
		.chain_id = ALC269_FIXUP_HEADSET_MODE
	},
	[ALC269_FIXUP_DELL2_MIC_NO_PRESENCE] = {
		.type = HDA_FIXUP_PINS,
		.v.pins = (const struct hda_pintbl[]) {
			{ 0x16, 0x21014020 }, /* dock line out */
			{ 0x19, 0x21a19030 }, /* dock mic */
			{ 0x1a, 0x01a1913c }, /* use as headset mic, without its own jack detect */
			{ }
		},
		.chained = true,
		.chain_id = ALC269_FIXUP_HEADSET_MODE_NO_HP_MIC
	},
	[ALC269_FIXUP_DELL3_MIC_NO_PRESENCE] = {
		.type = HDA_FIXUP_PINS,
		.v.pins = (const struct hda_pintbl[]) {
			{ 0x1a, 0x01a1913c }, /* use as headset mic, without its own jack detect */
			{ }
		},
		.chained = true,
		.chain_id = ALC269_FIXUP_HEADSET_MODE_NO_HP_MIC
	},
	[ALC269_FIXUP_DELL4_MIC_NO_PRESENCE] = {
		.type = HDA_FIXUP_PINS,
		.v.pins = (const struct hda_pintbl[]) {
			{ 0x19, 0x01a1913c }, /* use as headset mic, without its own jack detect */
			{ 0x1b, 0x01a1913d }, /* use as headphone mic, without its own jack detect */
			{ }
		},
		.chained = true,
		.chain_id = ALC269_FIXUP_HEADSET_MODE
	},
	[ALC269_FIXUP_HEADSET_MODE] = {
		.type = HDA_FIXUP_FUNC,
		.v.func = alc_fixup_headset_mode,
		.chained = true,
		.chain_id = ALC255_FIXUP_MIC_MUTE_LED
	},
	[ALC269_FIXUP_HEADSET_MODE_NO_HP_MIC] = {
		.type = HDA_FIXUP_FUNC,
		.v.func = alc_fixup_headset_mode_no_hp_mic,
	},
	[ALC269_FIXUP_ASPIRE_HEADSET_MIC] = {
		.type = HDA_FIXUP_PINS,
		.v.pins = (const struct hda_pintbl[]) {
			{ 0x19, 0x01a1913c }, /* headset mic w/o jack detect */
			{ }
		},
		.chained = true,
		.chain_id = ALC269_FIXUP_HEADSET_MODE,
	},
	[ALC286_FIXUP_SONY_MIC_NO_PRESENCE] = {
		.type = HDA_FIXUP_PINS,
		.v.pins = (const struct hda_pintbl[]) {
			{ 0x18, 0x01a1913c }, /* use as headset mic, without its own jack detect */
			{ }
		},
		.chained = true,
		.chain_id = ALC269_FIXUP_HEADSET_MIC
	},
	[ALC256_FIXUP_HUAWEI_MBXP_PINS] = {
		.type = HDA_FIXUP_PINS,
		.v.pins = (const struct hda_pintbl[]) {
			{0x12, 0x90a60130},
			{0x13, 0x40000000},
			{0x14, 0x90170110},
			{0x18, 0x411111f0},
			{0x19, 0x04a11040},
			{0x1a, 0x411111f0},
			{0x1b, 0x90170112},
			{0x1d, 0x40759a05},
			{0x1e, 0x411111f0},
			{0x21, 0x04211020},
			{ }
		},
		.chained = true,
		.chain_id = ALC255_FIXUP_MIC_MUTE_LED
	},
	[ALC269_FIXUP_ASUS_X101_FUNC] = {
		.type = HDA_FIXUP_FUNC,
		.v.func = alc269_fixup_x101_headset_mic,
	},
	[ALC269_FIXUP_ASUS_X101_VERB] = {
		.type = HDA_FIXUP_VERBS,
		.v.verbs = (const struct hda_verb[]) {
			{0x18, AC_VERB_SET_PIN_WIDGET_CONTROL, 0},
			{0x20, AC_VERB_SET_COEF_INDEX, 0x08},
			{0x20, AC_VERB_SET_PROC_COEF,  0x0310},
			{ }
		},
		.chained = true,
		.chain_id = ALC269_FIXUP_ASUS_X101_FUNC
	},
	[ALC269_FIXUP_ASUS_X101] = {
		.type = HDA_FIXUP_PINS,
		.v.pins = (const struct hda_pintbl[]) {
			{ 0x18, 0x04a1182c }, /* Headset mic */
			{ }
		},
		.chained = true,
		.chain_id = ALC269_FIXUP_ASUS_X101_VERB
	},
	[ALC271_FIXUP_AMIC_MIC2] = {
		.type = HDA_FIXUP_PINS,
		.v.pins = (const struct hda_pintbl[]) {
			{ 0x14, 0x99130110 }, /* speaker */
			{ 0x19, 0x01a19c20 }, /* mic */
			{ 0x1b, 0x99a7012f }, /* int-mic */
			{ 0x21, 0x0121401f }, /* HP out */
			{ }
		},
	},
	[ALC271_FIXUP_HP_GATE_MIC_JACK] = {
		.type = HDA_FIXUP_FUNC,
		.v.func = alc271_hp_gate_mic_jack,
		.chained = true,
		.chain_id = ALC271_FIXUP_AMIC_MIC2,
	},
	[ALC271_FIXUP_HP_GATE_MIC_JACK_E1_572] = {
		.type = HDA_FIXUP_FUNC,
		.v.func = alc269_fixup_limit_int_mic_boost,
		.chained = true,
		.chain_id = ALC271_FIXUP_HP_GATE_MIC_JACK,
	},
	[ALC269_FIXUP_ACER_AC700] = {
		.type = HDA_FIXUP_PINS,
		.v.pins = (const struct hda_pintbl[]) {
			{ 0x12, 0x99a3092f }, /* int-mic */
			{ 0x14, 0x99130110 }, /* speaker */
			{ 0x18, 0x03a11c20 }, /* mic */
			{ 0x1e, 0x0346101e }, /* SPDIF1 */
			{ 0x21, 0x0321101f }, /* HP out */
			{ }
		},
		.chained = true,
		.chain_id = ALC271_FIXUP_DMIC,
	},
	[ALC269_FIXUP_LIMIT_INT_MIC_BOOST] = {
		.type = HDA_FIXUP_FUNC,
		.v.func = alc269_fixup_limit_int_mic_boost,
		.chained = true,
		.chain_id = ALC269_FIXUP_THINKPAD_ACPI,
	},
	[ALC269VB_FIXUP_ASUS_ZENBOOK] = {
		.type = HDA_FIXUP_FUNC,
		.v.func = alc269_fixup_limit_int_mic_boost,
		.chained = true,
		.chain_id = ALC269VB_FIXUP_DMIC,
	},
	[ALC269VB_FIXUP_ASUS_ZENBOOK_UX31A] = {
		.type = HDA_FIXUP_VERBS,
		.v.verbs = (const struct hda_verb[]) {
			/* class-D output amp +5dB */
			{ 0x20, AC_VERB_SET_COEF_INDEX, 0x12 },
			{ 0x20, AC_VERB_SET_PROC_COEF, 0x2800 },
			{}
		},
		.chained = true,
		.chain_id = ALC269VB_FIXUP_ASUS_ZENBOOK,
	},
	[ALC269_FIXUP_LIMIT_INT_MIC_BOOST_MUTE_LED] = {
		.type = HDA_FIXUP_FUNC,
		.v.func = alc269_fixup_limit_int_mic_boost,
		.chained = true,
		.chain_id = ALC269_FIXUP_HP_MUTE_LED_MIC1,
	},
	[ALC269VB_FIXUP_ORDISSIMO_EVE2] = {
		.type = HDA_FIXUP_PINS,
		.v.pins = (const struct hda_pintbl[]) {
			{ 0x12, 0x99a3092f }, /* int-mic */
			{ 0x18, 0x03a11d20 }, /* mic */
			{ 0x19, 0x411111f0 }, /* Unused bogus pin */
			{ }
		},
	},
	[ALC283_FIXUP_CHROME_BOOK] = {
		.type = HDA_FIXUP_FUNC,
		.v.func = alc283_fixup_chromebook,
	},
	[ALC283_FIXUP_SENSE_COMBO_JACK] = {
		.type = HDA_FIXUP_FUNC,
		.v.func = alc283_fixup_sense_combo_jack,
		.chained = true,
		.chain_id = ALC283_FIXUP_CHROME_BOOK,
	},
	[ALC282_FIXUP_ASUS_TX300] = {
		.type = HDA_FIXUP_FUNC,
		.v.func = alc282_fixup_asus_tx300,
	},
	[ALC283_FIXUP_INT_MIC] = {
		.type = HDA_FIXUP_VERBS,
		.v.verbs = (const struct hda_verb[]) {
			{0x20, AC_VERB_SET_COEF_INDEX, 0x1a},
			{0x20, AC_VERB_SET_PROC_COEF, 0x0011},
			{ }
		},
		.chained = true,
		.chain_id = ALC269_FIXUP_LIMIT_INT_MIC_BOOST
	},
	[ALC290_FIXUP_SUBWOOFER_HSJACK] = {
		.type = HDA_FIXUP_PINS,
		.v.pins = (const struct hda_pintbl[]) {
			{ 0x17, 0x90170112 }, /* subwoofer */
			{ }
		},
		.chained = true,
		.chain_id = ALC290_FIXUP_MONO_SPEAKERS_HSJACK,
	},
	[ALC290_FIXUP_SUBWOOFER] = {
		.type = HDA_FIXUP_PINS,
		.v.pins = (const struct hda_pintbl[]) {
			{ 0x17, 0x90170112 }, /* subwoofer */
			{ }
		},
		.chained = true,
		.chain_id = ALC290_FIXUP_MONO_SPEAKERS,
	},
	[ALC290_FIXUP_MONO_SPEAKERS] = {
		.type = HDA_FIXUP_FUNC,
		.v.func = alc290_fixup_mono_speakers,
	},
	[ALC290_FIXUP_MONO_SPEAKERS_HSJACK] = {
		.type = HDA_FIXUP_FUNC,
		.v.func = alc290_fixup_mono_speakers,
		.chained = true,
		.chain_id = ALC269_FIXUP_DELL3_MIC_NO_PRESENCE,
	},
	[ALC269_FIXUP_THINKPAD_ACPI] = {
		.type = HDA_FIXUP_FUNC,
		.v.func = alc_fixup_thinkpad_acpi,
		.chained = true,
		.chain_id = ALC269_FIXUP_SKU_IGNORE,
	},
	[ALC269_FIXUP_DMIC_THINKPAD_ACPI] = {
		.type = HDA_FIXUP_FUNC,
		.v.func = alc_fixup_inv_dmic,
		.chained = true,
		.chain_id = ALC269_FIXUP_THINKPAD_ACPI,
	},
	[ALC255_FIXUP_ACER_MIC_NO_PRESENCE] = {
		.type = HDA_FIXUP_PINS,
		.v.pins = (const struct hda_pintbl[]) {
			{ 0x19, 0x01a1913c }, /* use as headset mic, without its own jack detect */
			{ }
		},
		.chained = true,
		.chain_id = ALC255_FIXUP_HEADSET_MODE
	},
	[ALC255_FIXUP_ASUS_MIC_NO_PRESENCE] = {
		.type = HDA_FIXUP_PINS,
		.v.pins = (const struct hda_pintbl[]) {
			{ 0x19, 0x01a1913c }, /* use as headset mic, without its own jack detect */
			{ }
		},
		.chained = true,
		.chain_id = ALC255_FIXUP_HEADSET_MODE
	},
	[ALC255_FIXUP_DELL1_MIC_NO_PRESENCE] = {
		.type = HDA_FIXUP_PINS,
		.v.pins = (const struct hda_pintbl[]) {
			{ 0x19, 0x01a1913c }, /* use as headset mic, without its own jack detect */
			{ 0x1a, 0x01a1913d }, /* use as headphone mic, without its own jack detect */
			{ }
		},
		.chained = true,
		.chain_id = ALC255_FIXUP_HEADSET_MODE
	},
	[ALC255_FIXUP_DELL2_MIC_NO_PRESENCE] = {
		.type = HDA_FIXUP_PINS,
		.v.pins = (const struct hda_pintbl[]) {
			{ 0x19, 0x01a1913c }, /* use as headset mic, without its own jack detect */
			{ }
		},
		.chained = true,
		.chain_id = ALC255_FIXUP_HEADSET_MODE_NO_HP_MIC
	},
	[ALC255_FIXUP_HEADSET_MODE] = {
		.type = HDA_FIXUP_FUNC,
		.v.func = alc_fixup_headset_mode_alc255,
		.chained = true,
		.chain_id = ALC255_FIXUP_MIC_MUTE_LED
	},
	[ALC255_FIXUP_HEADSET_MODE_NO_HP_MIC] = {
		.type = HDA_FIXUP_FUNC,
		.v.func = alc_fixup_headset_mode_alc255_no_hp_mic,
	},
	[ALC293_FIXUP_DELL1_MIC_NO_PRESENCE] = {
		.type = HDA_FIXUP_PINS,
		.v.pins = (const struct hda_pintbl[]) {
			{ 0x18, 0x01a1913d }, /* use as headphone mic, without its own jack detect */
			{ 0x1a, 0x01a1913c }, /* use as headset mic, without its own jack detect */
			{ }
		},
		.chained = true,
		.chain_id = ALC269_FIXUP_HEADSET_MODE
	},
	[ALC292_FIXUP_TPT440_DOCK] = {
		.type = HDA_FIXUP_FUNC,
		.v.func = alc_fixup_tpt440_dock,
		.chained = true,
		.chain_id = ALC269_FIXUP_LIMIT_INT_MIC_BOOST
	},
	[ALC292_FIXUP_TPT440] = {
		.type = HDA_FIXUP_FUNC,
		.v.func = alc_fixup_disable_aamix,
		.chained = true,
		.chain_id = ALC292_FIXUP_TPT440_DOCK,
	},
	[ALC283_FIXUP_HEADSET_MIC] = {
		.type = HDA_FIXUP_PINS,
		.v.pins = (const struct hda_pintbl[]) {
			{ 0x19, 0x04a110f0 },
			{ },
		},
	},
	[ALC255_FIXUP_MIC_MUTE_LED] = {
		.type = HDA_FIXUP_FUNC,
		.v.func = snd_hda_gen_fixup_micmute_led,
	},
	[ALC282_FIXUP_ASPIRE_V5_PINS] = {
		.type = HDA_FIXUP_PINS,
		.v.pins = (const struct hda_pintbl[]) {
			{ 0x12, 0x90a60130 },
			{ 0x14, 0x90170110 },
			{ 0x17, 0x40000008 },
			{ 0x18, 0x411111f0 },
			{ 0x19, 0x01a1913c },
			{ 0x1a, 0x411111f0 },
			{ 0x1b, 0x411111f0 },
			{ 0x1d, 0x40f89b2d },
			{ 0x1e, 0x411111f0 },
			{ 0x21, 0x0321101f },
			{ },
		},
	},
	[ALC280_FIXUP_HP_GPIO4] = {
		.type = HDA_FIXUP_FUNC,
		.v.func = alc280_fixup_hp_gpio4,
	},
	[ALC286_FIXUP_HP_GPIO_LED] = {
		.type = HDA_FIXUP_FUNC,
		.v.func = alc286_fixup_hp_gpio_led,
	},
	[ALC280_FIXUP_HP_GPIO2_MIC_HOTKEY] = {
		.type = HDA_FIXUP_FUNC,
		.v.func = alc280_fixup_hp_gpio2_mic_hotkey,
	},
	[ALC280_FIXUP_HP_DOCK_PINS] = {
		.type = HDA_FIXUP_PINS,
		.v.pins = (const struct hda_pintbl[]) {
			{ 0x1b, 0x21011020 }, /* line-out */
			{ 0x1a, 0x01a1903c }, /* headset mic */
			{ 0x18, 0x2181103f }, /* line-in */
			{ },
		},
		.chained = true,
		.chain_id = ALC280_FIXUP_HP_GPIO4
	},
	[ALC269_FIXUP_HP_DOCK_GPIO_MIC1_LED] = {
		.type = HDA_FIXUP_PINS,
		.v.pins = (const struct hda_pintbl[]) {
			{ 0x1b, 0x21011020 }, /* line-out */
			{ 0x18, 0x2181103f }, /* line-in */
			{ },
		},
		.chained = true,
		.chain_id = ALC269_FIXUP_HP_GPIO_MIC1_LED
	},
	[ALC280_FIXUP_HP_9480M] = {
		.type = HDA_FIXUP_FUNC,
		.v.func = alc280_fixup_hp_9480m,
	},
	[ALC288_FIXUP_DELL_HEADSET_MODE] = {
		.type = HDA_FIXUP_FUNC,
		.v.func = alc_fixup_headset_mode_dell_alc288,
		.chained = true,
		.chain_id = ALC255_FIXUP_MIC_MUTE_LED
	},
	[ALC288_FIXUP_DELL1_MIC_NO_PRESENCE] = {
		.type = HDA_FIXUP_PINS,
		.v.pins = (const struct hda_pintbl[]) {
			{ 0x18, 0x01a1913c }, /* use as headset mic, without its own jack detect */
			{ 0x1a, 0x01a1913d }, /* use as headphone mic, without its own jack detect */
			{ }
		},
		.chained = true,
		.chain_id = ALC288_FIXUP_DELL_HEADSET_MODE
	},
	[ALC288_FIXUP_DISABLE_AAMIX] = {
		.type = HDA_FIXUP_FUNC,
		.v.func = alc_fixup_disable_aamix,
		.chained = true,
		.chain_id = ALC288_FIXUP_DELL1_MIC_NO_PRESENCE
	},
	[ALC288_FIXUP_DELL_XPS_13] = {
		.type = HDA_FIXUP_FUNC,
		.v.func = alc_fixup_dell_xps13,
		.chained = true,
		.chain_id = ALC288_FIXUP_DISABLE_AAMIX
	},
	[ALC292_FIXUP_DISABLE_AAMIX] = {
		.type = HDA_FIXUP_FUNC,
		.v.func = alc_fixup_disable_aamix,
		.chained = true,
		.chain_id = ALC269_FIXUP_DELL2_MIC_NO_PRESENCE
	},
	[ALC293_FIXUP_DISABLE_AAMIX_MULTIJACK] = {
		.type = HDA_FIXUP_FUNC,
		.v.func = alc_fixup_disable_aamix,
		.chained = true,
		.chain_id = ALC293_FIXUP_DELL1_MIC_NO_PRESENCE
	},
	[ALC292_FIXUP_DELL_E7X] = {
		.type = HDA_FIXUP_FUNC,
		.v.func = alc_fixup_dell_xps13,
		.chained = true,
		.chain_id = ALC292_FIXUP_DISABLE_AAMIX
	},
	[ALC298_FIXUP_DELL1_MIC_NO_PRESENCE] = {
		.type = HDA_FIXUP_PINS,
		.v.pins = (const struct hda_pintbl[]) {
			{ 0x18, 0x01a1913c }, /* use as headset mic, without its own jack detect */
			{ 0x1a, 0x01a1913d }, /* use as headphone mic, without its own jack detect */
			{ }
		},
		.chained = true,
		.chain_id = ALC269_FIXUP_HEADSET_MODE
	},
	[ALC298_FIXUP_DELL_AIO_MIC_NO_PRESENCE] = {
		.type = HDA_FIXUP_PINS,
		.v.pins = (const struct hda_pintbl[]) {
			{ 0x18, 0x01a1913c }, /* use as headset mic, without its own jack detect */
			{ }
		},
		.chained = true,
		.chain_id = ALC269_FIXUP_HEADSET_MODE
	},
	[ALC275_FIXUP_DELL_XPS] = {
		.type = HDA_FIXUP_VERBS,
		.v.verbs = (const struct hda_verb[]) {
			/* Enables internal speaker */
			{0x20, AC_VERB_SET_COEF_INDEX, 0x1f},
			{0x20, AC_VERB_SET_PROC_COEF, 0x00c0},
			{0x20, AC_VERB_SET_COEF_INDEX, 0x30},
			{0x20, AC_VERB_SET_PROC_COEF, 0x00b1},
			{}
		}
	},
	[ALC256_FIXUP_DELL_XPS_13_HEADPHONE_NOISE] = {
		.type = HDA_FIXUP_VERBS,
		.v.verbs = (const struct hda_verb[]) {
			/* Disable pass-through path for FRONT 14h */
			{0x20, AC_VERB_SET_COEF_INDEX, 0x36},
			{0x20, AC_VERB_SET_PROC_COEF, 0x1737},
			{}
		},
		.chained = true,
		.chain_id = ALC255_FIXUP_DELL1_MIC_NO_PRESENCE
	},
	[ALC293_FIXUP_LENOVO_SPK_NOISE] = {
		.type = HDA_FIXUP_FUNC,
		.v.func = alc_fixup_disable_aamix,
		.chained = true,
		.chain_id = ALC269_FIXUP_THINKPAD_ACPI
	},
	[ALC233_FIXUP_LENOVO_LINE2_MIC_HOTKEY] = {
		.type = HDA_FIXUP_FUNC,
		.v.func = alc233_fixup_lenovo_line2_mic_hotkey,
	},
	[ALC255_FIXUP_DELL_SPK_NOISE] = {
		.type = HDA_FIXUP_FUNC,
		.v.func = alc_fixup_disable_aamix,
		.chained = true,
		.chain_id = ALC255_FIXUP_DELL1_MIC_NO_PRESENCE
	},
	[ALC225_FIXUP_DISABLE_MIC_VREF] = {
		.type = HDA_FIXUP_FUNC,
		.v.func = alc_fixup_disable_mic_vref,
		.chained = true,
		.chain_id = ALC269_FIXUP_DELL1_MIC_NO_PRESENCE
	},
	[ALC225_FIXUP_DELL1_MIC_NO_PRESENCE] = {
		.type = HDA_FIXUP_VERBS,
		.v.verbs = (const struct hda_verb[]) {
			/* Disable pass-through path for FRONT 14h */
			{ 0x20, AC_VERB_SET_COEF_INDEX, 0x36 },
			{ 0x20, AC_VERB_SET_PROC_COEF, 0x57d7 },
			{}
		},
		.chained = true,
		.chain_id = ALC225_FIXUP_DISABLE_MIC_VREF
	},
	[ALC280_FIXUP_HP_HEADSET_MIC] = {
		.type = HDA_FIXUP_FUNC,
		.v.func = alc_fixup_disable_aamix,
		.chained = true,
		.chain_id = ALC269_FIXUP_HEADSET_MIC,
	},
	[ALC221_FIXUP_HP_FRONT_MIC] = {
		.type = HDA_FIXUP_PINS,
		.v.pins = (const struct hda_pintbl[]) {
			{ 0x19, 0x02a19020 }, /* Front Mic */
			{ }
		},
	},
	[ALC292_FIXUP_TPT460] = {
		.type = HDA_FIXUP_FUNC,
		.v.func = alc_fixup_tpt440_dock,
		.chained = true,
		.chain_id = ALC293_FIXUP_LENOVO_SPK_NOISE,
	},
	[ALC298_FIXUP_SPK_VOLUME] = {
		.type = HDA_FIXUP_FUNC,
		.v.func = alc298_fixup_speaker_volume,
		.chained = true,
		.chain_id = ALC298_FIXUP_DELL_AIO_MIC_NO_PRESENCE,
	},
	[ALC295_FIXUP_DISABLE_DAC3] = {
		.type = HDA_FIXUP_FUNC,
		.v.func = alc295_fixup_disable_dac3,
	},
	[ALC256_FIXUP_DELL_INSPIRON_7559_SUBWOOFER] = {
		.type = HDA_FIXUP_PINS,
		.v.pins = (const struct hda_pintbl[]) {
			{ 0x1b, 0x90170151 },
			{ }
		},
		.chained = true,
		.chain_id = ALC255_FIXUP_DELL1_MIC_NO_PRESENCE
	},
	[ALC269_FIXUP_ATIV_BOOK_8] = {
		.type = HDA_FIXUP_FUNC,
		.v.func = alc_fixup_auto_mute_via_amp,
		.chained = true,
		.chain_id = ALC269_FIXUP_NO_SHUTUP
	},
	[ALC221_FIXUP_HP_MIC_NO_PRESENCE] = {
		.type = HDA_FIXUP_PINS,
		.v.pins = (const struct hda_pintbl[]) {
			{ 0x18, 0x01a1913c }, /* use as headset mic, without its own jack detect */
			{ 0x1a, 0x01a1913d }, /* use as headphone mic, without its own jack detect */
			{ }
		},
		.chained = true,
		.chain_id = ALC269_FIXUP_HEADSET_MODE
	},
	[ALC256_FIXUP_ASUS_HEADSET_MODE] = {
		.type = HDA_FIXUP_FUNC,
		.v.func = alc_fixup_headset_mode,
	},
	[ALC256_FIXUP_ASUS_MIC] = {
		.type = HDA_FIXUP_PINS,
		.v.pins = (const struct hda_pintbl[]) {
			{ 0x13, 0x90a60160 }, /* use as internal mic */
			{ 0x19, 0x04a11120 }, /* use as headset mic, without its own jack detect */
			{ }
		},
		.chained = true,
		.chain_id = ALC256_FIXUP_ASUS_HEADSET_MODE
	},
	[ALC256_FIXUP_ASUS_AIO_GPIO2] = {
		.type = HDA_FIXUP_FUNC,
		/* Set up GPIO2 for the speaker amp */
		.v.func = alc_fixup_gpio4,
	},
	[ALC233_FIXUP_ASUS_MIC_NO_PRESENCE] = {
		.type = HDA_FIXUP_PINS,
		.v.pins = (const struct hda_pintbl[]) {
			{ 0x19, 0x01a1913c }, /* use as headset mic, without its own jack detect */
			{ }
		},
		.chained = true,
		.chain_id = ALC269_FIXUP_HEADSET_MIC
	},
	[ALC233_FIXUP_EAPD_COEF_AND_MIC_NO_PRESENCE] = {
		.type = HDA_FIXUP_VERBS,
		.v.verbs = (const struct hda_verb[]) {
			/* Enables internal speaker */
			{0x20, AC_VERB_SET_COEF_INDEX, 0x40},
			{0x20, AC_VERB_SET_PROC_COEF, 0x8800},
			{}
		},
		.chained = true,
		.chain_id = ALC233_FIXUP_ASUS_MIC_NO_PRESENCE
	},
	[ALC233_FIXUP_LENOVO_MULTI_CODECS] = {
		.type = HDA_FIXUP_FUNC,
		.v.func = alc233_alc662_fixup_lenovo_dual_codecs,
	},
	[ALC294_FIXUP_LENOVO_MIC_LOCATION] = {
		.type = HDA_FIXUP_PINS,
		.v.pins = (const struct hda_pintbl[]) {
			/* Change the mic location from front to right, otherwise there are
			   two front mics with the same name, pulseaudio can't handle them.
			   This is just a temporary workaround, after applying this fixup,
			   there will be one "Front Mic" and one "Mic" in this machine.
			 */
			{ 0x1a, 0x04a19040 },
			{ }
		},
	},
	[ALC225_FIXUP_DELL_WYSE_MIC_NO_PRESENCE] = {
		.type = HDA_FIXUP_PINS,
		.v.pins = (const struct hda_pintbl[]) {
			{ 0x16, 0x0101102f }, /* Rear Headset HP */
			{ 0x19, 0x02a1913c }, /* use as Front headset mic, without its own jack detect */
			{ 0x1a, 0x01a19030 }, /* Rear Headset MIC */
			{ 0x1b, 0x02011020 },
			{ }
		},
		.chained = true,
		.chain_id = ALC269_FIXUP_HEADSET_MODE_NO_HP_MIC
	},
	[ALC700_FIXUP_INTEL_REFERENCE] = {
		.type = HDA_FIXUP_VERBS,
		.v.verbs = (const struct hda_verb[]) {
			/* Enables internal speaker */
			{0x20, AC_VERB_SET_COEF_INDEX, 0x45},
			{0x20, AC_VERB_SET_PROC_COEF, 0x5289},
			{0x20, AC_VERB_SET_COEF_INDEX, 0x4A},
			{0x20, AC_VERB_SET_PROC_COEF, 0x001b},
			{0x58, AC_VERB_SET_COEF_INDEX, 0x00},
			{0x58, AC_VERB_SET_PROC_COEF, 0x3888},
			{0x20, AC_VERB_SET_COEF_INDEX, 0x6f},
			{0x20, AC_VERB_SET_PROC_COEF, 0x2c0b},
			{}
		}
	},
	[ALC274_FIXUP_DELL_BIND_DACS] = {
		.type = HDA_FIXUP_FUNC,
		.v.func = alc274_fixup_bind_dacs,
		.chained = true,
		.chain_id = ALC269_FIXUP_DELL1_MIC_NO_PRESENCE
	},
	[ALC274_FIXUP_DELL_AIO_LINEOUT_VERB] = {
		.type = HDA_FIXUP_PINS,
		.v.pins = (const struct hda_pintbl[]) {
			{ 0x1b, 0x0401102f },
			{ }
		},
		.chained = true,
		.chain_id = ALC274_FIXUP_DELL_BIND_DACS
	},
	[ALC298_FIXUP_TPT470_DOCK] = {
		.type = HDA_FIXUP_FUNC,
		.v.func = alc_fixup_tpt470_dock,
		.chained = true,
		.chain_id = ALC293_FIXUP_LENOVO_SPK_NOISE
	},
	[ALC255_FIXUP_DUMMY_LINEOUT_VERB] = {
		.type = HDA_FIXUP_PINS,
		.v.pins = (const struct hda_pintbl[]) {
			{ 0x14, 0x0201101f },
			{ }
		},
		.chained = true,
		.chain_id = ALC255_FIXUP_DELL1_MIC_NO_PRESENCE
	},
	[ALC255_FIXUP_DELL_HEADSET_MIC] = {
		.type = HDA_FIXUP_PINS,
		.v.pins = (const struct hda_pintbl[]) {
			{ 0x19, 0x01a1913c }, /* use as headset mic, without its own jack detect */
			{ }
		},
		.chained = true,
		.chain_id = ALC269_FIXUP_HEADSET_MIC
	},
	[ALC295_FIXUP_HP_X360] = {
		.type = HDA_FIXUP_FUNC,
		.v.func = alc295_fixup_hp_top_speakers,
		.chained = true,
		.chain_id = ALC269_FIXUP_HP_MUTE_LED_MIC3
	},
	[ALC221_FIXUP_HP_HEADSET_MIC] = {
		.type = HDA_FIXUP_PINS,
		.v.pins = (const struct hda_pintbl[]) {
			{ 0x19, 0x0181313f},
			{ }
		},
		.chained = true,
		.chain_id = ALC269_FIXUP_HEADSET_MIC
	},
	[ALC285_FIXUP_LENOVO_HEADPHONE_NOISE] = {
		.type = HDA_FIXUP_FUNC,
		.v.func = alc285_fixup_invalidate_dacs,
		.chained = true,
		.chain_id = ALC269_FIXUP_THINKPAD_ACPI
	},
	[ALC295_FIXUP_HP_AUTO_MUTE] = {
		.type = HDA_FIXUP_FUNC,
		.v.func = alc_fixup_auto_mute_via_amp,
	},
	[ALC286_FIXUP_ACER_AIO_MIC_NO_PRESENCE] = {
		.type = HDA_FIXUP_PINS,
		.v.pins = (const struct hda_pintbl[]) {
			{ 0x18, 0x01a1913c }, /* use as headset mic, without its own jack detect */
			{ }
		},
		.chained = true,
		.chain_id = ALC269_FIXUP_HEADSET_MIC
	},
	[ALC294_FIXUP_ASUS_MIC] = {
		.type = HDA_FIXUP_PINS,
		.v.pins = (const struct hda_pintbl[]) {
			{ 0x13, 0x90a60160 }, /* use as internal mic */
			{ 0x19, 0x04a11120 }, /* use as headset mic, without its own jack detect */
			{ }
		},
		.chained = true,
		.chain_id = ALC269_FIXUP_HEADSET_MODE_NO_HP_MIC
	},
	[ALC294_FIXUP_ASUS_HEADSET_MIC] = {
		.type = HDA_FIXUP_PINS,
		.v.pins = (const struct hda_pintbl[]) {
			{ 0x19, 0x01a1103c }, /* use as headset mic */
			{ }
		},
		.chained = true,
		.chain_id = ALC269_FIXUP_HEADSET_MODE_NO_HP_MIC
	},
	[ALC294_FIXUP_ASUS_SPK] = {
		.type = HDA_FIXUP_VERBS,
		.v.verbs = (const struct hda_verb[]) {
			/* Set EAPD high */
			{ 0x20, AC_VERB_SET_COEF_INDEX, 0x40 },
			{ 0x20, AC_VERB_SET_PROC_COEF, 0x8800 },
			{ }
		},
		.chained = true,
		.chain_id = ALC294_FIXUP_ASUS_HEADSET_MIC
	},
	[ALC225_FIXUP_HEADSET_JACK] = {
		.type = HDA_FIXUP_FUNC,
		.v.func = alc_fixup_headset_jack,
	},
<<<<<<< HEAD
=======
	[ALC293_FIXUP_SYSTEM76_MIC_NO_PRESENCE] = {
		.type = HDA_FIXUP_PINS,
		.v.pins = (const struct hda_pintbl[]) {
			{ 0x1a, 0x01a1913c }, /* use as headset mic, without its own jack detect */
			{ }
		},
		.chained = true,
		.chain_id = ALC269_FIXUP_HEADSET_MODE_NO_HP_MIC
	},
>>>>>>> 0a5cf9e8
};

static const struct snd_pci_quirk alc269_fixup_tbl[] = {
	SND_PCI_QUIRK(0x1025, 0x0283, "Acer TravelMate 8371", ALC269_FIXUP_INV_DMIC),
	SND_PCI_QUIRK(0x1025, 0x029b, "Acer 1810TZ", ALC269_FIXUP_INV_DMIC),
	SND_PCI_QUIRK(0x1025, 0x0349, "Acer AOD260", ALC269_FIXUP_INV_DMIC),
	SND_PCI_QUIRK(0x1025, 0x047c, "Acer AC700", ALC269_FIXUP_ACER_AC700),
	SND_PCI_QUIRK(0x1025, 0x072d, "Acer Aspire V5-571G", ALC269_FIXUP_ASPIRE_HEADSET_MIC),
	SND_PCI_QUIRK(0x1025, 0x080d, "Acer Aspire V5-122P", ALC269_FIXUP_ASPIRE_HEADSET_MIC),
	SND_PCI_QUIRK(0x1025, 0x0740, "Acer AO725", ALC271_FIXUP_HP_GATE_MIC_JACK),
	SND_PCI_QUIRK(0x1025, 0x0742, "Acer AO756", ALC271_FIXUP_HP_GATE_MIC_JACK),
	SND_PCI_QUIRK(0x1025, 0x0762, "Acer Aspire E1-472", ALC271_FIXUP_HP_GATE_MIC_JACK_E1_572),
	SND_PCI_QUIRK(0x1025, 0x0775, "Acer Aspire E1-572", ALC271_FIXUP_HP_GATE_MIC_JACK_E1_572),
	SND_PCI_QUIRK(0x1025, 0x079b, "Acer Aspire V5-573G", ALC282_FIXUP_ASPIRE_V5_PINS),
	SND_PCI_QUIRK(0x1025, 0x102b, "Acer Aspire C24-860", ALC286_FIXUP_ACER_AIO_MIC_NO_PRESENCE),
	SND_PCI_QUIRK(0x1025, 0x106d, "Acer Cloudbook 14", ALC283_FIXUP_CHROME_BOOK),
	SND_PCI_QUIRK(0x1025, 0x128f, "Acer Veriton Z6860G", ALC286_FIXUP_ACER_AIO_MIC_NO_PRESENCE),
	SND_PCI_QUIRK(0x1025, 0x1290, "Acer Veriton Z4860G", ALC286_FIXUP_ACER_AIO_MIC_NO_PRESENCE),
	SND_PCI_QUIRK(0x1025, 0x1291, "Acer Veriton Z4660G", ALC286_FIXUP_ACER_AIO_MIC_NO_PRESENCE),
	SND_PCI_QUIRK(0x1028, 0x0470, "Dell M101z", ALC269_FIXUP_DELL_M101Z),
	SND_PCI_QUIRK(0x1028, 0x054b, "Dell XPS one 2710", ALC275_FIXUP_DELL_XPS),
	SND_PCI_QUIRK(0x1028, 0x05bd, "Dell Latitude E6440", ALC292_FIXUP_DELL_E7X),
	SND_PCI_QUIRK(0x1028, 0x05be, "Dell Latitude E6540", ALC292_FIXUP_DELL_E7X),
	SND_PCI_QUIRK(0x1028, 0x05ca, "Dell Latitude E7240", ALC292_FIXUP_DELL_E7X),
	SND_PCI_QUIRK(0x1028, 0x05cb, "Dell Latitude E7440", ALC292_FIXUP_DELL_E7X),
	SND_PCI_QUIRK(0x1028, 0x05da, "Dell Vostro 5460", ALC290_FIXUP_SUBWOOFER),
	SND_PCI_QUIRK(0x1028, 0x05f4, "Dell", ALC269_FIXUP_DELL1_MIC_NO_PRESENCE),
	SND_PCI_QUIRK(0x1028, 0x05f5, "Dell", ALC269_FIXUP_DELL1_MIC_NO_PRESENCE),
	SND_PCI_QUIRK(0x1028, 0x05f6, "Dell", ALC269_FIXUP_DELL1_MIC_NO_PRESENCE),
	SND_PCI_QUIRK(0x1028, 0x0615, "Dell Vostro 5470", ALC290_FIXUP_SUBWOOFER_HSJACK),
	SND_PCI_QUIRK(0x1028, 0x0616, "Dell Vostro 5470", ALC290_FIXUP_SUBWOOFER_HSJACK),
	SND_PCI_QUIRK(0x1028, 0x062c, "Dell Latitude E5550", ALC292_FIXUP_DELL_E7X),
	SND_PCI_QUIRK(0x1028, 0x062e, "Dell Latitude E7450", ALC292_FIXUP_DELL_E7X),
	SND_PCI_QUIRK(0x1028, 0x0638, "Dell Inspiron 5439", ALC290_FIXUP_MONO_SPEAKERS_HSJACK),
	SND_PCI_QUIRK(0x1028, 0x064a, "Dell", ALC293_FIXUP_DELL1_MIC_NO_PRESENCE),
	SND_PCI_QUIRK(0x1028, 0x064b, "Dell", ALC293_FIXUP_DELL1_MIC_NO_PRESENCE),
	SND_PCI_QUIRK(0x1028, 0x0665, "Dell XPS 13", ALC288_FIXUP_DELL_XPS_13),
	SND_PCI_QUIRK(0x1028, 0x0669, "Dell Optiplex 9020m", ALC255_FIXUP_DELL1_MIC_NO_PRESENCE),
	SND_PCI_QUIRK(0x1028, 0x069a, "Dell Vostro 5480", ALC290_FIXUP_SUBWOOFER_HSJACK),
	SND_PCI_QUIRK(0x1028, 0x06c7, "Dell", ALC255_FIXUP_DELL1_MIC_NO_PRESENCE),
	SND_PCI_QUIRK(0x1028, 0x06d9, "Dell", ALC293_FIXUP_DELL1_MIC_NO_PRESENCE),
	SND_PCI_QUIRK(0x1028, 0x06da, "Dell", ALC293_FIXUP_DELL1_MIC_NO_PRESENCE),
	SND_PCI_QUIRK(0x1028, 0x06db, "Dell", ALC293_FIXUP_DISABLE_AAMIX_MULTIJACK),
	SND_PCI_QUIRK(0x1028, 0x06dd, "Dell", ALC293_FIXUP_DISABLE_AAMIX_MULTIJACK),
	SND_PCI_QUIRK(0x1028, 0x06de, "Dell", ALC293_FIXUP_DISABLE_AAMIX_MULTIJACK),
	SND_PCI_QUIRK(0x1028, 0x06df, "Dell", ALC293_FIXUP_DISABLE_AAMIX_MULTIJACK),
	SND_PCI_QUIRK(0x1028, 0x06e0, "Dell", ALC293_FIXUP_DISABLE_AAMIX_MULTIJACK),
	SND_PCI_QUIRK(0x1028, 0x0704, "Dell XPS 13 9350", ALC256_FIXUP_DELL_XPS_13_HEADPHONE_NOISE),
	SND_PCI_QUIRK(0x1028, 0x0706, "Dell Inspiron 7559", ALC256_FIXUP_DELL_INSPIRON_7559_SUBWOOFER),
	SND_PCI_QUIRK(0x1028, 0x0725, "Dell Inspiron 3162", ALC255_FIXUP_DELL_SPK_NOISE),
	SND_PCI_QUIRK(0x1028, 0x075b, "Dell XPS 13 9360", ALC256_FIXUP_DELL_XPS_13_HEADPHONE_NOISE),
	SND_PCI_QUIRK(0x1028, 0x075c, "Dell XPS 27 7760", ALC298_FIXUP_SPK_VOLUME),
	SND_PCI_QUIRK(0x1028, 0x075d, "Dell AIO", ALC298_FIXUP_SPK_VOLUME),
	SND_PCI_QUIRK(0x1028, 0x07b0, "Dell Precision 7520", ALC295_FIXUP_DISABLE_DAC3),
	SND_PCI_QUIRK(0x1028, 0x0798, "Dell Inspiron 17 7000 Gaming", ALC256_FIXUP_DELL_INSPIRON_7559_SUBWOOFER),
	SND_PCI_QUIRK(0x1028, 0x080c, "Dell WYSE", ALC225_FIXUP_DELL_WYSE_MIC_NO_PRESENCE),
	SND_PCI_QUIRK(0x1028, 0x082a, "Dell XPS 13 9360", ALC256_FIXUP_DELL_XPS_13_HEADPHONE_NOISE),
	SND_PCI_QUIRK(0x1028, 0x084b, "Dell", ALC274_FIXUP_DELL_AIO_LINEOUT_VERB),
	SND_PCI_QUIRK(0x1028, 0x084e, "Dell", ALC274_FIXUP_DELL_AIO_LINEOUT_VERB),
	SND_PCI_QUIRK(0x1028, 0x0871, "Dell Precision 3630", ALC255_FIXUP_DELL_HEADSET_MIC),
	SND_PCI_QUIRK(0x1028, 0x0872, "Dell Precision 3630", ALC255_FIXUP_DELL_HEADSET_MIC),
	SND_PCI_QUIRK(0x1028, 0x0873, "Dell Precision 3930", ALC255_FIXUP_DUMMY_LINEOUT_VERB),
	SND_PCI_QUIRK(0x1028, 0x0935, "Dell", ALC274_FIXUP_DELL_AIO_LINEOUT_VERB),
	SND_PCI_QUIRK(0x1028, 0x164a, "Dell", ALC293_FIXUP_DELL1_MIC_NO_PRESENCE),
	SND_PCI_QUIRK(0x1028, 0x164b, "Dell", ALC293_FIXUP_DELL1_MIC_NO_PRESENCE),
	SND_PCI_QUIRK(0x103c, 0x1586, "HP", ALC269_FIXUP_HP_MUTE_LED_MIC2),
	SND_PCI_QUIRK(0x103c, 0x18e6, "HP", ALC269_FIXUP_HP_GPIO_LED),
	SND_PCI_QUIRK(0x103c, 0x218b, "HP", ALC269_FIXUP_LIMIT_INT_MIC_BOOST_MUTE_LED),
	SND_PCI_QUIRK(0x103c, 0x225f, "HP", ALC280_FIXUP_HP_GPIO2_MIC_HOTKEY),
	/* ALC282 */
	SND_PCI_QUIRK(0x103c, 0x21f9, "HP", ALC269_FIXUP_HP_MUTE_LED_MIC1),
	SND_PCI_QUIRK(0x103c, 0x2210, "HP", ALC269_FIXUP_HP_MUTE_LED_MIC1),
	SND_PCI_QUIRK(0x103c, 0x2214, "HP", ALC269_FIXUP_HP_MUTE_LED_MIC1),
	SND_PCI_QUIRK(0x103c, 0x2236, "HP", ALC269_FIXUP_HP_LINE1_MIC1_LED),
	SND_PCI_QUIRK(0x103c, 0x2237, "HP", ALC269_FIXUP_HP_LINE1_MIC1_LED),
	SND_PCI_QUIRK(0x103c, 0x2238, "HP", ALC269_FIXUP_HP_LINE1_MIC1_LED),
	SND_PCI_QUIRK(0x103c, 0x2239, "HP", ALC269_FIXUP_HP_LINE1_MIC1_LED),
	SND_PCI_QUIRK(0x103c, 0x224b, "HP", ALC269_FIXUP_HP_LINE1_MIC1_LED),
	SND_PCI_QUIRK(0x103c, 0x2268, "HP", ALC269_FIXUP_HP_MUTE_LED_MIC1),
	SND_PCI_QUIRK(0x103c, 0x226a, "HP", ALC269_FIXUP_HP_MUTE_LED_MIC1),
	SND_PCI_QUIRK(0x103c, 0x226b, "HP", ALC269_FIXUP_HP_MUTE_LED_MIC1),
	SND_PCI_QUIRK(0x103c, 0x226e, "HP", ALC269_FIXUP_HP_MUTE_LED_MIC1),
	SND_PCI_QUIRK(0x103c, 0x2271, "HP", ALC286_FIXUP_HP_GPIO_LED),
	SND_PCI_QUIRK(0x103c, 0x2272, "HP", ALC280_FIXUP_HP_DOCK_PINS),
	SND_PCI_QUIRK(0x103c, 0x2273, "HP", ALC280_FIXUP_HP_DOCK_PINS),
	SND_PCI_QUIRK(0x103c, 0x229e, "HP", ALC269_FIXUP_HP_MUTE_LED_MIC1),
	SND_PCI_QUIRK(0x103c, 0x22b2, "HP", ALC269_FIXUP_HP_MUTE_LED_MIC1),
	SND_PCI_QUIRK(0x103c, 0x22b7, "HP", ALC269_FIXUP_HP_MUTE_LED_MIC1),
	SND_PCI_QUIRK(0x103c, 0x22bf, "HP", ALC269_FIXUP_HP_MUTE_LED_MIC1),
	SND_PCI_QUIRK(0x103c, 0x22cf, "HP", ALC269_FIXUP_HP_MUTE_LED_MIC1),
	SND_PCI_QUIRK(0x103c, 0x22db, "HP", ALC280_FIXUP_HP_9480M),
	SND_PCI_QUIRK(0x103c, 0x22dc, "HP", ALC269_FIXUP_HP_GPIO_MIC1_LED),
	SND_PCI_QUIRK(0x103c, 0x22fb, "HP", ALC269_FIXUP_HP_GPIO_MIC1_LED),
	/* ALC290 */
	SND_PCI_QUIRK(0x103c, 0x221b, "HP", ALC269_FIXUP_HP_GPIO_MIC1_LED),
	SND_PCI_QUIRK(0x103c, 0x2221, "HP", ALC269_FIXUP_HP_GPIO_MIC1_LED),
	SND_PCI_QUIRK(0x103c, 0x2225, "HP", ALC269_FIXUP_HP_GPIO_MIC1_LED),
	SND_PCI_QUIRK(0x103c, 0x2253, "HP", ALC269_FIXUP_HP_GPIO_MIC1_LED),
	SND_PCI_QUIRK(0x103c, 0x2254, "HP", ALC269_FIXUP_HP_GPIO_MIC1_LED),
	SND_PCI_QUIRK(0x103c, 0x2255, "HP", ALC269_FIXUP_HP_GPIO_MIC1_LED),
	SND_PCI_QUIRK(0x103c, 0x2256, "HP", ALC269_FIXUP_HP_GPIO_MIC1_LED),
	SND_PCI_QUIRK(0x103c, 0x2257, "HP", ALC269_FIXUP_HP_GPIO_MIC1_LED),
	SND_PCI_QUIRK(0x103c, 0x2259, "HP", ALC269_FIXUP_HP_GPIO_MIC1_LED),
	SND_PCI_QUIRK(0x103c, 0x225a, "HP", ALC269_FIXUP_HP_DOCK_GPIO_MIC1_LED),
	SND_PCI_QUIRK(0x103c, 0x2260, "HP", ALC269_FIXUP_HP_MUTE_LED_MIC1),
	SND_PCI_QUIRK(0x103c, 0x2263, "HP", ALC269_FIXUP_HP_MUTE_LED_MIC1),
	SND_PCI_QUIRK(0x103c, 0x2264, "HP", ALC269_FIXUP_HP_MUTE_LED_MIC1),
	SND_PCI_QUIRK(0x103c, 0x2265, "HP", ALC269_FIXUP_HP_MUTE_LED_MIC1),
	SND_PCI_QUIRK(0x103c, 0x2272, "HP", ALC269_FIXUP_HP_GPIO_MIC1_LED),
	SND_PCI_QUIRK(0x103c, 0x2273, "HP", ALC269_FIXUP_HP_GPIO_MIC1_LED),
	SND_PCI_QUIRK(0x103c, 0x2278, "HP", ALC269_FIXUP_HP_GPIO_MIC1_LED),
	SND_PCI_QUIRK(0x103c, 0x227f, "HP", ALC269_FIXUP_HP_MUTE_LED_MIC1),
	SND_PCI_QUIRK(0x103c, 0x2282, "HP", ALC269_FIXUP_HP_MUTE_LED_MIC1),
	SND_PCI_QUIRK(0x103c, 0x228b, "HP", ALC269_FIXUP_HP_MUTE_LED_MIC1),
	SND_PCI_QUIRK(0x103c, 0x228e, "HP", ALC269_FIXUP_HP_MUTE_LED_MIC1),
	SND_PCI_QUIRK(0x103c, 0x22c5, "HP", ALC269_FIXUP_HP_MUTE_LED_MIC1),
	SND_PCI_QUIRK(0x103c, 0x22c7, "HP", ALC269_FIXUP_HP_MUTE_LED_MIC1),
	SND_PCI_QUIRK(0x103c, 0x22c8, "HP", ALC269_FIXUP_HP_MUTE_LED_MIC1),
	SND_PCI_QUIRK(0x103c, 0x22c4, "HP", ALC269_FIXUP_HP_MUTE_LED_MIC1),
	SND_PCI_QUIRK(0x103c, 0x2334, "HP", ALC269_FIXUP_HP_MUTE_LED_MIC1),
	SND_PCI_QUIRK(0x103c, 0x2335, "HP", ALC269_FIXUP_HP_MUTE_LED_MIC1),
	SND_PCI_QUIRK(0x103c, 0x2336, "HP", ALC269_FIXUP_HP_MUTE_LED_MIC1),
	SND_PCI_QUIRK(0x103c, 0x2337, "HP", ALC269_FIXUP_HP_MUTE_LED_MIC1),
	SND_PCI_QUIRK(0x103c, 0x221c, "HP EliteBook 755 G2", ALC280_FIXUP_HP_HEADSET_MIC),
	SND_PCI_QUIRK(0x103c, 0x820d, "HP Pavilion 15", ALC269_FIXUP_HP_MUTE_LED_MIC3),
	SND_PCI_QUIRK(0x103c, 0x8256, "HP", ALC221_FIXUP_HP_FRONT_MIC),
	SND_PCI_QUIRK(0x103c, 0x827e, "HP x360", ALC295_FIXUP_HP_X360),
	SND_PCI_QUIRK(0x103c, 0x82bf, "HP", ALC221_FIXUP_HP_MIC_NO_PRESENCE),
	SND_PCI_QUIRK(0x103c, 0x82c0, "HP", ALC221_FIXUP_HP_MIC_NO_PRESENCE),
	SND_PCI_QUIRK(0x103c, 0x83b9, "HP Spectre x360", ALC269_FIXUP_HP_MUTE_LED_MIC3),
	SND_PCI_QUIRK(0x1043, 0x103e, "ASUS X540SA", ALC256_FIXUP_ASUS_MIC),
	SND_PCI_QUIRK(0x1043, 0x103f, "ASUS TX300", ALC282_FIXUP_ASUS_TX300),
	SND_PCI_QUIRK(0x1043, 0x106d, "Asus K53BE", ALC269_FIXUP_LIMIT_INT_MIC_BOOST),
	SND_PCI_QUIRK(0x1043, 0x10a1, "ASUS UX391UA", ALC294_FIXUP_ASUS_SPK),
	SND_PCI_QUIRK(0x1043, 0x10c0, "ASUS X540SA", ALC256_FIXUP_ASUS_MIC),
	SND_PCI_QUIRK(0x1043, 0x10d0, "ASUS X540LA/X540LJ", ALC255_FIXUP_ASUS_MIC_NO_PRESENCE),
	SND_PCI_QUIRK(0x1043, 0x115d, "Asus 1015E", ALC269_FIXUP_LIMIT_INT_MIC_BOOST),
	SND_PCI_QUIRK(0x1043, 0x11c0, "ASUS X556UR", ALC255_FIXUP_ASUS_MIC_NO_PRESENCE),
	SND_PCI_QUIRK(0x1043, 0x1290, "ASUS X441SA", ALC233_FIXUP_EAPD_COEF_AND_MIC_NO_PRESENCE),
	SND_PCI_QUIRK(0x1043, 0x12a0, "ASUS X441UV", ALC233_FIXUP_EAPD_COEF_AND_MIC_NO_PRESENCE),
	SND_PCI_QUIRK(0x1043, 0x12f0, "ASUS X541UV", ALC256_FIXUP_ASUS_MIC),
	SND_PCI_QUIRK(0x1043, 0x12e0, "ASUS X541SA", ALC256_FIXUP_ASUS_MIC),
	SND_PCI_QUIRK(0x1043, 0x13b0, "ASUS Z550SA", ALC256_FIXUP_ASUS_MIC),
	SND_PCI_QUIRK(0x1043, 0x1427, "Asus Zenbook UX31E", ALC269VB_FIXUP_ASUS_ZENBOOK),
	SND_PCI_QUIRK(0x1043, 0x14a1, "ASUS UX533FD", ALC294_FIXUP_ASUS_SPK),
	SND_PCI_QUIRK(0x1043, 0x1517, "Asus Zenbook UX31A", ALC269VB_FIXUP_ASUS_ZENBOOK_UX31A),
	SND_PCI_QUIRK(0x1043, 0x16e3, "ASUS UX50", ALC269_FIXUP_STEREO_DMIC),
	SND_PCI_QUIRK(0x1043, 0x1a13, "Asus G73Jw", ALC269_FIXUP_ASUS_G73JW),
	SND_PCI_QUIRK(0x1043, 0x1a30, "ASUS X705UD", ALC256_FIXUP_ASUS_MIC),
	SND_PCI_QUIRK(0x1043, 0x1b13, "Asus U41SV", ALC269_FIXUP_INV_DMIC),
	SND_PCI_QUIRK(0x1043, 0x1bbd, "ASUS Z550MA", ALC255_FIXUP_ASUS_MIC_NO_PRESENCE),
	SND_PCI_QUIRK(0x1043, 0x1c23, "Asus X55U", ALC269_FIXUP_LIMIT_INT_MIC_BOOST),
	SND_PCI_QUIRK(0x1043, 0x1ccd, "ASUS X555UB", ALC256_FIXUP_ASUS_MIC),
	SND_PCI_QUIRK(0x1043, 0x3030, "ASUS ZN270IE", ALC256_FIXUP_ASUS_AIO_GPIO2),
	SND_PCI_QUIRK(0x1043, 0x831a, "ASUS P901", ALC269_FIXUP_STEREO_DMIC),
	SND_PCI_QUIRK(0x1043, 0x834a, "ASUS S101", ALC269_FIXUP_STEREO_DMIC),
	SND_PCI_QUIRK(0x1043, 0x8398, "ASUS P1005", ALC269_FIXUP_STEREO_DMIC),
	SND_PCI_QUIRK(0x1043, 0x83ce, "ASUS P1005", ALC269_FIXUP_STEREO_DMIC),
	SND_PCI_QUIRK(0x1043, 0x8516, "ASUS X101CH", ALC269_FIXUP_ASUS_X101),
	SND_PCI_QUIRK(0x104d, 0x90b5, "Sony VAIO Pro 11", ALC286_FIXUP_SONY_MIC_NO_PRESENCE),
	SND_PCI_QUIRK(0x104d, 0x90b6, "Sony VAIO Pro 13", ALC286_FIXUP_SONY_MIC_NO_PRESENCE),
	SND_PCI_QUIRK(0x104d, 0x9073, "Sony VAIO", ALC275_FIXUP_SONY_VAIO_GPIO2),
	SND_PCI_QUIRK(0x104d, 0x907b, "Sony VAIO", ALC275_FIXUP_SONY_HWEQ),
	SND_PCI_QUIRK(0x104d, 0x9084, "Sony VAIO", ALC275_FIXUP_SONY_HWEQ),
	SND_PCI_QUIRK(0x104d, 0x9099, "Sony VAIO S13", ALC275_FIXUP_SONY_DISABLE_AAMIX),
	SND_PCI_QUIRK(0x10cf, 0x1475, "Lifebook", ALC269_FIXUP_LIFEBOOK),
	SND_PCI_QUIRK(0x10cf, 0x159f, "Lifebook E780", ALC269_FIXUP_LIFEBOOK_NO_HP_TO_LINEOUT),
	SND_PCI_QUIRK(0x10cf, 0x15dc, "Lifebook T731", ALC269_FIXUP_LIFEBOOK_HP_PIN),
	SND_PCI_QUIRK(0x10cf, 0x1757, "Lifebook E752", ALC269_FIXUP_LIFEBOOK_HP_PIN),
	SND_PCI_QUIRK(0x10cf, 0x1629, "Lifebook U7x7", ALC255_FIXUP_LIFEBOOK_U7x7_HEADSET_MIC),
	SND_PCI_QUIRK(0x10cf, 0x1845, "Lifebook U904", ALC269_FIXUP_LIFEBOOK_EXTMIC),
	SND_PCI_QUIRK(0x10ec, 0x10f2, "Intel Reference board", ALC700_FIXUP_INTEL_REFERENCE),
	SND_PCI_QUIRK(0x10f7, 0x8338, "Panasonic CF-SZ6", ALC269_FIXUP_HEADSET_MODE),
	SND_PCI_QUIRK(0x144d, 0xc109, "Samsung Ativ book 9 (NP900X3G)", ALC269_FIXUP_INV_DMIC),
	SND_PCI_QUIRK(0x144d, 0xc740, "Samsung Ativ book 8 (NP870Z5G)", ALC269_FIXUP_ATIV_BOOK_8),
	SND_PCI_QUIRK(0x1458, 0xfa53, "Gigabyte BXBT-2807", ALC283_FIXUP_HEADSET_MIC),
	SND_PCI_QUIRK(0x1462, 0xb120, "MSI Cubi MS-B120", ALC283_FIXUP_HEADSET_MIC),
	SND_PCI_QUIRK(0x1462, 0xb171, "Cubi N 8GL (MS-B171)", ALC283_FIXUP_HEADSET_MIC),
	SND_PCI_QUIRK(0x1558, 0x1325, "System76 Darter Pro (darp5)", ALC293_FIXUP_SYSTEM76_MIC_NO_PRESENCE),
	SND_PCI_QUIRK(0x17aa, 0x1036, "Lenovo P520", ALC233_FIXUP_LENOVO_MULTI_CODECS),
	SND_PCI_QUIRK(0x17aa, 0x20f2, "Thinkpad SL410/510", ALC269_FIXUP_SKU_IGNORE),
	SND_PCI_QUIRK(0x17aa, 0x215e, "Thinkpad L512", ALC269_FIXUP_SKU_IGNORE),
	SND_PCI_QUIRK(0x17aa, 0x21b8, "Thinkpad Edge 14", ALC269_FIXUP_SKU_IGNORE),
	SND_PCI_QUIRK(0x17aa, 0x21ca, "Thinkpad L412", ALC269_FIXUP_SKU_IGNORE),
	SND_PCI_QUIRK(0x17aa, 0x21e9, "Thinkpad Edge 15", ALC269_FIXUP_SKU_IGNORE),
	SND_PCI_QUIRK(0x17aa, 0x21f6, "Thinkpad T530", ALC269_FIXUP_LENOVO_DOCK),
	SND_PCI_QUIRK(0x17aa, 0x21fa, "Thinkpad X230", ALC269_FIXUP_LENOVO_DOCK),
	SND_PCI_QUIRK(0x17aa, 0x21f3, "Thinkpad T430", ALC269_FIXUP_LENOVO_DOCK),
	SND_PCI_QUIRK(0x17aa, 0x21fb, "Thinkpad T430s", ALC269_FIXUP_LENOVO_DOCK),
	SND_PCI_QUIRK(0x17aa, 0x2203, "Thinkpad X230 Tablet", ALC269_FIXUP_LENOVO_DOCK),
	SND_PCI_QUIRK(0x17aa, 0x2208, "Thinkpad T431s", ALC269_FIXUP_LENOVO_DOCK),
	SND_PCI_QUIRK(0x17aa, 0x220c, "Thinkpad T440s", ALC292_FIXUP_TPT440),
	SND_PCI_QUIRK(0x17aa, 0x220e, "Thinkpad T440p", ALC292_FIXUP_TPT440_DOCK),
	SND_PCI_QUIRK(0x17aa, 0x2210, "Thinkpad T540p", ALC292_FIXUP_TPT440_DOCK),
	SND_PCI_QUIRK(0x17aa, 0x2211, "Thinkpad W541", ALC292_FIXUP_TPT440_DOCK),
	SND_PCI_QUIRK(0x17aa, 0x2212, "Thinkpad T440", ALC292_FIXUP_TPT440_DOCK),
	SND_PCI_QUIRK(0x17aa, 0x2214, "Thinkpad X240", ALC292_FIXUP_TPT440_DOCK),
	SND_PCI_QUIRK(0x17aa, 0x2215, "Thinkpad", ALC269_FIXUP_LIMIT_INT_MIC_BOOST),
	SND_PCI_QUIRK(0x17aa, 0x2218, "Thinkpad X1 Carbon 2nd", ALC292_FIXUP_TPT440_DOCK),
	SND_PCI_QUIRK(0x17aa, 0x2223, "ThinkPad T550", ALC292_FIXUP_TPT440_DOCK),
	SND_PCI_QUIRK(0x17aa, 0x2226, "ThinkPad X250", ALC292_FIXUP_TPT440_DOCK),
	SND_PCI_QUIRK(0x17aa, 0x222d, "Thinkpad", ALC298_FIXUP_TPT470_DOCK),
	SND_PCI_QUIRK(0x17aa, 0x222e, "Thinkpad", ALC298_FIXUP_TPT470_DOCK),
	SND_PCI_QUIRK(0x17aa, 0x2231, "Thinkpad T560", ALC292_FIXUP_TPT460),
	SND_PCI_QUIRK(0x17aa, 0x2233, "Thinkpad", ALC292_FIXUP_TPT460),
	SND_PCI_QUIRK(0x17aa, 0x2245, "Thinkpad T470", ALC298_FIXUP_TPT470_DOCK),
	SND_PCI_QUIRK(0x17aa, 0x2246, "Thinkpad", ALC298_FIXUP_TPT470_DOCK),
	SND_PCI_QUIRK(0x17aa, 0x2247, "Thinkpad", ALC298_FIXUP_TPT470_DOCK),
	SND_PCI_QUIRK(0x17aa, 0x2249, "Thinkpad", ALC292_FIXUP_TPT460),
	SND_PCI_QUIRK(0x17aa, 0x224b, "Thinkpad", ALC298_FIXUP_TPT470_DOCK),
	SND_PCI_QUIRK(0x17aa, 0x224c, "Thinkpad", ALC298_FIXUP_TPT470_DOCK),
	SND_PCI_QUIRK(0x17aa, 0x224d, "Thinkpad", ALC298_FIXUP_TPT470_DOCK),
	SND_PCI_QUIRK(0x17aa, 0x225d, "Thinkpad T480", ALC269_FIXUP_LIMIT_INT_MIC_BOOST),
	SND_PCI_QUIRK(0x17aa, 0x30bb, "ThinkCentre AIO", ALC233_FIXUP_LENOVO_LINE2_MIC_HOTKEY),
	SND_PCI_QUIRK(0x17aa, 0x30e2, "ThinkCentre AIO", ALC233_FIXUP_LENOVO_LINE2_MIC_HOTKEY),
	SND_PCI_QUIRK(0x17aa, 0x310c, "ThinkCentre Station", ALC294_FIXUP_LENOVO_MIC_LOCATION),
	SND_PCI_QUIRK(0x17aa, 0x312a, "ThinkCentre Station", ALC294_FIXUP_LENOVO_MIC_LOCATION),
	SND_PCI_QUIRK(0x17aa, 0x312f, "ThinkCentre Station", ALC294_FIXUP_LENOVO_MIC_LOCATION),
	SND_PCI_QUIRK(0x17aa, 0x313c, "ThinkCentre Station", ALC294_FIXUP_LENOVO_MIC_LOCATION),
	SND_PCI_QUIRK(0x17aa, 0x3902, "Lenovo E50-80", ALC269_FIXUP_DMIC_THINKPAD_ACPI),
	SND_PCI_QUIRK(0x17aa, 0x3977, "IdeaPad S210", ALC283_FIXUP_INT_MIC),
	SND_PCI_QUIRK(0x17aa, 0x3978, "IdeaPad Y410P", ALC269_FIXUP_NO_SHUTUP),
	SND_PCI_QUIRK(0x17aa, 0x5013, "Thinkpad", ALC269_FIXUP_LIMIT_INT_MIC_BOOST),
	SND_PCI_QUIRK(0x17aa, 0x501a, "Thinkpad", ALC283_FIXUP_INT_MIC),
	SND_PCI_QUIRK(0x17aa, 0x501e, "Thinkpad L440", ALC292_FIXUP_TPT440_DOCK),
	SND_PCI_QUIRK(0x17aa, 0x5026, "Thinkpad", ALC269_FIXUP_LIMIT_INT_MIC_BOOST),
	SND_PCI_QUIRK(0x17aa, 0x5034, "Thinkpad T450", ALC292_FIXUP_TPT440_DOCK),
	SND_PCI_QUIRK(0x17aa, 0x5036, "Thinkpad T450s", ALC292_FIXUP_TPT440_DOCK),
	SND_PCI_QUIRK(0x17aa, 0x503c, "Thinkpad L450", ALC292_FIXUP_TPT440_DOCK),
	SND_PCI_QUIRK(0x17aa, 0x504a, "ThinkPad X260", ALC292_FIXUP_TPT440_DOCK),
	SND_PCI_QUIRK(0x17aa, 0x504b, "Thinkpad", ALC293_FIXUP_LENOVO_SPK_NOISE),
	SND_PCI_QUIRK(0x17aa, 0x5050, "Thinkpad T560p", ALC292_FIXUP_TPT460),
	SND_PCI_QUIRK(0x17aa, 0x5051, "Thinkpad L460", ALC292_FIXUP_TPT460),
	SND_PCI_QUIRK(0x17aa, 0x5053, "Thinkpad T460", ALC292_FIXUP_TPT460),
	SND_PCI_QUIRK(0x17aa, 0x505d, "Thinkpad", ALC298_FIXUP_TPT470_DOCK),
	SND_PCI_QUIRK(0x17aa, 0x505f, "Thinkpad", ALC298_FIXUP_TPT470_DOCK),
	SND_PCI_QUIRK(0x17aa, 0x5062, "Thinkpad", ALC298_FIXUP_TPT470_DOCK),
	SND_PCI_QUIRK(0x17aa, 0x5109, "Thinkpad", ALC269_FIXUP_LIMIT_INT_MIC_BOOST),
	SND_PCI_QUIRK(0x17aa, 0x511e, "Thinkpad", ALC298_FIXUP_TPT470_DOCK),
	SND_PCI_QUIRK(0x17aa, 0x511f, "Thinkpad", ALC298_FIXUP_TPT470_DOCK),
	SND_PCI_QUIRK(0x17aa, 0x3bf8, "Quanta FL1", ALC269_FIXUP_PCM_44K),
	SND_PCI_QUIRK(0x17aa, 0x9e54, "LENOVO NB", ALC269_FIXUP_LENOVO_EAPD),
	SND_PCI_QUIRK(0x19e5, 0x3200, "Huawei MBX", ALC255_FIXUP_MIC_MUTE_LED),
	SND_PCI_QUIRK(0x19e5, 0x3201, "Huawei MBX", ALC255_FIXUP_MIC_MUTE_LED),
	SND_PCI_QUIRK(0x19e5, 0x3204, "Huawei MBXP", ALC256_FIXUP_HUAWEI_MBXP_PINS),
	SND_PCI_QUIRK(0x1b7d, 0xa831, "Ordissimo EVE2 ", ALC269VB_FIXUP_ORDISSIMO_EVE2), /* Also known as Malata PC-B1303 */

#if 0
	/* Below is a quirk table taken from the old code.
	 * Basically the device should work as is without the fixup table.
	 * If BIOS doesn't give a proper info, enable the corresponding
	 * fixup entry.
	 */
	SND_PCI_QUIRK(0x1043, 0x8330, "ASUS Eeepc P703 P900A",
		      ALC269_FIXUP_AMIC),
	SND_PCI_QUIRK(0x1043, 0x1013, "ASUS N61Da", ALC269_FIXUP_AMIC),
	SND_PCI_QUIRK(0x1043, 0x1143, "ASUS B53f", ALC269_FIXUP_AMIC),
	SND_PCI_QUIRK(0x1043, 0x1133, "ASUS UJ20ft", ALC269_FIXUP_AMIC),
	SND_PCI_QUIRK(0x1043, 0x1183, "ASUS K72DR", ALC269_FIXUP_AMIC),
	SND_PCI_QUIRK(0x1043, 0x11b3, "ASUS K52DR", ALC269_FIXUP_AMIC),
	SND_PCI_QUIRK(0x1043, 0x11e3, "ASUS U33Jc", ALC269_FIXUP_AMIC),
	SND_PCI_QUIRK(0x1043, 0x1273, "ASUS UL80Jt", ALC269_FIXUP_AMIC),
	SND_PCI_QUIRK(0x1043, 0x1283, "ASUS U53Jc", ALC269_FIXUP_AMIC),
	SND_PCI_QUIRK(0x1043, 0x12b3, "ASUS N82JV", ALC269_FIXUP_AMIC),
	SND_PCI_QUIRK(0x1043, 0x12d3, "ASUS N61Jv", ALC269_FIXUP_AMIC),
	SND_PCI_QUIRK(0x1043, 0x13a3, "ASUS UL30Vt", ALC269_FIXUP_AMIC),
	SND_PCI_QUIRK(0x1043, 0x1373, "ASUS G73JX", ALC269_FIXUP_AMIC),
	SND_PCI_QUIRK(0x1043, 0x1383, "ASUS UJ30Jc", ALC269_FIXUP_AMIC),
	SND_PCI_QUIRK(0x1043, 0x13d3, "ASUS N61JA", ALC269_FIXUP_AMIC),
	SND_PCI_QUIRK(0x1043, 0x1413, "ASUS UL50", ALC269_FIXUP_AMIC),
	SND_PCI_QUIRK(0x1043, 0x1443, "ASUS UL30", ALC269_FIXUP_AMIC),
	SND_PCI_QUIRK(0x1043, 0x1453, "ASUS M60Jv", ALC269_FIXUP_AMIC),
	SND_PCI_QUIRK(0x1043, 0x1483, "ASUS UL80", ALC269_FIXUP_AMIC),
	SND_PCI_QUIRK(0x1043, 0x14f3, "ASUS F83Vf", ALC269_FIXUP_AMIC),
	SND_PCI_QUIRK(0x1043, 0x14e3, "ASUS UL20", ALC269_FIXUP_AMIC),
	SND_PCI_QUIRK(0x1043, 0x1513, "ASUS UX30", ALC269_FIXUP_AMIC),
	SND_PCI_QUIRK(0x1043, 0x1593, "ASUS N51Vn", ALC269_FIXUP_AMIC),
	SND_PCI_QUIRK(0x1043, 0x15a3, "ASUS N60Jv", ALC269_FIXUP_AMIC),
	SND_PCI_QUIRK(0x1043, 0x15b3, "ASUS N60Dp", ALC269_FIXUP_AMIC),
	SND_PCI_QUIRK(0x1043, 0x15c3, "ASUS N70De", ALC269_FIXUP_AMIC),
	SND_PCI_QUIRK(0x1043, 0x15e3, "ASUS F83T", ALC269_FIXUP_AMIC),
	SND_PCI_QUIRK(0x1043, 0x1643, "ASUS M60J", ALC269_FIXUP_AMIC),
	SND_PCI_QUIRK(0x1043, 0x1653, "ASUS U50", ALC269_FIXUP_AMIC),
	SND_PCI_QUIRK(0x1043, 0x1693, "ASUS F50N", ALC269_FIXUP_AMIC),
	SND_PCI_QUIRK(0x1043, 0x16a3, "ASUS F5Q", ALC269_FIXUP_AMIC),
	SND_PCI_QUIRK(0x1043, 0x1723, "ASUS P80", ALC269_FIXUP_AMIC),
	SND_PCI_QUIRK(0x1043, 0x1743, "ASUS U80", ALC269_FIXUP_AMIC),
	SND_PCI_QUIRK(0x1043, 0x1773, "ASUS U20A", ALC269_FIXUP_AMIC),
	SND_PCI_QUIRK(0x1043, 0x1883, "ASUS F81Se", ALC269_FIXUP_AMIC),
	SND_PCI_QUIRK(0x152d, 0x1778, "Quanta ON1", ALC269_FIXUP_DMIC),
	SND_PCI_QUIRK(0x17aa, 0x3be9, "Quanta Wistron", ALC269_FIXUP_AMIC),
	SND_PCI_QUIRK(0x17aa, 0x3bf8, "Quanta FL1", ALC269_FIXUP_AMIC),
	SND_PCI_QUIRK(0x17ff, 0x059a, "Quanta EL3", ALC269_FIXUP_DMIC),
	SND_PCI_QUIRK(0x17ff, 0x059b, "Quanta JR1", ALC269_FIXUP_DMIC),
#endif
	{}
};

static const struct snd_pci_quirk alc269_fixup_vendor_tbl[] = {
	SND_PCI_QUIRK_VENDOR(0x1025, "Acer Aspire", ALC271_FIXUP_DMIC),
	SND_PCI_QUIRK_VENDOR(0x103c, "HP", ALC269_FIXUP_HP_MUTE_LED),
	SND_PCI_QUIRK_VENDOR(0x104d, "Sony VAIO", ALC269_FIXUP_SONY_VAIO),
	SND_PCI_QUIRK_VENDOR(0x17aa, "Thinkpad", ALC269_FIXUP_THINKPAD_ACPI),
	{}
};

static const struct hda_model_fixup alc269_fixup_models[] = {
	{.id = ALC269_FIXUP_AMIC, .name = "laptop-amic"},
	{.id = ALC269_FIXUP_DMIC, .name = "laptop-dmic"},
	{.id = ALC269_FIXUP_STEREO_DMIC, .name = "alc269-dmic"},
	{.id = ALC271_FIXUP_DMIC, .name = "alc271-dmic"},
	{.id = ALC269_FIXUP_INV_DMIC, .name = "inv-dmic"},
	{.id = ALC269_FIXUP_HEADSET_MIC, .name = "headset-mic"},
	{.id = ALC269_FIXUP_HEADSET_MODE, .name = "headset-mode"},
	{.id = ALC269_FIXUP_HEADSET_MODE_NO_HP_MIC, .name = "headset-mode-no-hp-mic"},
	{.id = ALC269_FIXUP_LENOVO_DOCK, .name = "lenovo-dock"},
	{.id = ALC269_FIXUP_HP_GPIO_LED, .name = "hp-gpio-led"},
	{.id = ALC269_FIXUP_HP_DOCK_GPIO_MIC1_LED, .name = "hp-dock-gpio-mic1-led"},
	{.id = ALC269_FIXUP_DELL1_MIC_NO_PRESENCE, .name = "dell-headset-multi"},
	{.id = ALC269_FIXUP_DELL2_MIC_NO_PRESENCE, .name = "dell-headset-dock"},
	{.id = ALC269_FIXUP_DELL3_MIC_NO_PRESENCE, .name = "dell-headset3"},
	{.id = ALC269_FIXUP_DELL4_MIC_NO_PRESENCE, .name = "dell-headset4"},
	{.id = ALC283_FIXUP_CHROME_BOOK, .name = "alc283-dac-wcaps"},
	{.id = ALC283_FIXUP_SENSE_COMBO_JACK, .name = "alc283-sense-combo"},
	{.id = ALC292_FIXUP_TPT440_DOCK, .name = "tpt440-dock"},
	{.id = ALC292_FIXUP_TPT440, .name = "tpt440"},
	{.id = ALC292_FIXUP_TPT460, .name = "tpt460"},
	{.id = ALC298_FIXUP_TPT470_DOCK, .name = "tpt470-dock"},
	{.id = ALC233_FIXUP_LENOVO_MULTI_CODECS, .name = "dual-codecs"},
	{.id = ALC700_FIXUP_INTEL_REFERENCE, .name = "alc700-ref"},
	{.id = ALC269_FIXUP_SONY_VAIO, .name = "vaio"},
	{.id = ALC269_FIXUP_DELL_M101Z, .name = "dell-m101z"},
	{.id = ALC269_FIXUP_ASUS_G73JW, .name = "asus-g73jw"},
	{.id = ALC269_FIXUP_LENOVO_EAPD, .name = "lenovo-eapd"},
	{.id = ALC275_FIXUP_SONY_HWEQ, .name = "sony-hweq"},
	{.id = ALC269_FIXUP_PCM_44K, .name = "pcm44k"},
	{.id = ALC269_FIXUP_LIFEBOOK, .name = "lifebook"},
	{.id = ALC269_FIXUP_LIFEBOOK_EXTMIC, .name = "lifebook-extmic"},
	{.id = ALC269_FIXUP_LIFEBOOK_HP_PIN, .name = "lifebook-hp-pin"},
	{.id = ALC255_FIXUP_LIFEBOOK_U7x7_HEADSET_MIC, .name = "lifebook-u7x7"},
	{.id = ALC269VB_FIXUP_AMIC, .name = "alc269vb-amic"},
	{.id = ALC269VB_FIXUP_DMIC, .name = "alc269vb-dmic"},
	{.id = ALC269_FIXUP_HP_MUTE_LED_MIC1, .name = "hp-mute-led-mic1"},
	{.id = ALC269_FIXUP_HP_MUTE_LED_MIC2, .name = "hp-mute-led-mic2"},
	{.id = ALC269_FIXUP_HP_MUTE_LED_MIC3, .name = "hp-mute-led-mic3"},
	{.id = ALC269_FIXUP_HP_GPIO_MIC1_LED, .name = "hp-gpio-mic1"},
	{.id = ALC269_FIXUP_HP_LINE1_MIC1_LED, .name = "hp-line1-mic1"},
	{.id = ALC269_FIXUP_NO_SHUTUP, .name = "noshutup"},
	{.id = ALC286_FIXUP_SONY_MIC_NO_PRESENCE, .name = "sony-nomic"},
	{.id = ALC269_FIXUP_ASPIRE_HEADSET_MIC, .name = "aspire-headset-mic"},
	{.id = ALC269_FIXUP_ASUS_X101, .name = "asus-x101"},
	{.id = ALC271_FIXUP_HP_GATE_MIC_JACK, .name = "acer-ao7xx"},
	{.id = ALC271_FIXUP_HP_GATE_MIC_JACK_E1_572, .name = "acer-aspire-e1"},
	{.id = ALC269_FIXUP_ACER_AC700, .name = "acer-ac700"},
	{.id = ALC269_FIXUP_LIMIT_INT_MIC_BOOST, .name = "limit-mic-boost"},
	{.id = ALC269VB_FIXUP_ASUS_ZENBOOK, .name = "asus-zenbook"},
	{.id = ALC269VB_FIXUP_ASUS_ZENBOOK_UX31A, .name = "asus-zenbook-ux31a"},
	{.id = ALC269VB_FIXUP_ORDISSIMO_EVE2, .name = "ordissimo"},
	{.id = ALC282_FIXUP_ASUS_TX300, .name = "asus-tx300"},
	{.id = ALC283_FIXUP_INT_MIC, .name = "alc283-int-mic"},
	{.id = ALC290_FIXUP_MONO_SPEAKERS_HSJACK, .name = "mono-speakers"},
	{.id = ALC290_FIXUP_SUBWOOFER_HSJACK, .name = "alc290-subwoofer"},
	{.id = ALC269_FIXUP_THINKPAD_ACPI, .name = "thinkpad"},
	{.id = ALC269_FIXUP_DMIC_THINKPAD_ACPI, .name = "dmic-thinkpad"},
	{.id = ALC255_FIXUP_ACER_MIC_NO_PRESENCE, .name = "alc255-acer"},
	{.id = ALC255_FIXUP_ASUS_MIC_NO_PRESENCE, .name = "alc255-asus"},
	{.id = ALC255_FIXUP_DELL1_MIC_NO_PRESENCE, .name = "alc255-dell1"},
	{.id = ALC255_FIXUP_DELL2_MIC_NO_PRESENCE, .name = "alc255-dell2"},
	{.id = ALC293_FIXUP_DELL1_MIC_NO_PRESENCE, .name = "alc293-dell1"},
	{.id = ALC283_FIXUP_HEADSET_MIC, .name = "alc283-headset"},
	{.id = ALC255_FIXUP_MIC_MUTE_LED, .name = "alc255-dell-mute"},
	{.id = ALC282_FIXUP_ASPIRE_V5_PINS, .name = "aspire-v5"},
	{.id = ALC280_FIXUP_HP_GPIO4, .name = "hp-gpio4"},
	{.id = ALC286_FIXUP_HP_GPIO_LED, .name = "hp-gpio-led"},
	{.id = ALC280_FIXUP_HP_GPIO2_MIC_HOTKEY, .name = "hp-gpio2-hotkey"},
	{.id = ALC280_FIXUP_HP_DOCK_PINS, .name = "hp-dock-pins"},
	{.id = ALC269_FIXUP_HP_DOCK_GPIO_MIC1_LED, .name = "hp-dock-gpio-mic"},
	{.id = ALC280_FIXUP_HP_9480M, .name = "hp-9480m"},
	{.id = ALC288_FIXUP_DELL_HEADSET_MODE, .name = "alc288-dell-headset"},
	{.id = ALC288_FIXUP_DELL1_MIC_NO_PRESENCE, .name = "alc288-dell1"},
	{.id = ALC288_FIXUP_DELL_XPS_13, .name = "alc288-dell-xps13"},
	{.id = ALC292_FIXUP_DELL_E7X, .name = "dell-e7x"},
	{.id = ALC293_FIXUP_DISABLE_AAMIX_MULTIJACK, .name = "alc293-dell"},
	{.id = ALC298_FIXUP_DELL1_MIC_NO_PRESENCE, .name = "alc298-dell1"},
	{.id = ALC298_FIXUP_DELL_AIO_MIC_NO_PRESENCE, .name = "alc298-dell-aio"},
	{.id = ALC275_FIXUP_DELL_XPS, .name = "alc275-dell-xps"},
	{.id = ALC256_FIXUP_DELL_XPS_13_HEADPHONE_NOISE, .name = "alc256-dell-xps13"},
	{.id = ALC293_FIXUP_LENOVO_SPK_NOISE, .name = "lenovo-spk-noise"},
	{.id = ALC233_FIXUP_LENOVO_LINE2_MIC_HOTKEY, .name = "lenovo-hotkey"},
	{.id = ALC255_FIXUP_DELL_SPK_NOISE, .name = "dell-spk-noise"},
	{.id = ALC225_FIXUP_DELL1_MIC_NO_PRESENCE, .name = "alc225-dell1"},
	{.id = ALC295_FIXUP_DISABLE_DAC3, .name = "alc295-disable-dac3"},
	{.id = ALC280_FIXUP_HP_HEADSET_MIC, .name = "alc280-hp-headset"},
	{.id = ALC221_FIXUP_HP_FRONT_MIC, .name = "alc221-hp-mic"},
	{.id = ALC298_FIXUP_SPK_VOLUME, .name = "alc298-spk-volume"},
	{.id = ALC256_FIXUP_DELL_INSPIRON_7559_SUBWOOFER, .name = "dell-inspiron-7559"},
	{.id = ALC269_FIXUP_ATIV_BOOK_8, .name = "ativ-book"},
	{.id = ALC221_FIXUP_HP_MIC_NO_PRESENCE, .name = "alc221-hp-mic"},
	{.id = ALC256_FIXUP_ASUS_HEADSET_MODE, .name = "alc256-asus-headset"},
	{.id = ALC256_FIXUP_ASUS_MIC, .name = "alc256-asus-mic"},
	{.id = ALC256_FIXUP_ASUS_AIO_GPIO2, .name = "alc256-asus-aio"},
	{.id = ALC233_FIXUP_ASUS_MIC_NO_PRESENCE, .name = "alc233-asus"},
	{.id = ALC233_FIXUP_EAPD_COEF_AND_MIC_NO_PRESENCE, .name = "alc233-eapd"},
	{.id = ALC294_FIXUP_LENOVO_MIC_LOCATION, .name = "alc294-lenovo-mic"},
	{.id = ALC225_FIXUP_DELL_WYSE_MIC_NO_PRESENCE, .name = "alc225-wyse"},
	{.id = ALC274_FIXUP_DELL_AIO_LINEOUT_VERB, .name = "alc274-dell-aio"},
	{.id = ALC255_FIXUP_DUMMY_LINEOUT_VERB, .name = "alc255-dummy-lineout"},
	{.id = ALC255_FIXUP_DELL_HEADSET_MIC, .name = "alc255-dell-headset"},
	{.id = ALC295_FIXUP_HP_X360, .name = "alc295-hp-x360"},
	{.id = ALC225_FIXUP_HEADSET_JACK, .name = "alc-sense-combo"},
	{}
};
#define ALC225_STANDARD_PINS \
	{0x21, 0x04211020}

#define ALC256_STANDARD_PINS \
	{0x12, 0x90a60140}, \
	{0x14, 0x90170110}, \
	{0x21, 0x02211020}

#define ALC282_STANDARD_PINS \
	{0x14, 0x90170110}

#define ALC290_STANDARD_PINS \
	{0x12, 0x99a30130}

#define ALC292_STANDARD_PINS \
	{0x14, 0x90170110}, \
	{0x15, 0x0221401f}

#define ALC295_STANDARD_PINS \
	{0x12, 0xb7a60130}, \
	{0x14, 0x90170110}, \
	{0x21, 0x04211020}

#define ALC298_STANDARD_PINS \
	{0x12, 0x90a60130}, \
	{0x21, 0x03211020}

static const struct snd_hda_pin_quirk alc269_pin_fixup_tbl[] = {
	SND_HDA_PIN_QUIRK(0x10ec0221, 0x103c, "HP Workstation", ALC221_FIXUP_HP_HEADSET_MIC,
		{0x14, 0x01014020},
		{0x17, 0x90170110},
		{0x18, 0x02a11030},
		{0x19, 0x0181303F},
		{0x21, 0x0221102f}),
	SND_HDA_PIN_QUIRK(0x10ec0255, 0x1025, "Acer", ALC255_FIXUP_ACER_MIC_NO_PRESENCE,
		{0x12, 0x90a601c0},
		{0x14, 0x90171120},
		{0x21, 0x02211030}),
	SND_HDA_PIN_QUIRK(0x10ec0255, 0x1043, "ASUS", ALC255_FIXUP_ASUS_MIC_NO_PRESENCE,
		{0x14, 0x90170110},
		{0x1b, 0x90a70130},
		{0x21, 0x03211020}),
	SND_HDA_PIN_QUIRK(0x10ec0255, 0x1043, "ASUS", ALC255_FIXUP_ASUS_MIC_NO_PRESENCE,
		{0x1a, 0x90a70130},
		{0x1b, 0x90170110},
		{0x21, 0x03211020}),
	SND_HDA_PIN_QUIRK(0x10ec0225, 0x1028, "Dell", ALC225_FIXUP_DELL1_MIC_NO_PRESENCE,
		ALC225_STANDARD_PINS,
		{0x12, 0xb7a60130},
		{0x14, 0x901701a0}),
	SND_HDA_PIN_QUIRK(0x10ec0225, 0x1028, "Dell", ALC225_FIXUP_DELL1_MIC_NO_PRESENCE,
		ALC225_STANDARD_PINS,
		{0x12, 0xb7a60130},
		{0x14, 0x901701b0}),
	SND_HDA_PIN_QUIRK(0x10ec0225, 0x1028, "Dell", ALC225_FIXUP_DELL1_MIC_NO_PRESENCE,
		ALC225_STANDARD_PINS,
		{0x12, 0xb7a60150},
		{0x14, 0x901701a0}),
	SND_HDA_PIN_QUIRK(0x10ec0225, 0x1028, "Dell", ALC225_FIXUP_DELL1_MIC_NO_PRESENCE,
		ALC225_STANDARD_PINS,
		{0x12, 0xb7a60150},
		{0x14, 0x901701b0}),
	SND_HDA_PIN_QUIRK(0x10ec0225, 0x1028, "Dell", ALC225_FIXUP_DELL1_MIC_NO_PRESENCE,
		ALC225_STANDARD_PINS,
		{0x12, 0xb7a60130},
		{0x1b, 0x90170110}),
	SND_HDA_PIN_QUIRK(0x10ec0233, 0x8086, "Intel NUC Skull Canyon", ALC269_FIXUP_DELL1_MIC_NO_PRESENCE,
		{0x1b, 0x01111010},
		{0x1e, 0x01451130},
		{0x21, 0x02211020}),
	SND_HDA_PIN_QUIRK(0x10ec0235, 0x17aa, "Lenovo", ALC233_FIXUP_LENOVO_LINE2_MIC_HOTKEY,
		{0x12, 0x90a60140},
		{0x14, 0x90170110},
		{0x19, 0x02a11030},
		{0x21, 0x02211020}),
	SND_HDA_PIN_QUIRK(0x10ec0235, 0x17aa, "Lenovo", ALC294_FIXUP_LENOVO_MIC_LOCATION,
		{0x14, 0x90170110},
		{0x19, 0x02a11030},
		{0x1a, 0x02a11040},
		{0x1b, 0x01014020},
		{0x21, 0x0221101f}),
	SND_HDA_PIN_QUIRK(0x10ec0235, 0x17aa, "Lenovo", ALC294_FIXUP_LENOVO_MIC_LOCATION,
		{0x14, 0x90170110},
		{0x19, 0x02a11030},
		{0x1a, 0x02a11040},
		{0x1b, 0x01011020},
		{0x21, 0x0221101f}),
	SND_HDA_PIN_QUIRK(0x10ec0235, 0x17aa, "Lenovo", ALC294_FIXUP_LENOVO_MIC_LOCATION,
		{0x14, 0x90170110},
		{0x19, 0x02a11020},
		{0x1a, 0x02a11030},
		{0x21, 0x0221101f}),
	SND_HDA_PIN_QUIRK(0x10ec0236, 0x1028, "Dell", ALC255_FIXUP_DELL1_MIC_NO_PRESENCE,
		{0x12, 0x90a60140},
		{0x14, 0x90170110},
		{0x21, 0x02211020}),
	SND_HDA_PIN_QUIRK(0x10ec0236, 0x1028, "Dell", ALC255_FIXUP_DELL1_MIC_NO_PRESENCE,
		{0x12, 0x90a60140},
		{0x14, 0x90170150},
		{0x21, 0x02211020}),
	SND_HDA_PIN_QUIRK(0x10ec0255, 0x1028, "Dell", ALC255_FIXUP_DELL2_MIC_NO_PRESENCE,
		{0x14, 0x90170110},
		{0x21, 0x02211020}),
	SND_HDA_PIN_QUIRK(0x10ec0255, 0x1028, "Dell", ALC255_FIXUP_DELL1_MIC_NO_PRESENCE,
		{0x14, 0x90170130},
		{0x21, 0x02211040}),
	SND_HDA_PIN_QUIRK(0x10ec0255, 0x1028, "Dell", ALC255_FIXUP_DELL1_MIC_NO_PRESENCE,
		{0x12, 0x90a60140},
		{0x14, 0x90170110},
		{0x21, 0x02211020}),
	SND_HDA_PIN_QUIRK(0x10ec0255, 0x1028, "Dell", ALC255_FIXUP_DELL1_MIC_NO_PRESENCE,
		{0x12, 0x90a60160},
		{0x14, 0x90170120},
		{0x21, 0x02211030}),
	SND_HDA_PIN_QUIRK(0x10ec0255, 0x1028, "Dell", ALC255_FIXUP_DELL1_MIC_NO_PRESENCE,
		{0x14, 0x90170110},
		{0x1b, 0x02011020},
		{0x21, 0x0221101f}),
	SND_HDA_PIN_QUIRK(0x10ec0255, 0x1028, "Dell", ALC255_FIXUP_DELL1_MIC_NO_PRESENCE,
		{0x14, 0x90170110},
		{0x1b, 0x01011020},
		{0x21, 0x0221101f}),
	SND_HDA_PIN_QUIRK(0x10ec0255, 0x1028, "Dell", ALC255_FIXUP_DELL1_MIC_NO_PRESENCE,
		{0x14, 0x90170130},
		{0x1b, 0x01014020},
		{0x21, 0x0221103f}),
	SND_HDA_PIN_QUIRK(0x10ec0255, 0x1028, "Dell", ALC255_FIXUP_DELL1_MIC_NO_PRESENCE,
		{0x14, 0x90170130},
		{0x1b, 0x01011020},
		{0x21, 0x0221103f}),
	SND_HDA_PIN_QUIRK(0x10ec0255, 0x1028, "Dell", ALC255_FIXUP_DELL1_MIC_NO_PRESENCE,
		{0x14, 0x90170130},
		{0x1b, 0x02011020},
		{0x21, 0x0221103f}),
	SND_HDA_PIN_QUIRK(0x10ec0255, 0x1028, "Dell", ALC255_FIXUP_DELL1_MIC_NO_PRESENCE,
		{0x14, 0x90170150},
		{0x1b, 0x02011020},
		{0x21, 0x0221105f}),
	SND_HDA_PIN_QUIRK(0x10ec0255, 0x1028, "Dell", ALC255_FIXUP_DELL1_MIC_NO_PRESENCE,
		{0x14, 0x90170110},
		{0x1b, 0x01014020},
		{0x21, 0x0221101f}),
	SND_HDA_PIN_QUIRK(0x10ec0255, 0x1028, "Dell", ALC255_FIXUP_DELL1_MIC_NO_PRESENCE,
		{0x12, 0x90a60160},
		{0x14, 0x90170120},
		{0x17, 0x90170140},
		{0x21, 0x0321102f}),
	SND_HDA_PIN_QUIRK(0x10ec0255, 0x1028, "Dell", ALC255_FIXUP_DELL1_MIC_NO_PRESENCE,
		{0x12, 0x90a60160},
		{0x14, 0x90170130},
		{0x21, 0x02211040}),
	SND_HDA_PIN_QUIRK(0x10ec0255, 0x1028, "Dell", ALC255_FIXUP_DELL1_MIC_NO_PRESENCE,
		{0x12, 0x90a60160},
		{0x14, 0x90170140},
		{0x21, 0x02211050}),
	SND_HDA_PIN_QUIRK(0x10ec0255, 0x1028, "Dell", ALC255_FIXUP_DELL1_MIC_NO_PRESENCE,
		{0x12, 0x90a60170},
		{0x14, 0x90170120},
		{0x21, 0x02211030}),
	SND_HDA_PIN_QUIRK(0x10ec0255, 0x1028, "Dell", ALC255_FIXUP_DELL1_MIC_NO_PRESENCE,
		{0x12, 0x90a60170},
		{0x14, 0x90170130},
		{0x21, 0x02211040}),
	SND_HDA_PIN_QUIRK(0x10ec0255, 0x1028, "Dell", ALC255_FIXUP_DELL1_MIC_NO_PRESENCE,
		{0x12, 0x90a60170},
		{0x14, 0x90171130},
		{0x21, 0x02211040}),
	SND_HDA_PIN_QUIRK(0x10ec0255, 0x1028, "Dell", ALC255_FIXUP_DELL1_MIC_NO_PRESENCE,
		{0x12, 0x90a60170},
		{0x14, 0x90170140},
		{0x21, 0x02211050}),
	SND_HDA_PIN_QUIRK(0x10ec0255, 0x1028, "Dell Inspiron 5548", ALC255_FIXUP_DELL1_MIC_NO_PRESENCE,
		{0x12, 0x90a60180},
		{0x14, 0x90170130},
		{0x21, 0x02211040}),
	SND_HDA_PIN_QUIRK(0x10ec0255, 0x1028, "Dell Inspiron 5565", ALC255_FIXUP_DELL1_MIC_NO_PRESENCE,
		{0x12, 0x90a60180},
		{0x14, 0x90170120},
		{0x21, 0x02211030}),
	SND_HDA_PIN_QUIRK(0x10ec0255, 0x1028, "Dell", ALC255_FIXUP_DELL1_MIC_NO_PRESENCE,
		{0x1b, 0x01011020},
		{0x21, 0x02211010}),
	SND_HDA_PIN_QUIRK(0x10ec0256, 0x1028, "Dell", ALC255_FIXUP_DELL1_MIC_NO_PRESENCE,
		{0x12, 0x90a60130},
		{0x14, 0x90170110},
		{0x1b, 0x01011020},
		{0x21, 0x0221101f}),
	SND_HDA_PIN_QUIRK(0x10ec0256, 0x1028, "Dell", ALC255_FIXUP_DELL1_MIC_NO_PRESENCE,
		{0x12, 0x90a60160},
		{0x14, 0x90170120},
		{0x21, 0x02211030}),
	SND_HDA_PIN_QUIRK(0x10ec0256, 0x1028, "Dell", ALC255_FIXUP_DELL1_MIC_NO_PRESENCE,
		{0x12, 0x90a60170},
		{0x14, 0x90170120},
		{0x21, 0x02211030}),
	SND_HDA_PIN_QUIRK(0x10ec0256, 0x1028, "Dell Inspiron 5468", ALC255_FIXUP_DELL1_MIC_NO_PRESENCE,
		{0x12, 0x90a60180},
		{0x14, 0x90170120},
		{0x21, 0x02211030}),
	SND_HDA_PIN_QUIRK(0x10ec0256, 0x1028, "Dell", ALC255_FIXUP_DELL1_MIC_NO_PRESENCE,
		{0x12, 0xb7a60130},
		{0x14, 0x90170110},
		{0x21, 0x02211020}),
	SND_HDA_PIN_QUIRK(0x10ec0256, 0x1028, "Dell", ALC255_FIXUP_DELL1_MIC_NO_PRESENCE,
		{0x12, 0x90a60130},
		{0x14, 0x90170110},
		{0x14, 0x01011020},
		{0x21, 0x0221101f}),
	SND_HDA_PIN_QUIRK(0x10ec0256, 0x1028, "Dell", ALC255_FIXUP_DELL1_MIC_NO_PRESENCE,
		ALC256_STANDARD_PINS),
	SND_HDA_PIN_QUIRK(0x10ec0256, 0x1043, "ASUS", ALC256_FIXUP_ASUS_MIC,
		{0x14, 0x90170110},
		{0x1b, 0x90a70130},
		{0x21, 0x04211020}),
	SND_HDA_PIN_QUIRK(0x10ec0256, 0x1043, "ASUS", ALC256_FIXUP_ASUS_MIC,
		{0x14, 0x90170110},
		{0x1b, 0x90a70130},
		{0x21, 0x03211020}),
	SND_HDA_PIN_QUIRK(0x10ec0274, 0x1028, "Dell", ALC274_FIXUP_DELL_AIO_LINEOUT_VERB,
		{0x12, 0xb7a60130},
		{0x13, 0xb8a61140},
		{0x16, 0x90170110},
		{0x21, 0x04211020}),
	SND_HDA_PIN_QUIRK(0x10ec0280, 0x103c, "HP", ALC280_FIXUP_HP_GPIO4,
		{0x12, 0x90a60130},
		{0x14, 0x90170110},
		{0x15, 0x0421101f},
		{0x1a, 0x04a11020}),
	SND_HDA_PIN_QUIRK(0x10ec0280, 0x103c, "HP", ALC269_FIXUP_HP_GPIO_MIC1_LED,
		{0x12, 0x90a60140},
		{0x14, 0x90170110},
		{0x15, 0x0421101f},
		{0x18, 0x02811030},
		{0x1a, 0x04a1103f},
		{0x1b, 0x02011020}),
	SND_HDA_PIN_QUIRK(0x10ec0282, 0x103c, "HP 15 Touchsmart", ALC269_FIXUP_HP_MUTE_LED_MIC1,
		ALC282_STANDARD_PINS,
		{0x12, 0x99a30130},
		{0x19, 0x03a11020},
		{0x21, 0x0321101f}),
	SND_HDA_PIN_QUIRK(0x10ec0282, 0x103c, "HP", ALC269_FIXUP_HP_MUTE_LED_MIC1,
		ALC282_STANDARD_PINS,
		{0x12, 0x99a30130},
		{0x19, 0x03a11020},
		{0x21, 0x03211040}),
	SND_HDA_PIN_QUIRK(0x10ec0282, 0x103c, "HP", ALC269_FIXUP_HP_MUTE_LED_MIC1,
		ALC282_STANDARD_PINS,
		{0x12, 0x99a30130},
		{0x19, 0x03a11030},
		{0x21, 0x03211020}),
	SND_HDA_PIN_QUIRK(0x10ec0282, 0x103c, "HP", ALC269_FIXUP_HP_MUTE_LED_MIC1,
		ALC282_STANDARD_PINS,
		{0x12, 0x99a30130},
		{0x19, 0x04a11020},
		{0x21, 0x0421101f}),
	SND_HDA_PIN_QUIRK(0x10ec0282, 0x103c, "HP", ALC269_FIXUP_HP_LINE1_MIC1_LED,
		ALC282_STANDARD_PINS,
		{0x12, 0x90a60140},
		{0x19, 0x04a11030},
		{0x21, 0x04211020}),
	SND_HDA_PIN_QUIRK(0x10ec0283, 0x1028, "Dell", ALC269_FIXUP_DELL1_MIC_NO_PRESENCE,
		ALC282_STANDARD_PINS,
		{0x12, 0x90a60130},
		{0x21, 0x0321101f}),
	SND_HDA_PIN_QUIRK(0x10ec0283, 0x1028, "Dell", ALC269_FIXUP_DELL1_MIC_NO_PRESENCE,
		{0x12, 0x90a60160},
		{0x14, 0x90170120},
		{0x21, 0x02211030}),
	SND_HDA_PIN_QUIRK(0x10ec0283, 0x1028, "Dell", ALC269_FIXUP_DELL1_MIC_NO_PRESENCE,
		ALC282_STANDARD_PINS,
		{0x12, 0x90a60130},
		{0x19, 0x03a11020},
		{0x21, 0x0321101f}),
	SND_HDA_PIN_QUIRK(0x10ec0285, 0x17aa, "Lenovo", ALC285_FIXUP_LENOVO_HEADPHONE_NOISE,
		{0x12, 0x90a60130},
		{0x14, 0x90170110},
		{0x19, 0x04a11040},
		{0x21, 0x04211020}),
	SND_HDA_PIN_QUIRK(0x10ec0286, 0x1025, "Acer", ALC286_FIXUP_ACER_AIO_MIC_NO_PRESENCE,
		{0x12, 0x90a60130},
		{0x17, 0x90170110},
		{0x21, 0x02211020}),
	SND_HDA_PIN_QUIRK(0x10ec0288, 0x1028, "Dell", ALC288_FIXUP_DELL1_MIC_NO_PRESENCE,
		{0x12, 0x90a60120},
		{0x14, 0x90170110},
		{0x21, 0x0321101f}),
	SND_HDA_PIN_QUIRK(0x10ec0289, 0x1028, "Dell", ALC269_FIXUP_DELL4_MIC_NO_PRESENCE,
		{0x12, 0xb7a60130},
		{0x14, 0x90170110},
		{0x21, 0x04211020}),
	SND_HDA_PIN_QUIRK(0x10ec0290, 0x103c, "HP", ALC269_FIXUP_HP_MUTE_LED_MIC1,
		ALC290_STANDARD_PINS,
		{0x15, 0x04211040},
		{0x18, 0x90170112},
		{0x1a, 0x04a11020}),
	SND_HDA_PIN_QUIRK(0x10ec0290, 0x103c, "HP", ALC269_FIXUP_HP_MUTE_LED_MIC1,
		ALC290_STANDARD_PINS,
		{0x15, 0x04211040},
		{0x18, 0x90170110},
		{0x1a, 0x04a11020}),
	SND_HDA_PIN_QUIRK(0x10ec0290, 0x103c, "HP", ALC269_FIXUP_HP_MUTE_LED_MIC1,
		ALC290_STANDARD_PINS,
		{0x15, 0x0421101f},
		{0x1a, 0x04a11020}),
	SND_HDA_PIN_QUIRK(0x10ec0290, 0x103c, "HP", ALC269_FIXUP_HP_MUTE_LED_MIC1,
		ALC290_STANDARD_PINS,
		{0x15, 0x04211020},
		{0x1a, 0x04a11040}),
	SND_HDA_PIN_QUIRK(0x10ec0290, 0x103c, "HP", ALC269_FIXUP_HP_MUTE_LED_MIC1,
		ALC290_STANDARD_PINS,
		{0x14, 0x90170110},
		{0x15, 0x04211020},
		{0x1a, 0x04a11040}),
	SND_HDA_PIN_QUIRK(0x10ec0290, 0x103c, "HP", ALC269_FIXUP_HP_MUTE_LED_MIC1,
		ALC290_STANDARD_PINS,
		{0x14, 0x90170110},
		{0x15, 0x04211020},
		{0x1a, 0x04a11020}),
	SND_HDA_PIN_QUIRK(0x10ec0290, 0x103c, "HP", ALC269_FIXUP_HP_MUTE_LED_MIC1,
		ALC290_STANDARD_PINS,
		{0x14, 0x90170110},
		{0x15, 0x0421101f},
		{0x1a, 0x04a11020}),
	SND_HDA_PIN_QUIRK(0x10ec0292, 0x1028, "Dell", ALC269_FIXUP_DELL2_MIC_NO_PRESENCE,
		ALC292_STANDARD_PINS,
		{0x12, 0x90a60140},
		{0x16, 0x01014020},
		{0x19, 0x01a19030}),
	SND_HDA_PIN_QUIRK(0x10ec0292, 0x1028, "Dell", ALC269_FIXUP_DELL2_MIC_NO_PRESENCE,
		ALC292_STANDARD_PINS,
		{0x12, 0x90a60140},
		{0x16, 0x01014020},
		{0x18, 0x02a19031},
		{0x19, 0x01a1903e}),
	SND_HDA_PIN_QUIRK(0x10ec0292, 0x1028, "Dell", ALC269_FIXUP_DELL3_MIC_NO_PRESENCE,
		ALC292_STANDARD_PINS,
		{0x12, 0x90a60140}),
	SND_HDA_PIN_QUIRK(0x10ec0293, 0x1028, "Dell", ALC293_FIXUP_DELL1_MIC_NO_PRESENCE,
		ALC292_STANDARD_PINS,
		{0x13, 0x90a60140},
		{0x16, 0x21014020},
		{0x19, 0x21a19030}),
	SND_HDA_PIN_QUIRK(0x10ec0293, 0x1028, "Dell", ALC293_FIXUP_DELL1_MIC_NO_PRESENCE,
		ALC292_STANDARD_PINS,
		{0x13, 0x90a60140}),
	SND_HDA_PIN_QUIRK(0x10ec0294, 0x1043, "ASUS", ALC294_FIXUP_ASUS_MIC,
		{0x14, 0x90170110},
		{0x1b, 0x90a70130},
		{0x21, 0x04211020}),
	SND_HDA_PIN_QUIRK(0x10ec0294, 0x1043, "ASUS", ALC294_FIXUP_ASUS_SPK,
		{0x12, 0x90a60130},
		{0x17, 0x90170110},
		{0x21, 0x04211020}),
	SND_HDA_PIN_QUIRK(0x10ec0295, 0x1028, "Dell", ALC269_FIXUP_DELL1_MIC_NO_PRESENCE,
		ALC295_STANDARD_PINS,
		{0x17, 0x21014020},
		{0x18, 0x21a19030}),
	SND_HDA_PIN_QUIRK(0x10ec0295, 0x1028, "Dell", ALC269_FIXUP_DELL1_MIC_NO_PRESENCE,
		ALC295_STANDARD_PINS,
		{0x17, 0x21014040},
		{0x18, 0x21a19050}),
	SND_HDA_PIN_QUIRK(0x10ec0295, 0x1028, "Dell", ALC269_FIXUP_DELL1_MIC_NO_PRESENCE,
		ALC295_STANDARD_PINS),
	SND_HDA_PIN_QUIRK(0x10ec0298, 0x1028, "Dell", ALC298_FIXUP_DELL1_MIC_NO_PRESENCE,
		ALC298_STANDARD_PINS,
		{0x17, 0x90170110}),
	SND_HDA_PIN_QUIRK(0x10ec0298, 0x1028, "Dell", ALC298_FIXUP_DELL1_MIC_NO_PRESENCE,
		ALC298_STANDARD_PINS,
		{0x17, 0x90170140}),
	SND_HDA_PIN_QUIRK(0x10ec0298, 0x1028, "Dell", ALC298_FIXUP_DELL1_MIC_NO_PRESENCE,
		ALC298_STANDARD_PINS,
		{0x17, 0x90170150}),
	SND_HDA_PIN_QUIRK(0x10ec0298, 0x1028, "Dell", ALC298_FIXUP_SPK_VOLUME,
		{0x12, 0xb7a60140},
		{0x13, 0xb7a60150},
		{0x17, 0x90170110},
		{0x1a, 0x03011020},
		{0x21, 0x03211030}),
	SND_HDA_PIN_QUIRK(0x10ec0299, 0x1028, "Dell", ALC269_FIXUP_DELL4_MIC_NO_PRESENCE,
		ALC225_STANDARD_PINS,
		{0x12, 0xb7a60130},
		{0x17, 0x90170110}),
	{}
};

static void alc269_fill_coef(struct hda_codec *codec)
{
	struct alc_spec *spec = codec->spec;
	int val;

	if (spec->codec_variant != ALC269_TYPE_ALC269VB)
		return;

	if ((alc_get_coef0(codec) & 0x00ff) < 0x015) {
		alc_write_coef_idx(codec, 0xf, 0x960b);
		alc_write_coef_idx(codec, 0xe, 0x8817);
	}

	if ((alc_get_coef0(codec) & 0x00ff) == 0x016) {
		alc_write_coef_idx(codec, 0xf, 0x960b);
		alc_write_coef_idx(codec, 0xe, 0x8814);
	}

	if ((alc_get_coef0(codec) & 0x00ff) == 0x017) {
		/* Power up output pin */
		alc_update_coef_idx(codec, 0x04, 0, 1<<11);
	}

	if ((alc_get_coef0(codec) & 0x00ff) == 0x018) {
		val = alc_read_coef_idx(codec, 0xd);
		if (val != -1 && (val & 0x0c00) >> 10 != 0x1) {
			/* Capless ramp up clock control */
			alc_write_coef_idx(codec, 0xd, val | (1<<10));
		}
		val = alc_read_coef_idx(codec, 0x17);
		if (val != -1 && (val & 0x01c0) >> 6 != 0x4) {
			/* Class D power on reset */
			alc_write_coef_idx(codec, 0x17, val | (1<<7));
		}
	}

	/* HP */
	alc_update_coef_idx(codec, 0x4, 0, 1<<11);
}

/*
 */
static int patch_alc269(struct hda_codec *codec)
{
	struct alc_spec *spec;
	int err;

	err = alc_alloc_spec(codec, 0x0b);
	if (err < 0)
		return err;

	spec = codec->spec;
	spec->gen.shared_mic_vref_pin = 0x18;
	codec->power_save_node = 1;

#ifdef CONFIG_PM
	codec->patch_ops.suspend = alc269_suspend;
	codec->patch_ops.resume = alc269_resume;
#endif
	spec->shutup = alc_default_shutup;
	spec->init_hook = alc_default_init;

	switch (codec->core.vendor_id) {
	case 0x10ec0269:
		spec->codec_variant = ALC269_TYPE_ALC269VA;
		switch (alc_get_coef0(codec) & 0x00f0) {
		case 0x0010:
			if (codec->bus->pci &&
			    codec->bus->pci->subsystem_vendor == 0x1025 &&
			    spec->cdefine.platform_type == 1)
				err = alc_codec_rename(codec, "ALC271X");
			spec->codec_variant = ALC269_TYPE_ALC269VB;
			break;
		case 0x0020:
			if (codec->bus->pci &&
			    codec->bus->pci->subsystem_vendor == 0x17aa &&
			    codec->bus->pci->subsystem_device == 0x21f3)
				err = alc_codec_rename(codec, "ALC3202");
			spec->codec_variant = ALC269_TYPE_ALC269VC;
			break;
		case 0x0030:
			spec->codec_variant = ALC269_TYPE_ALC269VD;
			break;
		default:
			alc_fix_pll_init(codec, 0x20, 0x04, 15);
		}
		if (err < 0)
			goto error;
		spec->shutup = alc269_shutup;
		spec->init_hook = alc269_fill_coef;
		alc269_fill_coef(codec);
		break;

	case 0x10ec0280:
	case 0x10ec0290:
		spec->codec_variant = ALC269_TYPE_ALC280;
		break;
	case 0x10ec0282:
		spec->codec_variant = ALC269_TYPE_ALC282;
		spec->shutup = alc282_shutup;
		spec->init_hook = alc282_init;
		break;
	case 0x10ec0233:
	case 0x10ec0283:
		spec->codec_variant = ALC269_TYPE_ALC283;
		spec->shutup = alc283_shutup;
		spec->init_hook = alc283_init;
		break;
	case 0x10ec0284:
	case 0x10ec0292:
		spec->codec_variant = ALC269_TYPE_ALC284;
		break;
	case 0x10ec0293:
		spec->codec_variant = ALC269_TYPE_ALC293;
		break;
	case 0x10ec0286:
	case 0x10ec0288:
		spec->codec_variant = ALC269_TYPE_ALC286;
		spec->shutup = alc286_shutup;
		break;
	case 0x10ec0298:
		spec->codec_variant = ALC269_TYPE_ALC298;
		break;
	case 0x10ec0235:
	case 0x10ec0255:
		spec->codec_variant = ALC269_TYPE_ALC255;
		spec->shutup = alc256_shutup;
		spec->init_hook = alc256_init;
		break;
	case 0x10ec0236:
	case 0x10ec0256:
		spec->codec_variant = ALC269_TYPE_ALC256;
		spec->shutup = alc256_shutup;
		spec->init_hook = alc256_init;
		spec->gen.mixer_nid = 0; /* ALC256 does not have any loopback mixer path */
		alc_update_coef_idx(codec, 0x36, 1 << 13, 1 << 5); /* Switch pcbeep path to Line in path*/
		break;
	case 0x10ec0257:
		spec->codec_variant = ALC269_TYPE_ALC257;
		spec->shutup = alc256_shutup;
		spec->init_hook = alc256_init;
		spec->gen.mixer_nid = 0;
		break;
	case 0x10ec0215:
	case 0x10ec0285:
	case 0x10ec0289:
		spec->codec_variant = ALC269_TYPE_ALC215;
		spec->shutup = alc225_shutup;
		spec->init_hook = alc225_init;
		spec->gen.mixer_nid = 0;
		break;
	case 0x10ec0225:
	case 0x10ec0295:
	case 0x10ec0299:
		spec->codec_variant = ALC269_TYPE_ALC225;
		spec->shutup = alc225_shutup;
		spec->init_hook = alc225_init;
		spec->gen.mixer_nid = 0; /* no loopback on ALC225, ALC295 and ALC299 */
		break;
	case 0x10ec0234:
	case 0x10ec0274:
	case 0x10ec0294:
		spec->codec_variant = ALC269_TYPE_ALC294;
		spec->gen.mixer_nid = 0; /* ALC2x4 does not have any loopback mixer path */
		alc_update_coef_idx(codec, 0x6b, 0x0018, (1<<4) | (1<<3)); /* UAJ MIC Vref control by verb */
		spec->init_hook = alc294_init;
		break;
	case 0x10ec0300:
		spec->codec_variant = ALC269_TYPE_ALC300;
		spec->gen.mixer_nid = 0; /* no loopback on ALC300 */
		break;
	case 0x10ec0700:
	case 0x10ec0701:
	case 0x10ec0703:
		spec->codec_variant = ALC269_TYPE_ALC700;
		spec->gen.mixer_nid = 0; /* ALC700 does not have any loopback mixer path */
		alc_update_coef_idx(codec, 0x4a, 1 << 15, 0); /* Combo jack auto trigger control */
		spec->init_hook = alc294_init;
		break;

	}

	if (snd_hda_codec_read(codec, 0x51, 0, AC_VERB_PARAMETERS, 0) == 0x10ec5505) {
		spec->has_alc5505_dsp = 1;
		spec->init_hook = alc5505_dsp_init;
	}

	snd_hda_pick_fixup(codec, alc269_fixup_models,
		       alc269_fixup_tbl, alc269_fixups);
	snd_hda_pick_pin_fixup(codec, alc269_pin_fixup_tbl, alc269_fixups);
	snd_hda_pick_fixup(codec, NULL,	alc269_fixup_vendor_tbl,
			   alc269_fixups);
	snd_hda_apply_fixup(codec, HDA_FIXUP_ACT_PRE_PROBE);

	alc_auto_parse_customize_define(codec);

	if (has_cdefine_beep(codec))
		spec->gen.beep_nid = 0x01;

	/* automatic parse from the BIOS config */
	err = alc269_parse_auto_config(codec);
	if (err < 0)
		goto error;

	if (!spec->gen.no_analog && spec->gen.beep_nid && spec->gen.mixer_nid) {
		err = set_beep_amp(spec, spec->gen.mixer_nid, 0x04, HDA_INPUT);
		if (err < 0)
			goto error;
	}

	snd_hda_apply_fixup(codec, HDA_FIXUP_ACT_PROBE);

	return 0;

 error:
	alc_free(codec);
	return err;
}

/*
 * ALC861
 */

static int alc861_parse_auto_config(struct hda_codec *codec)
{
	static const hda_nid_t alc861_ignore[] = { 0x1d, 0 };
	static const hda_nid_t alc861_ssids[] = { 0x0e, 0x0f, 0x0b, 0 };
	return alc_parse_auto_config(codec, alc861_ignore, alc861_ssids);
}

/* Pin config fixes */
enum {
	ALC861_FIXUP_FSC_AMILO_PI1505,
	ALC861_FIXUP_AMP_VREF_0F,
	ALC861_FIXUP_NO_JACK_DETECT,
	ALC861_FIXUP_ASUS_A6RP,
	ALC660_FIXUP_ASUS_W7J,
};

/* On some laptops, VREF of pin 0x0f is abused for controlling the main amp */
static void alc861_fixup_asus_amp_vref_0f(struct hda_codec *codec,
			const struct hda_fixup *fix, int action)
{
	struct alc_spec *spec = codec->spec;
	unsigned int val;

	if (action != HDA_FIXUP_ACT_INIT)
		return;
	val = snd_hda_codec_get_pin_target(codec, 0x0f);
	if (!(val & (AC_PINCTL_IN_EN | AC_PINCTL_OUT_EN)))
		val |= AC_PINCTL_IN_EN;
	val |= AC_PINCTL_VREF_50;
	snd_hda_set_pin_ctl(codec, 0x0f, val);
	spec->gen.keep_vref_in_automute = 1;
}

/* suppress the jack-detection */
static void alc_fixup_no_jack_detect(struct hda_codec *codec,
				     const struct hda_fixup *fix, int action)
{
	if (action == HDA_FIXUP_ACT_PRE_PROBE)
		codec->no_jack_detect = 1;
}

static const struct hda_fixup alc861_fixups[] = {
	[ALC861_FIXUP_FSC_AMILO_PI1505] = {
		.type = HDA_FIXUP_PINS,
		.v.pins = (const struct hda_pintbl[]) {
			{ 0x0b, 0x0221101f }, /* HP */
			{ 0x0f, 0x90170310 }, /* speaker */
			{ }
		}
	},
	[ALC861_FIXUP_AMP_VREF_0F] = {
		.type = HDA_FIXUP_FUNC,
		.v.func = alc861_fixup_asus_amp_vref_0f,
	},
	[ALC861_FIXUP_NO_JACK_DETECT] = {
		.type = HDA_FIXUP_FUNC,
		.v.func = alc_fixup_no_jack_detect,
	},
	[ALC861_FIXUP_ASUS_A6RP] = {
		.type = HDA_FIXUP_FUNC,
		.v.func = alc861_fixup_asus_amp_vref_0f,
		.chained = true,
		.chain_id = ALC861_FIXUP_NO_JACK_DETECT,
	},
	[ALC660_FIXUP_ASUS_W7J] = {
		.type = HDA_FIXUP_VERBS,
		.v.verbs = (const struct hda_verb[]) {
			/* ASUS W7J needs a magic pin setup on unused NID 0x10
			 * for enabling outputs
			 */
			{0x10, AC_VERB_SET_PIN_WIDGET_CONTROL, 0x24},
			{ }
		},
	}
};

static const struct snd_pci_quirk alc861_fixup_tbl[] = {
	SND_PCI_QUIRK(0x1043, 0x1253, "ASUS W7J", ALC660_FIXUP_ASUS_W7J),
	SND_PCI_QUIRK(0x1043, 0x1263, "ASUS Z35HL", ALC660_FIXUP_ASUS_W7J),
	SND_PCI_QUIRK(0x1043, 0x1393, "ASUS A6Rp", ALC861_FIXUP_ASUS_A6RP),
	SND_PCI_QUIRK_VENDOR(0x1043, "ASUS laptop", ALC861_FIXUP_AMP_VREF_0F),
	SND_PCI_QUIRK(0x1462, 0x7254, "HP DX2200", ALC861_FIXUP_NO_JACK_DETECT),
	SND_PCI_QUIRK(0x1584, 0x2b01, "Haier W18", ALC861_FIXUP_AMP_VREF_0F),
	SND_PCI_QUIRK(0x1584, 0x0000, "Uniwill ECS M31EI", ALC861_FIXUP_AMP_VREF_0F),
	SND_PCI_QUIRK(0x1734, 0x10c7, "FSC Amilo Pi1505", ALC861_FIXUP_FSC_AMILO_PI1505),
	{}
};

/*
 */
static int patch_alc861(struct hda_codec *codec)
{
	struct alc_spec *spec;
	int err;

	err = alc_alloc_spec(codec, 0x15);
	if (err < 0)
		return err;

	spec = codec->spec;
	spec->gen.beep_nid = 0x23;

#ifdef CONFIG_PM
	spec->power_hook = alc_power_eapd;
#endif

	snd_hda_pick_fixup(codec, NULL, alc861_fixup_tbl, alc861_fixups);
	snd_hda_apply_fixup(codec, HDA_FIXUP_ACT_PRE_PROBE);

	/* automatic parse from the BIOS config */
	err = alc861_parse_auto_config(codec);
	if (err < 0)
		goto error;

	if (!spec->gen.no_analog) {
		err = set_beep_amp(spec, 0x23, 0, HDA_OUTPUT);
		if (err < 0)
			goto error;
	}

	snd_hda_apply_fixup(codec, HDA_FIXUP_ACT_PROBE);

	return 0;

 error:
	alc_free(codec);
	return err;
}

/*
 * ALC861-VD support
 *
 * Based on ALC882
 *
 * In addition, an independent DAC
 */
static int alc861vd_parse_auto_config(struct hda_codec *codec)
{
	static const hda_nid_t alc861vd_ignore[] = { 0x1d, 0 };
	static const hda_nid_t alc861vd_ssids[] = { 0x15, 0x1b, 0x14, 0 };
	return alc_parse_auto_config(codec, alc861vd_ignore, alc861vd_ssids);
}

enum {
	ALC660VD_FIX_ASUS_GPIO1,
	ALC861VD_FIX_DALLAS,
};

/* exclude VREF80 */
static void alc861vd_fixup_dallas(struct hda_codec *codec,
				  const struct hda_fixup *fix, int action)
{
	if (action == HDA_FIXUP_ACT_PRE_PROBE) {
		snd_hda_override_pin_caps(codec, 0x18, 0x00000734);
		snd_hda_override_pin_caps(codec, 0x19, 0x0000073c);
	}
}

/* reset GPIO1 */
static void alc660vd_fixup_asus_gpio1(struct hda_codec *codec,
				      const struct hda_fixup *fix, int action)
{
	struct alc_spec *spec = codec->spec;

	if (action == HDA_FIXUP_ACT_PRE_PROBE)
		spec->gpio_mask |= 0x02;
	alc_fixup_gpio(codec, action, 0x01);
}

static const struct hda_fixup alc861vd_fixups[] = {
	[ALC660VD_FIX_ASUS_GPIO1] = {
		.type = HDA_FIXUP_FUNC,
		.v.func = alc660vd_fixup_asus_gpio1,
	},
	[ALC861VD_FIX_DALLAS] = {
		.type = HDA_FIXUP_FUNC,
		.v.func = alc861vd_fixup_dallas,
	},
};

static const struct snd_pci_quirk alc861vd_fixup_tbl[] = {
	SND_PCI_QUIRK(0x103c, 0x30bf, "HP TX1000", ALC861VD_FIX_DALLAS),
	SND_PCI_QUIRK(0x1043, 0x1339, "ASUS A7-K", ALC660VD_FIX_ASUS_GPIO1),
	SND_PCI_QUIRK(0x1179, 0xff31, "Toshiba L30-149", ALC861VD_FIX_DALLAS),
	{}
};

/*
 */
static int patch_alc861vd(struct hda_codec *codec)
{
	struct alc_spec *spec;
	int err;

	err = alc_alloc_spec(codec, 0x0b);
	if (err < 0)
		return err;

	spec = codec->spec;
	spec->gen.beep_nid = 0x23;

	spec->shutup = alc_eapd_shutup;

	snd_hda_pick_fixup(codec, NULL, alc861vd_fixup_tbl, alc861vd_fixups);
	snd_hda_apply_fixup(codec, HDA_FIXUP_ACT_PRE_PROBE);

	/* automatic parse from the BIOS config */
	err = alc861vd_parse_auto_config(codec);
	if (err < 0)
		goto error;

	if (!spec->gen.no_analog) {
		err = set_beep_amp(spec, 0x0b, 0x05, HDA_INPUT);
		if (err < 0)
			goto error;
	}

	snd_hda_apply_fixup(codec, HDA_FIXUP_ACT_PROBE);

	return 0;

 error:
	alc_free(codec);
	return err;
}

/*
 * ALC662 support
 *
 * ALC662 is almost identical with ALC880 but has cleaner and more flexible
 * configuration.  Each pin widget can choose any input DACs and a mixer.
 * Each ADC is connected from a mixer of all inputs.  This makes possible
 * 6-channel independent captures.
 *
 * In addition, an independent DAC for the multi-playback (not used in this
 * driver yet).
 */

/*
 * BIOS auto configuration
 */

static int alc662_parse_auto_config(struct hda_codec *codec)
{
	static const hda_nid_t alc662_ignore[] = { 0x1d, 0 };
	static const hda_nid_t alc663_ssids[] = { 0x15, 0x1b, 0x14, 0x21 };
	static const hda_nid_t alc662_ssids[] = { 0x15, 0x1b, 0x14, 0 };
	const hda_nid_t *ssids;

	if (codec->core.vendor_id == 0x10ec0272 || codec->core.vendor_id == 0x10ec0663 ||
	    codec->core.vendor_id == 0x10ec0665 || codec->core.vendor_id == 0x10ec0670 ||
	    codec->core.vendor_id == 0x10ec0671)
		ssids = alc663_ssids;
	else
		ssids = alc662_ssids;
	return alc_parse_auto_config(codec, alc662_ignore, ssids);
}

static void alc272_fixup_mario(struct hda_codec *codec,
			       const struct hda_fixup *fix, int action)
{
	if (action != HDA_FIXUP_ACT_PRE_PROBE)
		return;
	if (snd_hda_override_amp_caps(codec, 0x2, HDA_OUTPUT,
				      (0x3b << AC_AMPCAP_OFFSET_SHIFT) |
				      (0x3b << AC_AMPCAP_NUM_STEPS_SHIFT) |
				      (0x03 << AC_AMPCAP_STEP_SIZE_SHIFT) |
				      (0 << AC_AMPCAP_MUTE_SHIFT)))
		codec_warn(codec, "failed to override amp caps for NID 0x2\n");
}

static const struct snd_pcm_chmap_elem asus_pcm_2_1_chmaps[] = {
	{ .channels = 2,
	  .map = { SNDRV_CHMAP_FL, SNDRV_CHMAP_FR } },
	{ .channels = 4,
	  .map = { SNDRV_CHMAP_FL, SNDRV_CHMAP_FR,
		   SNDRV_CHMAP_NA, SNDRV_CHMAP_LFE } }, /* LFE only on right */
	{ }
};

/* override the 2.1 chmap */
static void alc_fixup_bass_chmap(struct hda_codec *codec,
				    const struct hda_fixup *fix, int action)
{
	if (action == HDA_FIXUP_ACT_BUILD) {
		struct alc_spec *spec = codec->spec;
		spec->gen.pcm_rec[0]->stream[0].chmap = asus_pcm_2_1_chmaps;
	}
}

/* avoid D3 for keeping GPIO up */
static unsigned int gpio_led_power_filter(struct hda_codec *codec,
					  hda_nid_t nid,
					  unsigned int power_state)
{
	struct alc_spec *spec = codec->spec;
	if (nid == codec->core.afg && power_state == AC_PWRST_D3 && spec->gpio_data)
		return AC_PWRST_D0;
	return power_state;
}

static void alc662_fixup_led_gpio1(struct hda_codec *codec,
				   const struct hda_fixup *fix, int action)
{
	struct alc_spec *spec = codec->spec;

	alc_fixup_hp_gpio_led(codec, action, 0x01, 0);
	if (action == HDA_FIXUP_ACT_PRE_PROBE) {
		spec->mute_led_polarity = 1;
		codec->power_filter = gpio_led_power_filter;
	}
}

static void alc662_usi_automute_hook(struct hda_codec *codec,
					 struct hda_jack_callback *jack)
{
	struct alc_spec *spec = codec->spec;
	int vref;
	msleep(200);
	snd_hda_gen_hp_automute(codec, jack);

	vref = spec->gen.hp_jack_present ? PIN_VREF80 : 0;
	msleep(100);
	snd_hda_codec_write(codec, 0x19, 0, AC_VERB_SET_PIN_WIDGET_CONTROL,
			    vref);
}

static void alc662_fixup_usi_headset_mic(struct hda_codec *codec,
				     const struct hda_fixup *fix, int action)
{
	struct alc_spec *spec = codec->spec;
	if (action == HDA_FIXUP_ACT_PRE_PROBE) {
		spec->parse_flags |= HDA_PINCFG_HEADSET_MIC;
		spec->gen.hp_automute_hook = alc662_usi_automute_hook;
	}
}

static struct coef_fw alc668_coefs[] = {
	WRITE_COEF(0x01, 0xbebe), WRITE_COEF(0x02, 0xaaaa), WRITE_COEF(0x03,    0x0),
	WRITE_COEF(0x04, 0x0180), WRITE_COEF(0x06,    0x0), WRITE_COEF(0x07, 0x0f80),
	WRITE_COEF(0x08, 0x0031), WRITE_COEF(0x0a, 0x0060), WRITE_COEF(0x0b,    0x0),
	WRITE_COEF(0x0c, 0x7cf7), WRITE_COEF(0x0d, 0x1080), WRITE_COEF(0x0e, 0x7f7f),
	WRITE_COEF(0x0f, 0xcccc), WRITE_COEF(0x10, 0xddcc), WRITE_COEF(0x11, 0x0001),
	WRITE_COEF(0x13,    0x0), WRITE_COEF(0x14, 0x2aa0), WRITE_COEF(0x17, 0xa940),
	WRITE_COEF(0x19,    0x0), WRITE_COEF(0x1a,    0x0), WRITE_COEF(0x1b,    0x0),
	WRITE_COEF(0x1c,    0x0), WRITE_COEF(0x1d,    0x0), WRITE_COEF(0x1e, 0x7418),
	WRITE_COEF(0x1f, 0x0804), WRITE_COEF(0x20, 0x4200), WRITE_COEF(0x21, 0x0468),
	WRITE_COEF(0x22, 0x8ccc), WRITE_COEF(0x23, 0x0250), WRITE_COEF(0x24, 0x7418),
	WRITE_COEF(0x27,    0x0), WRITE_COEF(0x28, 0x8ccc), WRITE_COEF(0x2a, 0xff00),
	WRITE_COEF(0x2b, 0x8000), WRITE_COEF(0xa7, 0xff00), WRITE_COEF(0xa8, 0x8000),
	WRITE_COEF(0xaa, 0x2e17), WRITE_COEF(0xab, 0xa0c0), WRITE_COEF(0xac,    0x0),
	WRITE_COEF(0xad,    0x0), WRITE_COEF(0xae, 0x2ac6), WRITE_COEF(0xaf, 0xa480),
	WRITE_COEF(0xb0,    0x0), WRITE_COEF(0xb1,    0x0), WRITE_COEF(0xb2,    0x0),
	WRITE_COEF(0xb3,    0x0), WRITE_COEF(0xb4,    0x0), WRITE_COEF(0xb5, 0x1040),
	WRITE_COEF(0xb6, 0xd697), WRITE_COEF(0xb7, 0x902b), WRITE_COEF(0xb8, 0xd697),
	WRITE_COEF(0xb9, 0x902b), WRITE_COEF(0xba, 0xb8ba), WRITE_COEF(0xbb, 0xaaab),
	WRITE_COEF(0xbc, 0xaaaf), WRITE_COEF(0xbd, 0x6aaa), WRITE_COEF(0xbe, 0x1c02),
	WRITE_COEF(0xc0, 0x00ff), WRITE_COEF(0xc1, 0x0fa6),
	{}
};

static void alc668_restore_default_value(struct hda_codec *codec)
{
	alc_process_coef_fw(codec, alc668_coefs);
}

enum {
	ALC662_FIXUP_ASPIRE,
	ALC662_FIXUP_LED_GPIO1,
	ALC662_FIXUP_IDEAPAD,
	ALC272_FIXUP_MARIO,
	ALC662_FIXUP_CZC_P10T,
	ALC662_FIXUP_SKU_IGNORE,
	ALC662_FIXUP_HP_RP5800,
	ALC662_FIXUP_ASUS_MODE1,
	ALC662_FIXUP_ASUS_MODE2,
	ALC662_FIXUP_ASUS_MODE3,
	ALC662_FIXUP_ASUS_MODE4,
	ALC662_FIXUP_ASUS_MODE5,
	ALC662_FIXUP_ASUS_MODE6,
	ALC662_FIXUP_ASUS_MODE7,
	ALC662_FIXUP_ASUS_MODE8,
	ALC662_FIXUP_NO_JACK_DETECT,
	ALC662_FIXUP_ZOTAC_Z68,
	ALC662_FIXUP_INV_DMIC,
	ALC662_FIXUP_DELL_MIC_NO_PRESENCE,
	ALC668_FIXUP_DELL_MIC_NO_PRESENCE,
	ALC662_FIXUP_HEADSET_MODE,
	ALC668_FIXUP_HEADSET_MODE,
	ALC662_FIXUP_BASS_MODE4_CHMAP,
	ALC662_FIXUP_BASS_16,
	ALC662_FIXUP_BASS_1A,
	ALC662_FIXUP_BASS_CHMAP,
	ALC668_FIXUP_AUTO_MUTE,
	ALC668_FIXUP_DELL_DISABLE_AAMIX,
	ALC668_FIXUP_DELL_XPS13,
	ALC662_FIXUP_ASUS_Nx50,
	ALC668_FIXUP_ASUS_Nx51_HEADSET_MODE,
	ALC668_FIXUP_ASUS_Nx51,
	ALC668_FIXUP_MIC_COEF,
	ALC668_FIXUP_ASUS_G751,
	ALC891_FIXUP_HEADSET_MODE,
	ALC891_FIXUP_DELL_MIC_NO_PRESENCE,
	ALC662_FIXUP_ACER_VERITON,
	ALC892_FIXUP_ASROCK_MOBO,
	ALC662_FIXUP_USI_FUNC,
	ALC662_FIXUP_USI_HEADSET_MODE,
	ALC662_FIXUP_LENOVO_MULTI_CODECS,
};

static const struct hda_fixup alc662_fixups[] = {
	[ALC662_FIXUP_ASPIRE] = {
		.type = HDA_FIXUP_PINS,
		.v.pins = (const struct hda_pintbl[]) {
			{ 0x15, 0x99130112 }, /* subwoofer */
			{ }
		}
	},
	[ALC662_FIXUP_LED_GPIO1] = {
		.type = HDA_FIXUP_FUNC,
		.v.func = alc662_fixup_led_gpio1,
	},
	[ALC662_FIXUP_IDEAPAD] = {
		.type = HDA_FIXUP_PINS,
		.v.pins = (const struct hda_pintbl[]) {
			{ 0x17, 0x99130112 }, /* subwoofer */
			{ }
		},
		.chained = true,
		.chain_id = ALC662_FIXUP_LED_GPIO1,
	},
	[ALC272_FIXUP_MARIO] = {
		.type = HDA_FIXUP_FUNC,
		.v.func = alc272_fixup_mario,
	},
	[ALC662_FIXUP_CZC_P10T] = {
		.type = HDA_FIXUP_VERBS,
		.v.verbs = (const struct hda_verb[]) {
			{0x14, AC_VERB_SET_EAPD_BTLENABLE, 0},
			{}
		}
	},
	[ALC662_FIXUP_SKU_IGNORE] = {
		.type = HDA_FIXUP_FUNC,
		.v.func = alc_fixup_sku_ignore,
	},
	[ALC662_FIXUP_HP_RP5800] = {
		.type = HDA_FIXUP_PINS,
		.v.pins = (const struct hda_pintbl[]) {
			{ 0x14, 0x0221201f }, /* HP out */
			{ }
		},
		.chained = true,
		.chain_id = ALC662_FIXUP_SKU_IGNORE
	},
	[ALC662_FIXUP_ASUS_MODE1] = {
		.type = HDA_FIXUP_PINS,
		.v.pins = (const struct hda_pintbl[]) {
			{ 0x14, 0x99130110 }, /* speaker */
			{ 0x18, 0x01a19c20 }, /* mic */
			{ 0x19, 0x99a3092f }, /* int-mic */
			{ 0x21, 0x0121401f }, /* HP out */
			{ }
		},
		.chained = true,
		.chain_id = ALC662_FIXUP_SKU_IGNORE
	},
	[ALC662_FIXUP_ASUS_MODE2] = {
		.type = HDA_FIXUP_PINS,
		.v.pins = (const struct hda_pintbl[]) {
			{ 0x14, 0x99130110 }, /* speaker */
			{ 0x18, 0x01a19820 }, /* mic */
			{ 0x19, 0x99a3092f }, /* int-mic */
			{ 0x1b, 0x0121401f }, /* HP out */
			{ }
		},
		.chained = true,
		.chain_id = ALC662_FIXUP_SKU_IGNORE
	},
	[ALC662_FIXUP_ASUS_MODE3] = {
		.type = HDA_FIXUP_PINS,
		.v.pins = (const struct hda_pintbl[]) {
			{ 0x14, 0x99130110 }, /* speaker */
			{ 0x15, 0x0121441f }, /* HP */
			{ 0x18, 0x01a19840 }, /* mic */
			{ 0x19, 0x99a3094f }, /* int-mic */
			{ 0x21, 0x01211420 }, /* HP2 */
			{ }
		},
		.chained = true,
		.chain_id = ALC662_FIXUP_SKU_IGNORE
	},
	[ALC662_FIXUP_ASUS_MODE4] = {
		.type = HDA_FIXUP_PINS,
		.v.pins = (const struct hda_pintbl[]) {
			{ 0x14, 0x99130110 }, /* speaker */
			{ 0x16, 0x99130111 }, /* speaker */
			{ 0x18, 0x01a19840 }, /* mic */
			{ 0x19, 0x99a3094f }, /* int-mic */
			{ 0x21, 0x0121441f }, /* HP */
			{ }
		},
		.chained = true,
		.chain_id = ALC662_FIXUP_SKU_IGNORE
	},
	[ALC662_FIXUP_ASUS_MODE5] = {
		.type = HDA_FIXUP_PINS,
		.v.pins = (const struct hda_pintbl[]) {
			{ 0x14, 0x99130110 }, /* speaker */
			{ 0x15, 0x0121441f }, /* HP */
			{ 0x16, 0x99130111 }, /* speaker */
			{ 0x18, 0x01a19840 }, /* mic */
			{ 0x19, 0x99a3094f }, /* int-mic */
			{ }
		},
		.chained = true,
		.chain_id = ALC662_FIXUP_SKU_IGNORE
	},
	[ALC662_FIXUP_ASUS_MODE6] = {
		.type = HDA_FIXUP_PINS,
		.v.pins = (const struct hda_pintbl[]) {
			{ 0x14, 0x99130110 }, /* speaker */
			{ 0x15, 0x01211420 }, /* HP2 */
			{ 0x18, 0x01a19840 }, /* mic */
			{ 0x19, 0x99a3094f }, /* int-mic */
			{ 0x1b, 0x0121441f }, /* HP */
			{ }
		},
		.chained = true,
		.chain_id = ALC662_FIXUP_SKU_IGNORE
	},
	[ALC662_FIXUP_ASUS_MODE7] = {
		.type = HDA_FIXUP_PINS,
		.v.pins = (const struct hda_pintbl[]) {
			{ 0x14, 0x99130110 }, /* speaker */
			{ 0x17, 0x99130111 }, /* speaker */
			{ 0x18, 0x01a19840 }, /* mic */
			{ 0x19, 0x99a3094f }, /* int-mic */
			{ 0x1b, 0x01214020 }, /* HP */
			{ 0x21, 0x0121401f }, /* HP */
			{ }
		},
		.chained = true,
		.chain_id = ALC662_FIXUP_SKU_IGNORE
	},
	[ALC662_FIXUP_ASUS_MODE8] = {
		.type = HDA_FIXUP_PINS,
		.v.pins = (const struct hda_pintbl[]) {
			{ 0x14, 0x99130110 }, /* speaker */
			{ 0x12, 0x99a30970 }, /* int-mic */
			{ 0x15, 0x01214020 }, /* HP */
			{ 0x17, 0x99130111 }, /* speaker */
			{ 0x18, 0x01a19840 }, /* mic */
			{ 0x21, 0x0121401f }, /* HP */
			{ }
		},
		.chained = true,
		.chain_id = ALC662_FIXUP_SKU_IGNORE
	},
	[ALC662_FIXUP_NO_JACK_DETECT] = {
		.type = HDA_FIXUP_FUNC,
		.v.func = alc_fixup_no_jack_detect,
	},
	[ALC662_FIXUP_ZOTAC_Z68] = {
		.type = HDA_FIXUP_PINS,
		.v.pins = (const struct hda_pintbl[]) {
			{ 0x1b, 0x02214020 }, /* Front HP */
			{ }
		}
	},
	[ALC662_FIXUP_INV_DMIC] = {
		.type = HDA_FIXUP_FUNC,
		.v.func = alc_fixup_inv_dmic,
	},
	[ALC668_FIXUP_DELL_XPS13] = {
		.type = HDA_FIXUP_FUNC,
		.v.func = alc_fixup_dell_xps13,
		.chained = true,
		.chain_id = ALC668_FIXUP_DELL_DISABLE_AAMIX
	},
	[ALC668_FIXUP_DELL_DISABLE_AAMIX] = {
		.type = HDA_FIXUP_FUNC,
		.v.func = alc_fixup_disable_aamix,
		.chained = true,
		.chain_id = ALC668_FIXUP_DELL_MIC_NO_PRESENCE
	},
	[ALC668_FIXUP_AUTO_MUTE] = {
		.type = HDA_FIXUP_FUNC,
		.v.func = alc_fixup_auto_mute_via_amp,
		.chained = true,
		.chain_id = ALC668_FIXUP_DELL_MIC_NO_PRESENCE
	},
	[ALC662_FIXUP_DELL_MIC_NO_PRESENCE] = {
		.type = HDA_FIXUP_PINS,
		.v.pins = (const struct hda_pintbl[]) {
			{ 0x19, 0x03a1113c }, /* use as headset mic, without its own jack detect */
			/* headphone mic by setting pin control of 0x1b (headphone out) to in + vref_50 */
			{ }
		},
		.chained = true,
		.chain_id = ALC662_FIXUP_HEADSET_MODE
	},
	[ALC662_FIXUP_HEADSET_MODE] = {
		.type = HDA_FIXUP_FUNC,
		.v.func = alc_fixup_headset_mode_alc662,
	},
	[ALC668_FIXUP_DELL_MIC_NO_PRESENCE] = {
		.type = HDA_FIXUP_PINS,
		.v.pins = (const struct hda_pintbl[]) {
			{ 0x19, 0x03a1913d }, /* use as headphone mic, without its own jack detect */
			{ 0x1b, 0x03a1113c }, /* use as headset mic, without its own jack detect */
			{ }
		},
		.chained = true,
		.chain_id = ALC668_FIXUP_HEADSET_MODE
	},
	[ALC668_FIXUP_HEADSET_MODE] = {
		.type = HDA_FIXUP_FUNC,
		.v.func = alc_fixup_headset_mode_alc668,
	},
	[ALC662_FIXUP_BASS_MODE4_CHMAP] = {
		.type = HDA_FIXUP_FUNC,
		.v.func = alc_fixup_bass_chmap,
		.chained = true,
		.chain_id = ALC662_FIXUP_ASUS_MODE4
	},
	[ALC662_FIXUP_BASS_16] = {
		.type = HDA_FIXUP_PINS,
		.v.pins = (const struct hda_pintbl[]) {
			{0x16, 0x80106111}, /* bass speaker */
			{}
		},
		.chained = true,
		.chain_id = ALC662_FIXUP_BASS_CHMAP,
	},
	[ALC662_FIXUP_BASS_1A] = {
		.type = HDA_FIXUP_PINS,
		.v.pins = (const struct hda_pintbl[]) {
			{0x1a, 0x80106111}, /* bass speaker */
			{}
		},
		.chained = true,
		.chain_id = ALC662_FIXUP_BASS_CHMAP,
	},
	[ALC662_FIXUP_BASS_CHMAP] = {
		.type = HDA_FIXUP_FUNC,
		.v.func = alc_fixup_bass_chmap,
	},
	[ALC662_FIXUP_ASUS_Nx50] = {
		.type = HDA_FIXUP_FUNC,
		.v.func = alc_fixup_auto_mute_via_amp,
		.chained = true,
		.chain_id = ALC662_FIXUP_BASS_1A
	},
	[ALC668_FIXUP_ASUS_Nx51_HEADSET_MODE] = {
		.type = HDA_FIXUP_FUNC,
		.v.func = alc_fixup_headset_mode_alc668,
		.chain_id = ALC662_FIXUP_BASS_CHMAP
	},
	[ALC668_FIXUP_ASUS_Nx51] = {
		.type = HDA_FIXUP_PINS,
		.v.pins = (const struct hda_pintbl[]) {
			{ 0x19, 0x03a1913d }, /* use as headphone mic, without its own jack detect */
			{ 0x1a, 0x90170151 }, /* bass speaker */
			{ 0x1b, 0x03a1113c }, /* use as headset mic, without its own jack detect */
			{}
		},
		.chained = true,
		.chain_id = ALC668_FIXUP_ASUS_Nx51_HEADSET_MODE,
	},
	[ALC668_FIXUP_MIC_COEF] = {
		.type = HDA_FIXUP_VERBS,
		.v.verbs = (const struct hda_verb[]) {
			{ 0x20, AC_VERB_SET_COEF_INDEX, 0xc3 },
			{ 0x20, AC_VERB_SET_PROC_COEF, 0x4000 },
			{}
		},
	},
	[ALC668_FIXUP_ASUS_G751] = {
		.type = HDA_FIXUP_PINS,
		.v.pins = (const struct hda_pintbl[]) {
			{ 0x16, 0x0421101f }, /* HP */
			{}
		},
		.chained = true,
		.chain_id = ALC668_FIXUP_MIC_COEF
	},
	[ALC891_FIXUP_HEADSET_MODE] = {
		.type = HDA_FIXUP_FUNC,
		.v.func = alc_fixup_headset_mode,
	},
	[ALC891_FIXUP_DELL_MIC_NO_PRESENCE] = {
		.type = HDA_FIXUP_PINS,
		.v.pins = (const struct hda_pintbl[]) {
			{ 0x19, 0x03a1913d }, /* use as headphone mic, without its own jack detect */
			{ 0x1b, 0x03a1113c }, /* use as headset mic, without its own jack detect */
			{ }
		},
		.chained = true,
		.chain_id = ALC891_FIXUP_HEADSET_MODE
	},
	[ALC662_FIXUP_ACER_VERITON] = {
		.type = HDA_FIXUP_PINS,
		.v.pins = (const struct hda_pintbl[]) {
			{ 0x15, 0x50170120 }, /* no internal speaker */
			{ }
		}
	},
	[ALC892_FIXUP_ASROCK_MOBO] = {
		.type = HDA_FIXUP_PINS,
		.v.pins = (const struct hda_pintbl[]) {
			{ 0x15, 0x40f000f0 }, /* disabled */
			{ 0x16, 0x40f000f0 }, /* disabled */
			{ }
		}
	},
	[ALC662_FIXUP_USI_FUNC] = {
		.type = HDA_FIXUP_FUNC,
		.v.func = alc662_fixup_usi_headset_mic,
	},
	[ALC662_FIXUP_USI_HEADSET_MODE] = {
		.type = HDA_FIXUP_PINS,
		.v.pins = (const struct hda_pintbl[]) {
			{ 0x19, 0x02a1913c }, /* use as headset mic, without its own jack detect */
			{ 0x18, 0x01a1903d },
			{ }
		},
		.chained = true,
		.chain_id = ALC662_FIXUP_USI_FUNC
	},
	[ALC662_FIXUP_LENOVO_MULTI_CODECS] = {
		.type = HDA_FIXUP_FUNC,
		.v.func = alc233_alc662_fixup_lenovo_dual_codecs,
	},
};

static const struct snd_pci_quirk alc662_fixup_tbl[] = {
	SND_PCI_QUIRK(0x1019, 0x9087, "ECS", ALC662_FIXUP_ASUS_MODE2),
	SND_PCI_QUIRK(0x1025, 0x022f, "Acer Aspire One", ALC662_FIXUP_INV_DMIC),
	SND_PCI_QUIRK(0x1025, 0x0241, "Packard Bell DOTS", ALC662_FIXUP_INV_DMIC),
	SND_PCI_QUIRK(0x1025, 0x0308, "Acer Aspire 8942G", ALC662_FIXUP_ASPIRE),
	SND_PCI_QUIRK(0x1025, 0x031c, "Gateway NV79", ALC662_FIXUP_SKU_IGNORE),
	SND_PCI_QUIRK(0x1025, 0x0349, "eMachines eM250", ALC662_FIXUP_INV_DMIC),
	SND_PCI_QUIRK(0x1025, 0x034a, "Gateway LT27", ALC662_FIXUP_INV_DMIC),
	SND_PCI_QUIRK(0x1025, 0x038b, "Acer Aspire 8943G", ALC662_FIXUP_ASPIRE),
	SND_PCI_QUIRK(0x1028, 0x05d8, "Dell", ALC668_FIXUP_DELL_MIC_NO_PRESENCE),
	SND_PCI_QUIRK(0x1028, 0x05db, "Dell", ALC668_FIXUP_DELL_MIC_NO_PRESENCE),
	SND_PCI_QUIRK(0x1028, 0x05fe, "Dell XPS 15", ALC668_FIXUP_DELL_XPS13),
	SND_PCI_QUIRK(0x1028, 0x060a, "Dell XPS 13", ALC668_FIXUP_DELL_XPS13),
	SND_PCI_QUIRK(0x1028, 0x060d, "Dell M3800", ALC668_FIXUP_DELL_XPS13),
	SND_PCI_QUIRK(0x1028, 0x0625, "Dell", ALC668_FIXUP_DELL_MIC_NO_PRESENCE),
	SND_PCI_QUIRK(0x1028, 0x0626, "Dell", ALC668_FIXUP_DELL_MIC_NO_PRESENCE),
	SND_PCI_QUIRK(0x1028, 0x0696, "Dell", ALC668_FIXUP_DELL_MIC_NO_PRESENCE),
	SND_PCI_QUIRK(0x1028, 0x0698, "Dell", ALC668_FIXUP_DELL_MIC_NO_PRESENCE),
	SND_PCI_QUIRK(0x1028, 0x069f, "Dell", ALC668_FIXUP_DELL_MIC_NO_PRESENCE),
	SND_PCI_QUIRK(0x103c, 0x1632, "HP RP5800", ALC662_FIXUP_HP_RP5800),
	SND_PCI_QUIRK(0x1043, 0x1080, "Asus UX501VW", ALC668_FIXUP_HEADSET_MODE),
	SND_PCI_QUIRK(0x1043, 0x11cd, "Asus N550", ALC662_FIXUP_ASUS_Nx50),
	SND_PCI_QUIRK(0x1043, 0x13df, "Asus N550JX", ALC662_FIXUP_BASS_1A),
	SND_PCI_QUIRK(0x1043, 0x129d, "Asus N750", ALC662_FIXUP_ASUS_Nx50),
	SND_PCI_QUIRK(0x1043, 0x12ff, "ASUS G751", ALC668_FIXUP_ASUS_G751),
	SND_PCI_QUIRK(0x1043, 0x1477, "ASUS N56VZ", ALC662_FIXUP_BASS_MODE4_CHMAP),
	SND_PCI_QUIRK(0x1043, 0x15a7, "ASUS UX51VZH", ALC662_FIXUP_BASS_16),
	SND_PCI_QUIRK(0x1043, 0x177d, "ASUS N551", ALC668_FIXUP_ASUS_Nx51),
	SND_PCI_QUIRK(0x1043, 0x17bd, "ASUS N751", ALC668_FIXUP_ASUS_Nx51),
	SND_PCI_QUIRK(0x1043, 0x1963, "ASUS X71SL", ALC662_FIXUP_ASUS_MODE8),
	SND_PCI_QUIRK(0x1043, 0x1b73, "ASUS N55SF", ALC662_FIXUP_BASS_16),
	SND_PCI_QUIRK(0x1043, 0x1bf3, "ASUS N76VZ", ALC662_FIXUP_BASS_MODE4_CHMAP),
	SND_PCI_QUIRK(0x1043, 0x8469, "ASUS mobo", ALC662_FIXUP_NO_JACK_DETECT),
	SND_PCI_QUIRK(0x105b, 0x0cd6, "Foxconn", ALC662_FIXUP_ASUS_MODE2),
	SND_PCI_QUIRK(0x144d, 0xc051, "Samsung R720", ALC662_FIXUP_IDEAPAD),
	SND_PCI_QUIRK(0x14cd, 0x5003, "USI", ALC662_FIXUP_USI_HEADSET_MODE),
	SND_PCI_QUIRK(0x17aa, 0x1036, "Lenovo P520", ALC662_FIXUP_LENOVO_MULTI_CODECS),
	SND_PCI_QUIRK(0x17aa, 0x38af, "Lenovo Ideapad Y550P", ALC662_FIXUP_IDEAPAD),
	SND_PCI_QUIRK(0x17aa, 0x3a0d, "Lenovo Ideapad Y550", ALC662_FIXUP_IDEAPAD),
	SND_PCI_QUIRK(0x1849, 0x5892, "ASRock B150M", ALC892_FIXUP_ASROCK_MOBO),
	SND_PCI_QUIRK(0x19da, 0xa130, "Zotac Z68", ALC662_FIXUP_ZOTAC_Z68),
	SND_PCI_QUIRK(0x1b0a, 0x01b8, "ACER Veriton", ALC662_FIXUP_ACER_VERITON),
	SND_PCI_QUIRK(0x1b35, 0x2206, "CZC P10T", ALC662_FIXUP_CZC_P10T),

#if 0
	/* Below is a quirk table taken from the old code.
	 * Basically the device should work as is without the fixup table.
	 * If BIOS doesn't give a proper info, enable the corresponding
	 * fixup entry.
	 */
	SND_PCI_QUIRK(0x1043, 0x1000, "ASUS N50Vm", ALC662_FIXUP_ASUS_MODE1),
	SND_PCI_QUIRK(0x1043, 0x1092, "ASUS NB", ALC662_FIXUP_ASUS_MODE3),
	SND_PCI_QUIRK(0x1043, 0x1173, "ASUS K73Jn", ALC662_FIXUP_ASUS_MODE1),
	SND_PCI_QUIRK(0x1043, 0x11c3, "ASUS M70V", ALC662_FIXUP_ASUS_MODE3),
	SND_PCI_QUIRK(0x1043, 0x11d3, "ASUS NB", ALC662_FIXUP_ASUS_MODE1),
	SND_PCI_QUIRK(0x1043, 0x11f3, "ASUS NB", ALC662_FIXUP_ASUS_MODE2),
	SND_PCI_QUIRK(0x1043, 0x1203, "ASUS NB", ALC662_FIXUP_ASUS_MODE1),
	SND_PCI_QUIRK(0x1043, 0x1303, "ASUS G60J", ALC662_FIXUP_ASUS_MODE1),
	SND_PCI_QUIRK(0x1043, 0x1333, "ASUS G60Jx", ALC662_FIXUP_ASUS_MODE1),
	SND_PCI_QUIRK(0x1043, 0x1339, "ASUS NB", ALC662_FIXUP_ASUS_MODE2),
	SND_PCI_QUIRK(0x1043, 0x13e3, "ASUS N71JA", ALC662_FIXUP_ASUS_MODE7),
	SND_PCI_QUIRK(0x1043, 0x1463, "ASUS N71", ALC662_FIXUP_ASUS_MODE7),
	SND_PCI_QUIRK(0x1043, 0x14d3, "ASUS G72", ALC662_FIXUP_ASUS_MODE8),
	SND_PCI_QUIRK(0x1043, 0x1563, "ASUS N90", ALC662_FIXUP_ASUS_MODE3),
	SND_PCI_QUIRK(0x1043, 0x15d3, "ASUS N50SF F50SF", ALC662_FIXUP_ASUS_MODE1),
	SND_PCI_QUIRK(0x1043, 0x16c3, "ASUS NB", ALC662_FIXUP_ASUS_MODE2),
	SND_PCI_QUIRK(0x1043, 0x16f3, "ASUS K40C K50C", ALC662_FIXUP_ASUS_MODE2),
	SND_PCI_QUIRK(0x1043, 0x1733, "ASUS N81De", ALC662_FIXUP_ASUS_MODE1),
	SND_PCI_QUIRK(0x1043, 0x1753, "ASUS NB", ALC662_FIXUP_ASUS_MODE2),
	SND_PCI_QUIRK(0x1043, 0x1763, "ASUS NB", ALC662_FIXUP_ASUS_MODE6),
	SND_PCI_QUIRK(0x1043, 0x1765, "ASUS NB", ALC662_FIXUP_ASUS_MODE6),
	SND_PCI_QUIRK(0x1043, 0x1783, "ASUS NB", ALC662_FIXUP_ASUS_MODE2),
	SND_PCI_QUIRK(0x1043, 0x1793, "ASUS F50GX", ALC662_FIXUP_ASUS_MODE1),
	SND_PCI_QUIRK(0x1043, 0x17b3, "ASUS F70SL", ALC662_FIXUP_ASUS_MODE3),
	SND_PCI_QUIRK(0x1043, 0x17f3, "ASUS X58LE", ALC662_FIXUP_ASUS_MODE2),
	SND_PCI_QUIRK(0x1043, 0x1813, "ASUS NB", ALC662_FIXUP_ASUS_MODE2),
	SND_PCI_QUIRK(0x1043, 0x1823, "ASUS NB", ALC662_FIXUP_ASUS_MODE5),
	SND_PCI_QUIRK(0x1043, 0x1833, "ASUS NB", ALC662_FIXUP_ASUS_MODE6),
	SND_PCI_QUIRK(0x1043, 0x1843, "ASUS NB", ALC662_FIXUP_ASUS_MODE2),
	SND_PCI_QUIRK(0x1043, 0x1853, "ASUS F50Z", ALC662_FIXUP_ASUS_MODE1),
	SND_PCI_QUIRK(0x1043, 0x1864, "ASUS NB", ALC662_FIXUP_ASUS_MODE2),
	SND_PCI_QUIRK(0x1043, 0x1876, "ASUS NB", ALC662_FIXUP_ASUS_MODE2),
	SND_PCI_QUIRK(0x1043, 0x1893, "ASUS M50Vm", ALC662_FIXUP_ASUS_MODE3),
	SND_PCI_QUIRK(0x1043, 0x1894, "ASUS X55", ALC662_FIXUP_ASUS_MODE3),
	SND_PCI_QUIRK(0x1043, 0x18b3, "ASUS N80Vc", ALC662_FIXUP_ASUS_MODE1),
	SND_PCI_QUIRK(0x1043, 0x18c3, "ASUS VX5", ALC662_FIXUP_ASUS_MODE1),
	SND_PCI_QUIRK(0x1043, 0x18d3, "ASUS N81Te", ALC662_FIXUP_ASUS_MODE1),
	SND_PCI_QUIRK(0x1043, 0x18f3, "ASUS N505Tp", ALC662_FIXUP_ASUS_MODE1),
	SND_PCI_QUIRK(0x1043, 0x1903, "ASUS F5GL", ALC662_FIXUP_ASUS_MODE1),
	SND_PCI_QUIRK(0x1043, 0x1913, "ASUS NB", ALC662_FIXUP_ASUS_MODE2),
	SND_PCI_QUIRK(0x1043, 0x1933, "ASUS F80Q", ALC662_FIXUP_ASUS_MODE2),
	SND_PCI_QUIRK(0x1043, 0x1943, "ASUS Vx3V", ALC662_FIXUP_ASUS_MODE1),
	SND_PCI_QUIRK(0x1043, 0x1953, "ASUS NB", ALC662_FIXUP_ASUS_MODE1),
	SND_PCI_QUIRK(0x1043, 0x1963, "ASUS X71C", ALC662_FIXUP_ASUS_MODE3),
	SND_PCI_QUIRK(0x1043, 0x1983, "ASUS N5051A", ALC662_FIXUP_ASUS_MODE1),
	SND_PCI_QUIRK(0x1043, 0x1993, "ASUS N20", ALC662_FIXUP_ASUS_MODE1),
	SND_PCI_QUIRK(0x1043, 0x19b3, "ASUS F7Z", ALC662_FIXUP_ASUS_MODE1),
	SND_PCI_QUIRK(0x1043, 0x19c3, "ASUS F5Z/F6x", ALC662_FIXUP_ASUS_MODE2),
	SND_PCI_QUIRK(0x1043, 0x19e3, "ASUS NB", ALC662_FIXUP_ASUS_MODE1),
	SND_PCI_QUIRK(0x1043, 0x19f3, "ASUS NB", ALC662_FIXUP_ASUS_MODE4),
#endif
	{}
};

static const struct hda_model_fixup alc662_fixup_models[] = {
	{.id = ALC662_FIXUP_ASPIRE, .name = "aspire"},
	{.id = ALC662_FIXUP_IDEAPAD, .name = "ideapad"},
	{.id = ALC272_FIXUP_MARIO, .name = "mario"},
	{.id = ALC662_FIXUP_HP_RP5800, .name = "hp-rp5800"},
	{.id = ALC662_FIXUP_ASUS_MODE1, .name = "asus-mode1"},
	{.id = ALC662_FIXUP_ASUS_MODE2, .name = "asus-mode2"},
	{.id = ALC662_FIXUP_ASUS_MODE3, .name = "asus-mode3"},
	{.id = ALC662_FIXUP_ASUS_MODE4, .name = "asus-mode4"},
	{.id = ALC662_FIXUP_ASUS_MODE5, .name = "asus-mode5"},
	{.id = ALC662_FIXUP_ASUS_MODE6, .name = "asus-mode6"},
	{.id = ALC662_FIXUP_ASUS_MODE7, .name = "asus-mode7"},
	{.id = ALC662_FIXUP_ASUS_MODE8, .name = "asus-mode8"},
	{.id = ALC662_FIXUP_ZOTAC_Z68, .name = "zotac-z68"},
	{.id = ALC662_FIXUP_INV_DMIC, .name = "inv-dmic"},
	{.id = ALC662_FIXUP_DELL_MIC_NO_PRESENCE, .name = "alc662-headset-multi"},
	{.id = ALC668_FIXUP_DELL_MIC_NO_PRESENCE, .name = "dell-headset-multi"},
	{.id = ALC662_FIXUP_HEADSET_MODE, .name = "alc662-headset"},
	{.id = ALC668_FIXUP_HEADSET_MODE, .name = "alc668-headset"},
	{.id = ALC662_FIXUP_BASS_16, .name = "bass16"},
	{.id = ALC662_FIXUP_BASS_1A, .name = "bass1a"},
	{.id = ALC668_FIXUP_AUTO_MUTE, .name = "automute"},
	{.id = ALC668_FIXUP_DELL_XPS13, .name = "dell-xps13"},
	{.id = ALC662_FIXUP_ASUS_Nx50, .name = "asus-nx50"},
	{.id = ALC668_FIXUP_ASUS_Nx51, .name = "asus-nx51"},
	{.id = ALC668_FIXUP_ASUS_G751, .name = "asus-g751"},
	{.id = ALC891_FIXUP_HEADSET_MODE, .name = "alc891-headset"},
	{.id = ALC891_FIXUP_DELL_MIC_NO_PRESENCE, .name = "alc891-headset-multi"},
	{.id = ALC662_FIXUP_ACER_VERITON, .name = "acer-veriton"},
	{.id = ALC892_FIXUP_ASROCK_MOBO, .name = "asrock-mobo"},
	{.id = ALC662_FIXUP_USI_HEADSET_MODE, .name = "usi-headset"},
	{.id = ALC662_FIXUP_LENOVO_MULTI_CODECS, .name = "dual-codecs"},
	{}
};

static const struct snd_hda_pin_quirk alc662_pin_fixup_tbl[] = {
	SND_HDA_PIN_QUIRK(0x10ec0867, 0x1028, "Dell", ALC891_FIXUP_DELL_MIC_NO_PRESENCE,
		{0x17, 0x02211010},
		{0x18, 0x01a19030},
		{0x1a, 0x01813040},
		{0x21, 0x01014020}),
	SND_HDA_PIN_QUIRK(0x10ec0662, 0x1028, "Dell", ALC662_FIXUP_DELL_MIC_NO_PRESENCE,
		{0x14, 0x01014010},
		{0x18, 0x01a19020},
		{0x1a, 0x0181302f},
		{0x1b, 0x0221401f}),
	SND_HDA_PIN_QUIRK(0x10ec0668, 0x1028, "Dell", ALC668_FIXUP_AUTO_MUTE,
		{0x12, 0x99a30130},
		{0x14, 0x90170110},
		{0x15, 0x0321101f},
		{0x16, 0x03011020}),
	SND_HDA_PIN_QUIRK(0x10ec0668, 0x1028, "Dell", ALC668_FIXUP_AUTO_MUTE,
		{0x12, 0x99a30140},
		{0x14, 0x90170110},
		{0x15, 0x0321101f},
		{0x16, 0x03011020}),
	SND_HDA_PIN_QUIRK(0x10ec0668, 0x1028, "Dell", ALC668_FIXUP_AUTO_MUTE,
		{0x12, 0x99a30150},
		{0x14, 0x90170110},
		{0x15, 0x0321101f},
		{0x16, 0x03011020}),
	SND_HDA_PIN_QUIRK(0x10ec0668, 0x1028, "Dell", ALC668_FIXUP_AUTO_MUTE,
		{0x14, 0x90170110},
		{0x15, 0x0321101f},
		{0x16, 0x03011020}),
	SND_HDA_PIN_QUIRK(0x10ec0668, 0x1028, "Dell XPS 15", ALC668_FIXUP_AUTO_MUTE,
		{0x12, 0x90a60130},
		{0x14, 0x90170110},
		{0x15, 0x0321101f}),
	{}
};

/*
 */
static int patch_alc662(struct hda_codec *codec)
{
	struct alc_spec *spec;
	int err;

	err = alc_alloc_spec(codec, 0x0b);
	if (err < 0)
		return err;

	spec = codec->spec;

	spec->shutup = alc_eapd_shutup;

	/* handle multiple HPs as is */
	spec->parse_flags = HDA_PINCFG_NO_HP_FIXUP;

	alc_fix_pll_init(codec, 0x20, 0x04, 15);

	switch (codec->core.vendor_id) {
	case 0x10ec0668:
		spec->init_hook = alc668_restore_default_value;
		break;
	}

	snd_hda_pick_fixup(codec, alc662_fixup_models,
		       alc662_fixup_tbl, alc662_fixups);
	snd_hda_pick_pin_fixup(codec, alc662_pin_fixup_tbl, alc662_fixups);
	snd_hda_apply_fixup(codec, HDA_FIXUP_ACT_PRE_PROBE);

	alc_auto_parse_customize_define(codec);

	if (has_cdefine_beep(codec))
		spec->gen.beep_nid = 0x01;

	if ((alc_get_coef0(codec) & (1 << 14)) &&
	    codec->bus->pci && codec->bus->pci->subsystem_vendor == 0x1025 &&
	    spec->cdefine.platform_type == 1) {
		err = alc_codec_rename(codec, "ALC272X");
		if (err < 0)
			goto error;
	}

	/* automatic parse from the BIOS config */
	err = alc662_parse_auto_config(codec);
	if (err < 0)
		goto error;

	if (!spec->gen.no_analog && spec->gen.beep_nid) {
		switch (codec->core.vendor_id) {
		case 0x10ec0662:
			err = set_beep_amp(spec, 0x0b, 0x05, HDA_INPUT);
			break;
		case 0x10ec0272:
		case 0x10ec0663:
		case 0x10ec0665:
		case 0x10ec0668:
			err = set_beep_amp(spec, 0x0b, 0x04, HDA_INPUT);
			break;
		case 0x10ec0273:
			err = set_beep_amp(spec, 0x0b, 0x03, HDA_INPUT);
			break;
		}
		if (err < 0)
			goto error;
	}

	snd_hda_apply_fixup(codec, HDA_FIXUP_ACT_PROBE);

	return 0;

 error:
	alc_free(codec);
	return err;
}

/*
 * ALC680 support
 */

static int alc680_parse_auto_config(struct hda_codec *codec)
{
	return alc_parse_auto_config(codec, NULL, NULL);
}

/*
 */
static int patch_alc680(struct hda_codec *codec)
{
	int err;

	/* ALC680 has no aa-loopback mixer */
	err = alc_alloc_spec(codec, 0);
	if (err < 0)
		return err;

	/* automatic parse from the BIOS config */
	err = alc680_parse_auto_config(codec);
	if (err < 0) {
		alc_free(codec);
		return err;
	}

	return 0;
}

/*
 * patch entries
 */
static const struct hda_device_id snd_hda_id_realtek[] = {
	HDA_CODEC_ENTRY(0x10ec0215, "ALC215", patch_alc269),
	HDA_CODEC_ENTRY(0x10ec0221, "ALC221", patch_alc269),
	HDA_CODEC_ENTRY(0x10ec0225, "ALC225", patch_alc269),
	HDA_CODEC_ENTRY(0x10ec0231, "ALC231", patch_alc269),
	HDA_CODEC_ENTRY(0x10ec0233, "ALC233", patch_alc269),
	HDA_CODEC_ENTRY(0x10ec0234, "ALC234", patch_alc269),
	HDA_CODEC_ENTRY(0x10ec0235, "ALC233", patch_alc269),
	HDA_CODEC_ENTRY(0x10ec0236, "ALC236", patch_alc269),
	HDA_CODEC_ENTRY(0x10ec0255, "ALC255", patch_alc269),
	HDA_CODEC_ENTRY(0x10ec0256, "ALC256", patch_alc269),
	HDA_CODEC_ENTRY(0x10ec0257, "ALC257", patch_alc269),
	HDA_CODEC_ENTRY(0x10ec0260, "ALC260", patch_alc260),
	HDA_CODEC_ENTRY(0x10ec0262, "ALC262", patch_alc262),
	HDA_CODEC_ENTRY(0x10ec0267, "ALC267", patch_alc268),
	HDA_CODEC_ENTRY(0x10ec0268, "ALC268", patch_alc268),
	HDA_CODEC_ENTRY(0x10ec0269, "ALC269", patch_alc269),
	HDA_CODEC_ENTRY(0x10ec0270, "ALC270", patch_alc269),
	HDA_CODEC_ENTRY(0x10ec0272, "ALC272", patch_alc662),
	HDA_CODEC_ENTRY(0x10ec0274, "ALC274", patch_alc269),
	HDA_CODEC_ENTRY(0x10ec0275, "ALC275", patch_alc269),
	HDA_CODEC_ENTRY(0x10ec0276, "ALC276", patch_alc269),
	HDA_CODEC_ENTRY(0x10ec0280, "ALC280", patch_alc269),
	HDA_CODEC_ENTRY(0x10ec0282, "ALC282", patch_alc269),
	HDA_CODEC_ENTRY(0x10ec0283, "ALC283", patch_alc269),
	HDA_CODEC_ENTRY(0x10ec0284, "ALC284", patch_alc269),
	HDA_CODEC_ENTRY(0x10ec0285, "ALC285", patch_alc269),
	HDA_CODEC_ENTRY(0x10ec0286, "ALC286", patch_alc269),
	HDA_CODEC_ENTRY(0x10ec0288, "ALC288", patch_alc269),
	HDA_CODEC_ENTRY(0x10ec0289, "ALC289", patch_alc269),
	HDA_CODEC_ENTRY(0x10ec0290, "ALC290", patch_alc269),
	HDA_CODEC_ENTRY(0x10ec0292, "ALC292", patch_alc269),
	HDA_CODEC_ENTRY(0x10ec0293, "ALC293", patch_alc269),
	HDA_CODEC_ENTRY(0x10ec0294, "ALC294", patch_alc269),
	HDA_CODEC_ENTRY(0x10ec0295, "ALC295", patch_alc269),
	HDA_CODEC_ENTRY(0x10ec0298, "ALC298", patch_alc269),
	HDA_CODEC_ENTRY(0x10ec0299, "ALC299", patch_alc269),
	HDA_CODEC_ENTRY(0x10ec0300, "ALC300", patch_alc269),
	HDA_CODEC_REV_ENTRY(0x10ec0861, 0x100340, "ALC660", patch_alc861),
	HDA_CODEC_ENTRY(0x10ec0660, "ALC660-VD", patch_alc861vd),
	HDA_CODEC_ENTRY(0x10ec0861, "ALC861", patch_alc861),
	HDA_CODEC_ENTRY(0x10ec0862, "ALC861-VD", patch_alc861vd),
	HDA_CODEC_REV_ENTRY(0x10ec0662, 0x100002, "ALC662 rev2", patch_alc882),
	HDA_CODEC_REV_ENTRY(0x10ec0662, 0x100101, "ALC662 rev1", patch_alc662),
	HDA_CODEC_REV_ENTRY(0x10ec0662, 0x100300, "ALC662 rev3", patch_alc662),
	HDA_CODEC_ENTRY(0x10ec0663, "ALC663", patch_alc662),
	HDA_CODEC_ENTRY(0x10ec0665, "ALC665", patch_alc662),
	HDA_CODEC_ENTRY(0x10ec0667, "ALC667", patch_alc662),
	HDA_CODEC_ENTRY(0x10ec0668, "ALC668", patch_alc662),
	HDA_CODEC_ENTRY(0x10ec0670, "ALC670", patch_alc662),
	HDA_CODEC_ENTRY(0x10ec0671, "ALC671", patch_alc662),
	HDA_CODEC_ENTRY(0x10ec0680, "ALC680", patch_alc680),
	HDA_CODEC_ENTRY(0x10ec0700, "ALC700", patch_alc269),
	HDA_CODEC_ENTRY(0x10ec0701, "ALC701", patch_alc269),
	HDA_CODEC_ENTRY(0x10ec0703, "ALC703", patch_alc269),
	HDA_CODEC_ENTRY(0x10ec0867, "ALC891", patch_alc662),
	HDA_CODEC_ENTRY(0x10ec0880, "ALC880", patch_alc880),
	HDA_CODEC_ENTRY(0x10ec0882, "ALC882", patch_alc882),
	HDA_CODEC_ENTRY(0x10ec0883, "ALC883", patch_alc882),
	HDA_CODEC_REV_ENTRY(0x10ec0885, 0x100101, "ALC889A", patch_alc882),
	HDA_CODEC_REV_ENTRY(0x10ec0885, 0x100103, "ALC889A", patch_alc882),
	HDA_CODEC_ENTRY(0x10ec0885, "ALC885", patch_alc882),
	HDA_CODEC_ENTRY(0x10ec0887, "ALC887", patch_alc882),
	HDA_CODEC_REV_ENTRY(0x10ec0888, 0x100101, "ALC1200", patch_alc882),
	HDA_CODEC_ENTRY(0x10ec0888, "ALC888", patch_alc882),
	HDA_CODEC_ENTRY(0x10ec0889, "ALC889", patch_alc882),
	HDA_CODEC_ENTRY(0x10ec0892, "ALC892", patch_alc662),
	HDA_CODEC_ENTRY(0x10ec0899, "ALC898", patch_alc882),
	HDA_CODEC_ENTRY(0x10ec0900, "ALC1150", patch_alc882),
	HDA_CODEC_ENTRY(0x10ec1168, "ALC1220", patch_alc882),
	HDA_CODEC_ENTRY(0x10ec1220, "ALC1220", patch_alc882),
	{} /* terminator */
};
MODULE_DEVICE_TABLE(hdaudio, snd_hda_id_realtek);

MODULE_LICENSE("GPL");
MODULE_DESCRIPTION("Realtek HD-audio codec");

static struct hda_codec_driver realtek_driver = {
	.id = snd_hda_id_realtek,
};

module_hda_codec_driver(realtek_driver);<|MERGE_RESOLUTION|>--- conflicted
+++ resolved
@@ -3373,11 +3373,7 @@
 static void alc294_hp_init(struct hda_codec *codec)
 {
 	struct alc_spec *spec = codec->spec;
-<<<<<<< HEAD
-	hda_nid_t hp_pin = spec->gen.autocfg.hp_pins[0];
-=======
 	hda_nid_t hp_pin = alc_get_hp_pin(spec);
->>>>>>> 0a5cf9e8
 	int i, val;
 
 	if (!hp_pin)
@@ -3409,13 +3405,9 @@
 {
 	struct alc_spec *spec = codec->spec;
 
-<<<<<<< HEAD
 	/* required only at boot or S4 resume time */
 	if (!spec->done_hp_init ||
 	    codec->core.dev.power.power_state.event == PM_EVENT_RESTORE) {
-=======
-	if (!spec->done_hp_init) {
->>>>>>> 0a5cf9e8
 		alc294_hp_init(codec);
 		spec->done_hp_init = true;
 	}
@@ -5641,10 +5633,7 @@
 	ALC294_FIXUP_ASUS_HEADSET_MIC,
 	ALC294_FIXUP_ASUS_SPK,
 	ALC225_FIXUP_HEADSET_JACK,
-<<<<<<< HEAD
-=======
 	ALC293_FIXUP_SYSTEM76_MIC_NO_PRESENCE,
->>>>>>> 0a5cf9e8
 };
 
 static const struct hda_fixup alc269_fixups[] = {
@@ -6591,8 +6580,6 @@
 		.type = HDA_FIXUP_FUNC,
 		.v.func = alc_fixup_headset_jack,
 	},
-<<<<<<< HEAD
-=======
 	[ALC293_FIXUP_SYSTEM76_MIC_NO_PRESENCE] = {
 		.type = HDA_FIXUP_PINS,
 		.v.pins = (const struct hda_pintbl[]) {
@@ -6602,7 +6589,6 @@
 		.chained = true,
 		.chain_id = ALC269_FIXUP_HEADSET_MODE_NO_HP_MIC
 	},
->>>>>>> 0a5cf9e8
 };
 
 static const struct snd_pci_quirk alc269_fixup_tbl[] = {
